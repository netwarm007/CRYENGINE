--- conflicted
+++ resolved
@@ -12,45 +12,23 @@
 
 #if defined(FEATURE_SVO_GI)
 
-class CSvoComputePass : public CComputeRenderPass
-{
-public:
-
-	CSvoComputePass()
-		: CComputeRenderPass::CComputeRenderPass(CSvoComputePass::eFlags_ReflectConstantBuffersFromShader)
-	{ 
-	}
-
-	int nPrevTargetSize = 0;
-};
-
-class CSvoFullscreenPass : public CFullscreenPass
-{
-public:
-
-	int nPrevTargetSize = 0;
-};
-
 struct SSvoTargetsSet
 {
+	SSvoTargetsSet() { ZeroStruct(*this); }
 	void Release();
 
 	CTexture
 	// tracing targets
-	* pRT_RGB_0 = nullptr, * pRT_ALD_0 = nullptr,
-	* pRT_RGB_1 = nullptr, * pRT_ALD_1 = nullptr,
+	* pRT_RGB_0, * pRT_ALD_0,
+	* pRT_RGB_1, * pRT_ALD_1,
 	// de-mosaic targets
-	* pRT_RGB_DEM_MIN_0 = nullptr, * pRT_ALD_DEM_MIN_0 = nullptr,
-	* pRT_RGB_DEM_MAX_0 = nullptr, * pRT_ALD_DEM_MAX_0 = nullptr,
-	* pRT_RGB_DEM_MIN_1 = nullptr, * pRT_ALD_DEM_MIN_1 = nullptr,
-	* pRT_RGB_DEM_MAX_1 = nullptr, * pRT_ALD_DEM_MAX_1 = nullptr,
+	* pRT_RGB_DEM_MIN_0, * pRT_ALD_DEM_MIN_0,
+	* pRT_RGB_DEM_MAX_0, * pRT_ALD_DEM_MAX_0,
+	* pRT_RGB_DEM_MIN_1, * pRT_ALD_DEM_MIN_1,
+	* pRT_RGB_DEM_MAX_1, * pRT_ALD_DEM_MAX_1,
 	// output
-	* pRT_FIN_OUT_0 = nullptr,
-	* pRT_FIN_OUT_1 = nullptr;
-
-	CSvoFullscreenPass passConeTrace;
-	CSvoFullscreenPass passDemosaic;
-	CSvoFullscreenPass passUpscale;
+	* pRT_FIN_OUT_0,
+	* pRT_FIN_OUT_1;
 };
 
 class CSvoRenderer : public ISvoRenderer
@@ -87,37 +65,32 @@
 	void             SetEditingHelper(const Sphere& sp);
 	bool             IsShaderItemUsedForVoxelization(SShaderItem& rShaderItem, IRenderNode* pRN);
 	static CTexture* GetGBuffer(int nId);
-	void             UpscalePass(SSvoTargetsSet* pTS);
+	void             UpScalePass(SSvoTargetsSet* pTS);
 	void             DemosaicPass(SSvoTargetsSet* pTS);
 	void             ConeTracePass(SSvoTargetsSet* pTS);
-
-	template<class T>
-	void SetupCommonConstants(SSvoTargetsSet* pTS, T &rp, CTexture * pRT);
-
-	template<class T> void SetupRsmSun(T & rp);
+	void             SetupRsmSun(const EHWShaderClass eShClass);
 	void             TropospherePass();
-
-	void SetupGBufferTextures(CSvoFullscreenPass &rp);
-
+	void             SetShaderFloat(const EHWShaderClass eShClass, const CCryNameR& NameParam, const Vec4* fParams, int nParams);
 	void             CheckCreateUpdateRT(CTexture*& pTex, int nWidth, int nHeight, ETEX_Format eTF, ETEX_Type eTT, int nTexFlags, const char* szName);
 
-	CSvoComputePass m_passClearBricks;
-	CSvoComputePass m_passInjectDynamicLights;
-	CSvoComputePass m_passInjectStaticLights;
-	CSvoComputePass m_passInjectAirOpacity;
-	CSvoComputePass m_passPropagateLighting_1to2;
-	CSvoComputePass m_passPropagateLighting_2to3;
-
-	CSvoFullscreenPass m_passTroposphere;
+	enum EComputeStages
+	{
+		eCS_ClearBricks,
+		eCS_InjectDynamicLights,
+		eCS_InjectStaticLights,
+		eCS_InjectAirOpacity,
+		eCS_PropagateLighting_1to2,
+		eCS_PropagateLighting_2to3,
+	};
 
 	void UpdateGpuVoxParams(I3DEngine::SSvoNodeInfo& nodeInfo);
-	void ExecuteComputeShader(const char* szTechFinalName, CSvoComputePass & rp, int* nNodesForUpdateStartIndex, int nObjPassId, PodArray<I3DEngine::SSvoNodeInfo>& arrNodesForUpdate);
-	uint64 GetRunTimeFlags(bool bDiffuseMode = true, bool bPixelShader = true);
-	template<class T> void SetupSvoTexturesForRead(I3DEngine::SSvoStaticTexInfo& texInfo, T & rp, int nStage, int nStageOpa = 0, int nStageNorm = 0);
-	void SetupNodesForUpdate(int& nNodesForUpdateStartIndex, PodArray<I3DEngine::SSvoNodeInfo>& arrNodesForUpdate, CSvoComputePass & rp);
+	void ExecuteComputeShader(CShader* pSH, const char* szTechFinalName, EComputeStages etiStage, int* nNodesForUpdateStartIndex, int nObjPassId, PodArray<I3DEngine::SSvoNodeInfo>& arrNodesForUpdate);
+	void SetShaderFlags(bool bDiffuseMode = true, bool bPixelShader = true);
+	void SetupSvoTexturesForRead(I3DEngine::SSvoStaticTexInfo& texInfo, EHWShaderClass eShaderClass, int nStage, int nStageOpa = 0, int nStageNorm = 0);
+	void SetupNodesForUpdate(int& nNodesForUpdateStartIndex, PodArray<I3DEngine::SSvoNodeInfo>& arrNodesForUpdate);
 	void CheckAllocateRT(bool bSpecPass);
-	template<class T> void SetupLightSources(PodArray<I3DEngine::SLightTI>& lightsTI, T & rp);
-	template<class T> void BindTiledLights(PodArray<I3DEngine::SLightTI>& lightsTI, T & rp);
+	void SetupLightSources(PodArray<I3DEngine::SLightTI>& lightsTI, CShader* pShader, bool bPS);
+	void BindTiledLights(PodArray<I3DEngine::SLightTI>& lightsTI, CDeviceManager::SHADER_TYPE shaderType);
 	void DrawPonts(PodArray<SVF_P3F_C4B_T2F>& arrVerts);
 	void InitCVarValues();
 	void VoxelizeRE();
@@ -151,10 +124,6 @@
 		int     nTexId;
 		D3DUAV* pUAV;
 		D3DShaderResource* pSRV;
-<<<<<<< HEAD
-		CTexture* pTex;
-=======
->>>>>>> 91547e78
 	};
 
 	SVoxPool vp_OPAC;
@@ -205,8 +174,7 @@
 	  INIT_SVO_CVAR(float, e_svoMinNodeSize);                       \
 	  INIT_SVO_CVAR(float, e_svoMaxNodeSize);                       \
 	  INIT_SVO_CVAR(int, e_svoTI_LowSpecMode);                      \
-	  INIT_SVO_CVAR(int, e_svoTI_HalfresKernelPrimary);             \
-	  INIT_SVO_CVAR(int, e_svoTI_HalfresKernelSecondary);           \
+	  INIT_SVO_CVAR(int, e_svoTI_HalfresKernel);                    \
 	  INIT_SVO_CVAR(int, e_svoVoxelPoolResolution);                 \
 	  INIT_SVO_CVAR(int, e_svoTI_Apply);                            \
 	  INIT_SVO_CVAR(float, e_svoTI_Diffuse_Spr);                    \
@@ -248,22 +216,13 @@
 	  INIT_SVO_CVAR(float, e_svoTI_EmissiveMultiplier);             \
 	  INIT_SVO_CVAR(float, e_svoTI_PointLightsMultiplier);          \
 	  INIT_SVO_CVAR(float, e_svoTI_TemporalFilteringBase);          \
+	  INIT_SVO_CVAR(float, e_svoTI_TemporalFilteringMinDistance);   \
 	  INIT_SVO_CVAR(float, e_svoTI_HighGlossOcclusion);             \
 	  INIT_SVO_CVAR(float, e_svoTI_VegetationMaxOpacity);           \
 	  INIT_SVO_CVAR(float, e_svoTI_MinReflectance);                 \
 	  INIT_SVO_CVAR(int, e_svoTI_DualTracing);                      \
 	  INIT_SVO_CVAR(int, e_svoTI_AnalyticalOccluders);              \
 		INIT_SVO_CVAR(int, e_svoTI_RsmUseColors);											\
-<<<<<<< HEAD
-		INIT_SVO_CVAR(float, e_svoTI_AnalyticalOccludersRange);				\
-		INIT_SVO_CVAR(float, e_svoTI_AnalyticalOccludersSoftness);		\
-		INIT_SVO_CVAR(int, e_svoTI_AnalyticalGI);		                  \
-		INIT_SVO_CVAR(int, e_svoTI_TraceVoxels);		                  \
-		INIT_SVO_CVAR(int, e_svoTI_AsyncCompute);		                  \
-		INIT_SVO_CVAR(float, e_svoTI_SkyLightBottomMultiplier);		    \
-		INIT_SVO_CVAR(float, e_svoTI_VoxelOpacityMultiplier);         \
-=======
->>>>>>> 91547e78
 	  // INIT_ALL_SVO_CVARS
 
 	#define INIT_SVO_CVAR(_type, _var) _type _var;
