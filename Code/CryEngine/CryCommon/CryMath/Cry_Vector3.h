// Copyright 2001-2016 Crytek GmbH / Crytek Group. All rights reserved.

//
//	File: Cry_Vector3.h
//	Description: Common vector class
//
//	History:
//	-Feb 27,2003: Created by Ivo Herzeg
//
//////////////////////////////////////////////////////////////////////

#ifndef VECTOR_H
#define VECTOR_H

#if _MSC_VER > 1000
	#pragma once
#endif

#include <CryCore/CryEndian.h>

template<typename F> struct Vec3_tpl;

template<typename T> struct Vec3Constants
{
	static const Vec3_tpl<T> fVec3_Zero;
	static const Vec3_tpl<T> fVec3_OneX;
	static const Vec3_tpl<T> fVec3_OneY;
	static const Vec3_tpl<T> fVec3_OneZ;
	static const Vec3_tpl<T> fVec3_One;
};

template<typename T>
struct VecPrecisionValues
{
	ILINE static bool CheckGreater(const T value)
	{
		return value > 0;
	}
};

template<>
struct VecPrecisionValues<float>
{
	ILINE static bool CheckGreater(const float value)
	{
		return value > FLT_EPSILON;
	}
};

template<typename F> struct Vec3s_tpl
{
	F x, y, z;

	ILINE Vec3s_tpl(F vx, F vy, F vz) : x(vx), y(vy), z(vz){}
	ILINE F& operator[](int32 index)       { CRY_MATH_ASSERT(index >= 0 && index <= 2); return ((F*)this)[index]; }
	ILINE F  operator[](int32 index) const { CRY_MATH_ASSERT(index >= 0 && index <= 2); return ((F*)this)[index]; }
};

template<typename F> struct Vec3_tpl
{
	typedef F value_type;
	enum { component_count = 3 };

	F x, y, z;

#if defined(_DEBUG)
	ILINE Vec3_tpl()
	{
		if (sizeof(F) == 4)
		{
			uint32* p = alias_cast<uint32*>(&x);
			p[0] = F32NAN;
			p[1] = F32NAN;
			p[2] = F32NAN;
		}
		if (sizeof(F) == 8)
		{
			uint64* p = alias_cast<uint64*>(&x);
			p[0] = F64NAN;
			p[1] = F64NAN;
			p[2] = F64NAN;
		}
	}
#else
	ILINE Vec3_tpl()  {};
#endif

	//! Template specialization to initialize a vector.
	//! Example:
	//!   Vec3 v0=Vec3(ZERO);
	//!   Vec3 v1=Vec3(MIN);
	//!   Vec3 v2=Vec3(MAX);
	Vec3_tpl(type_zero) : x(0), y(0), z(0) {}
	Vec3_tpl(type_min);
	Vec3_tpl(type_max);

	//! Constructors and bracket-operator to initialize a vector.
	//! Example:
	//!   Vec3 v0=Vec3(1,2,3);
	//!   Vec3 v1(1,2,3);
	//!   v2.Set(1,2,3);
	ILINE Vec3_tpl(F vx, F vy, F vz) : x(vx), y(vy), z(vz){ CRY_MATH_ASSERT(this->IsValid()); }
	ILINE void         operator()(F vx, F vy, F vz)                  { x = vx; y = vy; z = vz; CRY_MATH_ASSERT(this->IsValid()); }
	ILINE Vec3_tpl<F>& Set(const F xval, const F yval, const F zval) { x = xval; y = yval; z = zval; CRY_MATH_ASSERT(this->IsValid()); return *this; }

	explicit ILINE Vec3_tpl(F f) : x(f), y(f), z(f) { CRY_MATH_ASSERT(this->IsValid()); }

	//! The copy/casting/assignement constructor.
	//! Example:
	//!   Vec3 v0=v1;
	//!   Vec3 v0=Vec3(angle);
	//!   Vec3 v0=Vec3(vector4);
	ILINE Vec3_tpl(const Vec3_tpl& v) { x = v.x; y = v.y; z = v.z; }
	template<class F1> ILINE Vec3_tpl<F>(const Vec3_tpl<F1> &v)  { x = F(v.x); y = F(v.y); z = F(v.z);   CRY_MATH_ASSERT(IsValid());   }

	ILINE Vec3_tpl<F>(const Vec2_tpl<F> &v) { x = v.x; y = v.y; z = 0;  CRY_MATH_ASSERT(IsValid());   }
	template<class T> ILINE Vec3_tpl<F>(const Vec2_tpl<T> &v) { x = F(v.x); y = F(v.y); z = 0;  CRY_MATH_ASSERT(IsValid()); }

	ILINE operator const Vec2_tpl<F> &() const { return reinterpret_cast<const Vec2_tpl<F>&>(*this); }

	//! Overloaded arithmetic operator.
	//! Example:
	//!   Vec3 v0=v1*4;
	ILINE Vec3_tpl<F> operator*(F k) const
	{
		const Vec3_tpl<F> v = *this;
		return Vec3_tpl<F>(v.x * k, v.y * k, v.z * k);
	}
	ILINE Vec3_tpl<F> operator/(F k) const
	{
		k = (F)1.0 / k;
		return Vec3_tpl<F>(x * k, y * k, z * k);
	}
	ILINE friend Vec3_tpl<F> operator*(F f, const Vec3_tpl& vec)
	{
		return Vec3_tpl((F)(f * vec.x), (F)(f * vec.y), (F)(f * vec.z));
	}

	ILINE Vec3_tpl<F>& operator*=(F k)
	{
		x *= k;
		y *= k;
		z *= k;
		return *this;
	}
	ILINE Vec3_tpl<F>& operator/=(F k)
	{
		k = (F)1.0 / k;
		x *= k;
		y *= k;
		z *= k;
		return *this;
	}

	ILINE Vec3_tpl<F> operator-(void) const
	{
		return Vec3_tpl<F>(-x, -y, -z);
	}
	ILINE Vec3_tpl<F>& Flip()
	{
		x = -x;
		y = -y;
		z = -z;
		return *this;
	}

	//! Bracket operator.
	//! Example:
	//!   uint32 t=v[0];
	ILINE F& operator[](int32 index)       { CRY_MATH_ASSERT(index >= 0 && index <= 2); return ((F*)this)[index]; }
	ILINE F  operator[](int32 index) const { CRY_MATH_ASSERT(index >= 0 && index <= 2); return ((F*)this)[index]; }

	//! Functions and operators to compare vector.
	//! Example:
	//!   if (v0==v1) dosomething;
	ILINE bool operator==(const Vec3_tpl<F>& vec)
	{
		return x == vec.x && y == vec.y && z == vec.z;
	}
	ILINE bool operator!=(const Vec3_tpl<F>& vec)
	{
		return !(*this == vec);
	}

	ILINE friend bool operator==(const Vec3_tpl<F>& v0, const Vec3_tpl<F>& v1)
	{
		return ((v0.x == v1.x) && (v0.y == v1.y) && (v0.z == v1.z));
	}
	ILINE friend bool operator!=(const Vec3_tpl<F>& v0, const Vec3_tpl<F>& v1)
	{
		return !(v0 == v1);
	}

	ILINE bool IsZero(F e = (F)0.0) const
	{
		return GetLengthSquared() <= sqr(e);
	}
	// Deprecated
	ILINE bool IsZeroFast(F e = (F)0.0003) const
	{
		return GetLengthSquared() * F(3) <= sqr(e);
	}

	//! Euclidean distance
	ILINE bool IsEquivalent(const Vec3_tpl<F>& v1, f32 epsilon = VEC_EPSILON) const
	{
		return ::IsEquivalent(*this, v1, epsilon);
	}
	ILINE static bool IsEquivalent(const Vec3_tpl<F>& v0, const Vec3_tpl<F>& v1, f32 epsilon = VEC_EPSILON)
	{
		return ::IsEquivalent(v0, v1, epsilon);
	}

	ILINE bool IsUnit(f32 epsilon = VEC_EPSILON) const
	{
		return (fabs_tpl(1 - GetLengthSquared()) <= epsilon);
	}

	bool IsValid() const
	{
		if (!NumberValid(x)) return false;
		if (!NumberValid(y)) return false;
		if (!NumberValid(z)) return false;
		return true;
	}

	//! force vector length by normalizing it
	ILINE void SetLength(F fLen)
	{
		F fLenMe = GetLengthSquared();
		if (fLenMe < 0.00001f * 0.00001f)
			return;
		fLenMe = fLen * isqrt_tpl(fLenMe);
		x *= fLenMe;
		y *= fLenMe;
		z *= fLenMe;
	}

	ILINE void ClampLength(F maxLength)
	{
		F sqrLength = GetLengthSquared();
		if (sqrLength > (maxLength * maxLength))
		{
			F scale = maxLength * isqrt_tpl(sqrLength);
			x *= scale;
			y *= scale;
			z *= scale;
		}
	}

	//! calculate the length of the vector
	ILINE F GetLength() const
	{
		return sqrt_tpl(x * x + y * y + z * z);
	}

	ILINE F GetLengthFast() const
	{
		return sqrt_fast_tpl(x * x + y * y + z * z);
	}

	//! calculate the squared length of the vector
	ILINE F GetLengthSquared() const
	{
		return x * x + y * y + z * z;
	}

	//! calculate the length of the vector ignoring the z component
	ILINE F GetLength2D() const
	{
		return sqrt_tpl(x * x + y * y);
	}

	//! calculate the squared length of the vector ignoring the z component
	ILINE F GetLengthSquared2D() const
	{
		return x * x + y * y;
	}

	ILINE F GetDistance(const Vec3_tpl<F>& vec1) const
	{
		return sqrt_tpl((x - vec1.x) * (x - vec1.x) + (y - vec1.y) * (y - vec1.y) + (z - vec1.z) * (z - vec1.z));
	}
	ILINE F GetSquaredDistance(const Vec3_tpl<F>& v) const
	{
		return (x - v.x) * (x - v.x) + (y - v.y) * (y - v.y) + (z - v.z) * (z - v.z);
	}
	ILINE F GetSquaredDistance2D(const Vec3_tpl<F>& v) const
	{
		return (x - v.x) * (x - v.x) + (y - v.y) * (y - v.y);
	}

	//! Normalize the vector.
	//! The default Normalize function is in fact "safe". 0 vectors remain unchanged.
	ILINE void Normalize()
	{
		CRY_MATH_ASSERT(this->IsValid());
		F fInvLen = isqrt_safe_tpl(x * x + y * y + z * z);
		x *= fInvLen;
		y *= fInvLen;
		z *= fInvLen;
	}

	//! may be faster and less accurate
	ILINE void NormalizeFast()
	{
		CRY_MATH_ASSERT(this->IsValid());
		F fInvLen = isqrt_fast_tpl(x * x + y * y + z * z);
		x *= fInvLen;
		y *= fInvLen;
		z *= fInvLen;
	}

	//! normalize the vector to a scale
	ILINE void Normalize(F scale)
	{
		CRY_MATH_ASSERT(this->IsValid());
		F fInvLen = isqrt_safe_tpl(x * x + y * y + z * z) * scale;
		x *= fInvLen;
		y *= fInvLen;
		z *= fInvLen;
	}
	ILINE void NormalizeFast(F scale)
	{
		CRY_MATH_ASSERT(this->IsValid());
		F fInvLen = isqrt_fast_tpl(x * x + y * y + z * z) * scale;
		x *= fInvLen;
		y *= fInvLen;
		z *= fInvLen;
	}

	//! Normalize the vector.
	//! Check for null vector - set to the passed in vector (which should be normalised!) if it is null vector.
	//! \return The original length of the vector.
	ILINE F NormalizeSafe(const struct Vec3_tpl<F>& safe = Vec3Constants<F>::fVec3_Zero)
	{
		CRY_MATH_ASSERT(this->IsValid());
		F fLen2 = x * x + y * y + z * z;
		IF (VecPrecisionValues<F>::CheckGreater(fLen2), 1)
		{
			F fInvLen = isqrt_tpl(fLen2);
			x *= fInvLen;
			y *= fInvLen;
			z *= fInvLen;
			return F(1) / fInvLen;
		}
		else
		{
			*this = safe;
			return F(0);
		}
	}

	//! return a normalized vector
	ILINE Vec3_tpl GetNormalized() const
	{
		F fInvLen = isqrt_safe_tpl(x * x + y * y + z * z);
		return *this * fInvLen;
	}

	//! return a normalized vector
	ILINE Vec3_tpl GetNormalizedFast() const
	{
		F fInvLen = isqrt_fast_tpl(x * x + y * y + z * z);
		return *this * fInvLen;
	}

	//! return a safely normalized vector - returns safe vector (should be normalised) if original is zero length
	ILINE Vec3_tpl GetNormalizedSafe(const struct Vec3_tpl<F>& safe = Vec3Constants<F>::fVec3_OneX) const
	{
		F fLen2 = x * x + y * y + z * z;
		IF (VecPrecisionValues<F>::CheckGreater(fLen2), 1)
		{
			F fInvLen = isqrt_tpl(fLen2);
			return *this * fInvLen;
		}
		else
		{
			return safe;
		}
	}

	//! return a normalized and scaled vector
	ILINE Vec3_tpl GetNormalized(F scale) const
	{
		F fInvLen = isqrt_safe_tpl(x * x + y * y + z * z);
		return *this * (fInvLen * scale);
	}
	ILINE Vec3_tpl GetNormalizedFast(F scale) const
	{
		F fInvLen = isqrt_fast_tpl(x * x + y * y + z * z);
		return *this * (fInvLen * scale);
	}

	//! Permutate coordinates so that z goes to new_z slot.
	ILINE Vec3_tpl GetPermutated(int new_z) const { return Vec3_tpl(*(&x + inc_mod3[new_z]), *(&x + dec_mod3[new_z]), *(&x + new_z)); }

	//! \return Volume of a box with this vector as diagonal.
	ILINE F GetVolume() const { return x * y * z; }

	//! \return A vector that consists of absolute values of this one's coordinates.
	ILINE Vec3_tpl<F> abs() const
	{
		return Vec3_tpl(fabs_tpl(x), fabs_tpl(y), fabs_tpl(z));
	}

	//! check for min bounds
	ILINE void CheckMin(const Vec3_tpl<F>& other)
	{
		x = min(other.x, x);
		y = min(other.y, y);
		z = min(other.z, z);
	}
	//! check for max bounds
	ILINE void CheckMax(const Vec3_tpl<F>& other)
	{
		x = max(other.x, x);
		y = max(other.y, y);
		z = max(other.z, z);
	}

	/*!
	 * sets a vector orthogonal to the input vector
	 *
	 * Example:
	 *  Vec3 v;
	 *  v.SetOrthogonal( i );
	 */
	ILINE void SetOrthogonal(const Vec3_tpl<F>& v)
	{
		sqr(F(0.9)) * (v | v) - v.x * v.x < 0 ? (x = -v.z, y = 0, z = v.x) : (x = 0, y = v.z, z = -v.y);
	}
	//! \return A vector orthogonal to this one.
	ILINE Vec3_tpl GetOrthogonal() const
	{
		return sqr(F(0.9)) * (x * x + y * y + z * z) - x * x < 0 ? Vec3_tpl<F>(-z, 0, x) : Vec3_tpl<F>(0, z, -y);
	}

	//! Project a point/vector on a (virtual) plane.
	//! Consider we have a plane going through the origin.
	//! Because d=0 we need just the normal. The vector n is assumed to be a unit-vector.
	//! Example:
	//!   Vec3 result=Vec3::CreateProjection( incident, normal );
	ILINE void SetProjection(const Vec3_tpl& i, const Vec3_tpl& n)
	{
		*this = i - n * (n | i);
	}
	ILINE static Vec3_tpl<F> CreateProjection(const Vec3_tpl& i, const Vec3_tpl& n)
	{
		return i - n * (n | i);
	}

	//! Calculate a reflection vector. Vec3 n is assumed to be a unit-vector.
	//! Example:
	//!   Vec3 result=Vec3::CreateReflection( incident, normal );
	ILINE void SetReflection(const Vec3_tpl<F>& i, const Vec3_tpl<F>& n)
	{
		*this = (n * (i | n) * 2) - i;
	}
	ILINE static Vec3_tpl<F> CreateReflection(const Vec3_tpl<F>& i, const Vec3_tpl<F>& n)
	{
		return (n * (i | n) * 2) - i;
	}

	//! Linear-Interpolation between Vec3 (lerp).
	//! Example:
	//!   Vec3 r=Vec3::CreateLerp( p, q, 0.345f );
	ILINE void SetLerp(const Vec3_tpl<F>& p, const Vec3_tpl<F>& q, F t)
	{
		const Vec3_tpl<F> diff = q - p;
		*this = p + (diff * t);
	}
	ILINE static Vec3_tpl<F> CreateLerp(const Vec3_tpl<F>& p, const Vec3_tpl<F>& q, F t)
	{
		const Vec3_tpl<F> diff = q - p;
		return p + (diff * t);
	}

	//! Spherical-Interpolation between 3d-vectors (geometrical slerp) both vectors are assumed to be normalized.
	//! Example:
	//!   Vec3 r=Vec3::CreateSlerp( p, q, 0.5674f );
	void SetSlerp(const Vec3_tpl<F>& p, const Vec3_tpl<F>& q, F t)
	{
		CRY_MATH_ASSERT(p.IsUnit(0.005f));
		CRY_MATH_ASSERT(q.IsUnit(0.005f));
		// calculate cosine using the "inner product" between two vectors: p*q=cos(radiant)
		F cosine = clamp_tpl((p | q), F(-1), F(1));
		//we explore the special cases where the both vectors are very close together,
		//in which case we approximate using the more economical LERP and avoid "divisions by zero" since sin(Angle) = 0  as   Angle=0
		if (cosine >= (F)0.99)
		{
			SetLerp(p, q, t); //perform LERP:
			Normalize();
		}
		else
		{
			//perform SLERP: because of the LERP-check above, a "division by zero" is not possible
			F rad = acos_tpl(cosine);
			F scale_0 = sin_tpl((1 - t) * rad);
			F scale_1 = sin_tpl(t * rad);
			*this = (p * scale_0 + q * scale_1) / sin_tpl(rad);
			Normalize();
		}
	}
	ILINE static Vec3_tpl<F> CreateSlerp(const Vec3_tpl<F>& p, const Vec3_tpl<F>& q, F t)
	{
		Vec3_tpl<F> v;
		v.SetSlerp(p, q, t);
		return v;
	}

	//! Quadratic-Interpolation between vectors v0,v1,v2.
	//! This is repeated linear interpolation from 3 points and the resulting curve is a parabola.
	//! If t is in the range [0...1], then the curve goes only through v0 and v2.
	//! Example:
	//!   Vec3 ip; ip.SetQuadraticCurve( v0,v1,v2, 0.345f );
	ILINE void SetQuadraticCurve(const Vec3_tpl<F>& v0, const Vec3_tpl<F>& v1, const Vec3_tpl<F>& v2, F t1)
	{
		F t0 = 1.0f - t1;
		*this = t0 * t0 * v0 + t0 * t1 * 2.0f * v1 + t1 * t1 * v2;
	}
	ILINE static Vec3_tpl<F> CreateQuadraticCurve(const Vec3_tpl<F>& v0, const Vec3_tpl<F>& v1, const Vec3_tpl<F>& v2, F t)
	{
		Vec3_tpl<F> ip;
		ip.SetQuadraticCurve(v0, v1, v2, t);
		return ip;
	}

	//! Cubic-Interpolation between vectors v0,v1,v2,v3.
	//! This is repeated linear interpolation from 4 points.
	//! If t is in the range [0...1], then the curve goes only through v0 and v3.
	//! Example:
	//!   Vec3 ip; ip.SetCubicCurve( v0,v1,v2,v3, 0.345f );
	ILINE void SetCubicCurve(const Vec3_tpl<F>& v0, const Vec3_tpl<F>& v1, const Vec3_tpl<F>& v2, const Vec3_tpl<F>& v3, F t1)
	{
		F t0 = 1.0f - t1;
		*this = t0 * t0 * t0 * v0 + 3 * t0 * t0 * t1 * v1 + 3 * t0 * t1 * t1 * v2 + t1 * t1 * t1 * v3;
	}
	ILINE static Vec3_tpl<F> CreateCubicCurve(const Vec3_tpl<F>& v0, const Vec3_tpl<F>& v1, const Vec3_tpl<F>& v2, const Vec3_tpl<F>& v3, F t)
	{
		Vec3_tpl<F> ip;
		ip.SetCubicCurve(v0, v1, v2, v3, t);
		return ip;
	}

	//! Spline-Interpolation between vectors v0,v1,v2.
	//! This is a variation of a quadratic curve.
	//! If t is in the range [0...1], then the spline goes through all 3 points.
	//! Example:
	//!   Vec3 ip; ip.SetSplineInterpolation( v0,v1,v2, 0.345f );
	ILINE void SetQuadraticSpline(const Vec3_tpl<F>& v0, const Vec3_tpl<F>& v1, const Vec3_tpl<F>& v2, F t)
	{
		SetQuadraticCurve(v0, v1 - (v0 * 0.5f + v1 + v2 * 0.5f - v1 * 2.0f), v2, t);
	}
	ILINE static Vec3_tpl<F> CreateQuadraticSpline(const Vec3_tpl<F>& v0, const Vec3_tpl<F>& v1, const Vec3_tpl<F>& v2, F t)
	{
		Vec3_tpl<F> ip;
		ip.SetQuadraticSpline(v0, v1, v2, t);
		return ip;
	}

	//! Rotate a vector using angle and axis.
	//! Example:
	//!   Vec3 r=v.GetRotated(axis,angle);
	ILINE Vec3_tpl<F> GetRotated(const Vec3_tpl<F>& axis, F angle) const
	{
		return GetRotated(axis, cos_tpl(angle), sin_tpl(angle));
	}
	ILINE Vec3_tpl<F> GetRotated(const Vec3_tpl<F>& axis, F cosa, F sina) const
	{
		Vec3_tpl<F> zax = axis * (*this | axis);
		Vec3_tpl<F> xax = *this - zax;
		Vec3_tpl<F> yax = axis % xax;
		return xax * cosa + yax * sina + zax;
	}

	//! Rotate a vector around a center using angle and axis.
	//! Example:
	//!   Vec3 r=v.GetRotated(axis,angle);
	ILINE Vec3_tpl<F> GetRotated(const Vec3_tpl& center, const Vec3_tpl<F>& axis, F angle) const
	{
		return center + (*this - center).GetRotated(axis, angle);
	}
	ILINE Vec3_tpl<F> GetRotated(const Vec3_tpl<F>& center, const Vec3_tpl<F>& axis, F cosa, F sina) const
	{
		return center + (*this - center).GetRotated(axis, cosa, sina);
	}

	//! Component-wise multiplication of two vectors.
	ILINE Vec3_tpl CompMul(const Vec3_tpl<F>& rhs) const
	{
		return(Vec3_tpl(x * rhs.x, y * rhs.y, z * rhs.z));
	}

	//! Three methods for a "dot-product" operation.
	ILINE F Dot(const Vec3_tpl<F>& v)  const
	{
		return x * v.x + y * v.y + z * v.z;
	}
	//! Two methods for a "cross-product" operation.
	ILINE Vec3_tpl<F> Cross(const Vec3_tpl<F>& vec2) const
	{
		return Vec3_tpl<F>(y * vec2.z - z * vec2.y, z * vec2.x - x * vec2.z, x * vec2.y - y * vec2.x);
	}

	//F* fptr = vec;
	CRY_DEPRECATED(operator F*()) { return (F*)this; }
	template<class T> explicit CRY_DEPRECATED(Vec3_tpl(const T* src)) { x = src[0]; y = src[1]; z = src[2]; }

	ILINE Vec3_tpl& zero()                                 { x = y = z = 0; return *this; }
	ILINE F         len() const
	{
		return sqrt_tpl(x * x + y * y + z * z);
	}
	ILINE F len2() const
	{
		return x * x + y * y + z * z;
	}

	ILINE Vec3_tpl& normalize()
	{
		F len2 = x * x + y * y + z * z;
		if (len2 > (F)1e-20f)
		{
			F rlen = isqrt_tpl(len2);
			x *= rlen;
			y *= rlen;
			z *= rlen;
		}
		else
			Set(0, 0, 1);
		return *this;
	}
	ILINE Vec3_tpl normalized() const
	{
		F len2 = x * x + y * y + z * z;
		if (len2 > (F)1e-20f)
		{
			F rlen = isqrt_tpl(len2);
			return Vec3_tpl(x * rlen, y * rlen, z * rlen);
		}
		else
			return Vec3_tpl(0, 0, 1);
	}

	//! Vector subtraction.
	template<class F1> ILINE Vec3_tpl<F1> sub(const Vec3_tpl<F1>& v) const
	{
		return Vec3_tpl<F1>(x - v.x, y - v.y, z - v.z);
	}
	//! Vector scale.
	template<class F1> ILINE Vec3_tpl<F1> scale(const F1 k) const
	{
		return Vec3_tpl<F>(x * k, y * k, z * k);
	}

	//! Vector dot product.
	template<class F1>
	ILINE F1 dot(const Vec3_tpl<F1>& v) const
	{
		return (F1)(x * v.x + y * v.y + z * v.z);
	}
	//! Vector cross product.
	template<class F1> ILINE Vec3_tpl<F1> cross(const Vec3_tpl<F1>& v) const
	{
		return Vec3_tpl<F1>(y * v.z - z * v.y, z * v.x - x * v.z, x * v.y - y * v.x);
	}

	AUTO_STRUCT_INFO;
};

//! Dot product (2 versions).
template<class F1, class F2> ILINE F1 operator*(const Vec3_tpl<F1>& v0, const Vec3_tpl<F2>& v1)
{
	return v0.Dot(v1);
}
template<class F1, class F2> ILINE F1 operator|(const Vec3_tpl<F1>& v0, const Vec3_tpl<F2>& v1)
{
	return v0.Dot(v1);
}
//! Cross product (2 versions).
template<class F1, class F2> ILINE Vec3_tpl<F1> operator^(const Vec3_tpl<F1>& v0, const Vec3_tpl<F2>& v1)
{
	return v0.Cross(v1);
}
template<class F1, class F2> ILINE Vec3_tpl<F1> operator%(const Vec3_tpl<F1>& v0, const Vec3_tpl<F2>& v1)
{
	return v0.Cross(v1);
}

//! Vector addition.
template<class F1, class F2> ILINE Vec3_tpl<F1> operator+(const Vec3_tpl<F1>& v0, const Vec3_tpl<F2>& v1)
{
	return Vec3_tpl<F1>(v0.x + v1.x, v0.y + v1.y, v0.z + v1.z);
}
//! Vector addition.
template<class F1, class F2> ILINE Vec3_tpl<F1> operator+(const Vec2_tpl<F1>& v0, const Vec3_tpl<F2>& v1)
{
	return Vec3_tpl<F1>(v0.x + v1.x, v0.y + v1.y, v1.z);
}
//! Vector addition.
template<class F1, class F2> ILINE Vec3_tpl<F1> operator+(const Vec3_tpl<F1>& v0, const Vec2_tpl<F2>& v1)
{
	return Vec3_tpl<F1>(v0.x + v1.x, v0.y + v1.y, v0.z);
}

//! Vector subtraction.
template<class F1, class F2> ILINE Vec3_tpl<F1> operator-(const Vec3_tpl<F1>& v0, const Vec3_tpl<F2>& v1)
{
	return Vec3_tpl<F1>((F1)(v0.x - v1.x), (F1)(v0.y - v1.y), (F1)(v0.z - v1.z));
}
template<class F1, class F2> ILINE Vec3_tpl<F1> operator-(const Vec2_tpl<F1>& v0, const Vec3_tpl<F2>& v1)
{
	return Vec3_tpl<F1>(v0.x - v1.x, v0.y - v1.y, 0.0f - v1.z);
}
template<class F1, class F2> ILINE Vec3_tpl<F1> operator-(const Vec3_tpl<F1>& v0, const Vec2_tpl<F2>& v1)
{
	return Vec3_tpl<F1>(v0.x - v1.x, v0.y - v1.y, v0.z);
}

//---------------------------------------------------------------------------

//! Vector self-addition.
template<class F1, class F2> ILINE Vec3_tpl<F1>& operator+=(Vec3_tpl<F1>& v0, const Vec3_tpl<F2>& v1)
{
	v0 = v0 + v1;
	return v0;
}
//! Vector self-subtraction.
template<class F1, class F2> ILINE Vec3_tpl<F1>& operator-=(Vec3_tpl<F1>& v0, const Vec3_tpl<F2>& v1)
{
	v0 = v0 - v1;
	return v0;
}
template<class F1, class F2> ILINE Vec3_tpl<F1> operator/(const Vec3_tpl<F1>& v0, const Vec3_tpl<F2>& v1)
{
	return Vec3_tpl<F1>(v0.x / v1.x, v0.y / v1.y, v0.z / v1.z);
}

<<<<<<< HEAD
=======
template<class F> ILINE bool IsEquivalent(const Vec3_tpl<F>& v0, const Vec3_tpl<F>& v1, f32 epsilon = VEC_EPSILON)
{
	return  ((fabs_tpl(v0.x - v1.x) <= epsilon) && (fabs_tpl(v0.y - v1.y) <= epsilon) && (fabs_tpl(v0.z - v1.z) <= epsilon));
}

>>>>>>> 91547e78
// Typedefs
typedef Vec3_tpl<f32>  Vec3;   //!< Always 32 bit.
typedef Vec3_tpl<f64>  Vec3d;  //!< Always 64 bit.
typedef Vec3_tpl<int>  Vec3i;
typedef Vec3_tpl<real> Vec3r;  //!< Variable float precision. Depending on the target system it can be 32, 64 or 80 bit.

template<> inline Vec3_tpl<f64>::Vec3_tpl(type_min) { x = y = z = -1.7E308; }
template<> inline Vec3_tpl<f64>::Vec3_tpl(type_max) { x = y = z = 1.7E308; }
template<> inline Vec3_tpl<f32>::Vec3_tpl(type_min) { x = y = z = -3.3E38f; }
template<> inline Vec3_tpl<f32>::Vec3_tpl(type_max) { x = y = z = 3.3E38f; }

template<typename F> struct Quat_tpl;
template<typename F> struct Matrix33_tpl;
template<typename F> struct Matrix34_tpl;
template<typename F> struct Matrix44_tpl;

template<typename F> struct Ang3_tpl : Vec3_tpl<F>
{
	// tedious template redundancy
	using Vec3_tpl<F>::x;
	using Vec3_tpl<F>::y;
	using Vec3_tpl<F>::z;

	// inherit constructors
	using Vec3_tpl<F>::Vec3_tpl;

	Ang3_tpl() {}

	ILINE Ang3_tpl<F> operator*(F k) const { return Ang3_tpl<F>(x * k, y * k, z * k); }
	ILINE Ang3_tpl<F> operator/(F k) const { k = (F)1.0 / k; return Ang3_tpl<F>(x * k, y * k, z * k); }
	ILINE Ang3_tpl<F> operator-() const    { return Ang3_tpl<F>(-x, -y, -z); }

	ILINE bool        IsInRangePI() const
	{
		F pi = (F)(gf_PI + 0.001); //we need this to fix fp-precision problem
		return  ((x > -pi) && (x < pi) && (y > -pi) && (y < pi) && (z > -pi) && (z < pi));
	}

	//! Normalize angle to -pi and +pi range.
	ILINE void RangePI()
	{
		x = crymath::wrap(x, -gf_PI, +gf_PI);
		y = crymath::wrap(y, -gf_PI, +gf_PI);
		z = crymath::wrap(z, -gf_PI, +gf_PI);
	}

	//! Convert unit quaternion to angle (xyz).
	template<class F1> explicit Ang3_tpl(const Quat_tpl<F1>& q)
	{
		CRY_MATH_ASSERT(q.IsValid());
		y = asin_tpl(-(q.v.x * q.v.z - q.w * q.v.y) * 2);
		if (fabs_tpl(fabs_tpl(y) - (F)((F)g_PI * (F)0.5)) < (F)0.01)
		{
			x = F(0);
			z = F(atan2_tpl(-2 * (q.v.x * q.v.y - q.w * q.v.z), 1 - (q.v.x * q.v.x + q.v.z * q.v.z) * 2));
		}
		else
		{
			x = F(atan2_tpl((q.v.y * q.v.z + q.w * q.v.x) * 2, 1 - (q.v.x * q.v.x + q.v.y * q.v.y) * 2));
			z = F(atan2_tpl((q.v.x * q.v.y + q.w * q.v.z) * 2, 1 - (q.v.z * q.v.z + q.v.y * q.v.y) * 2));
		}
	}

	//! Convert matrix33 to angle (xyz).
	template<class F1> explicit Ang3_tpl(const Matrix33_tpl<F1>& m)
	{
		CRY_MATH_ASSERT(m.IsOrthonormalRH(0.001f));
		y = asin_tpl(-m.m20);
		if (fabs_tpl(fabs_tpl(y) - (F)((F)g_PI * (F)0.5)) < (F)0.01)
		{
			x = F(0);
			z = F(atan2_tpl(-m.m01, m.m11));
		}
		else
		{
			x = F(atan2_tpl(m.m21, m.m22));
			z = F(atan2_tpl(m.m10, m.m00));
		}
	}

	//! Convert matrix34 to angle (xyz).
	template<class F1> explicit Ang3_tpl(const Matrix34_tpl<F1>& m)
	{
		CRY_MATH_ASSERT(m.IsOrthonormalRH(0.001f));
		y = asin_tpl(-m.m20);
		if (fabs_tpl(fabs_tpl(y) - (F)((F)g_PI * (F)0.5)) < (F)0.01)
		{
			x = F(0);
			z = F(atan2_tpl(-m.m01, m.m11));
		}
		else
		{
			x = F(atan2_tpl(m.m21, m.m22));
			z = F(atan2_tpl(m.m10, m.m00));
		}
	}

	//! Convert matrix34 to angle (xyz).
	template<class F1> explicit Ang3_tpl(const Matrix44_tpl<F1>& m)
	{
		CRY_MATH_ASSERT(Matrix33(m).IsOrthonormalRH(0.001f));
		y = asin_tpl(-m.m20);
		if (fabs_tpl(fabs_tpl(y) - (F)((F)g_PI * (F)0.5)) < (F)0.01)
		{
			x = F(0);
			z = F(atan2_tpl(-m.m01, m.m11));
		}
		else
		{
			x = F(atan2_tpl(m.m21, m.m22));
			z = F(atan2_tpl(m.m10, m.m00));
		}
	}

	template<typename F1> static ILINE F CreateRadZ(const Vec2_tpl<F1>& v0, const Vec2_tpl<F1>& v1)
	{
		F cz = v0.x * v1.y - v0.y * v1.x;
		F c = v0.x * v1.x + v0.y * v1.y;
		return F(atan2_tpl(cz, c));
	}

	template<typename F1> static ILINE F CreateRadZ(const Vec3_tpl<F1>& v0, const Vec3_tpl<F1>& v1)
	{
		F cz = v0.x * v1.y - v0.y * v1.x;
		F c = v0.x * v1.x + v0.y * v1.y;
		return F(atan2_tpl(cz, c));
	}

	template<typename F1> ILINE static Ang3_tpl<F> GetAnglesXYZ(const Quat_tpl<F1>& q)     { return Ang3_tpl<F>(q); }
	template<typename F1> ILINE void               SetAnglesXYZ(const Quat_tpl<F1>& q)     { *this = Ang3_tpl<F>(q); }

	template<typename F1> ILINE static Ang3_tpl<F> GetAnglesXYZ(const Matrix33_tpl<F1>& m) { return Ang3_tpl<F>(m); }
	template<typename F1> ILINE void               SetAnglesXYZ(const Matrix33_tpl<F1>& m) { *this = Ang3_tpl<F>(m); }

	template<typename F1> ILINE static Ang3_tpl<F> GetAnglesXYZ(const Matrix34_tpl<F1>& m) { return Ang3_tpl<F>(m); }
	template<typename F1> ILINE void               SetAnglesXYZ(const Matrix34_tpl<F1>& m) { *this = Ang3_tpl<F>(m); }

	AUTO_STRUCT_INFO;
};

typedef Ang3_tpl<f32>  Ang3;
typedef Ang3_tpl<real> Ang3r;
typedef Ang3_tpl<f64>  Ang3_f64;

//---------------------------------------

//! Vector addition.
template<class F1, class F2>
ILINE Ang3_tpl<F1> operator+(const Ang3_tpl<F1>& v0, const Ang3_tpl<F2>& v1)
{
	return Ang3_tpl<F1>(v0.x + v1.x, v0.y + v1.y, v0.z + v1.z);
}
//! Vector subtraction.
template<class F1, class F2>
ILINE Ang3_tpl<F1> operator-(const Ang3_tpl<F1>& v0, const Ang3_tpl<F2>& v1)
{
	return Ang3_tpl<F1>(v0.x - v1.x, v0.y - v1.y, v0.z - v1.z);
}

//---------------------------------------

//! Vector self-addition.
template<class F1, class F2>
ILINE Ang3_tpl<F1>& operator+=(Ang3_tpl<F1>& v0, const Ang3_tpl<F2>& v1)
{
	v0 = v0 + v1;
	return v0;
}
//! Vector self-subtraction.
template<class F1, class F2>
ILINE Ang3_tpl<F1>& operator-=(Ang3_tpl<F1>& v0, const Ang3_tpl<F2>& v1)
{
	v0 = v0 - v1;
	return v0;
}

template<typename F> struct AngleAxis_tpl
{

	//! Storage for the Angle&Axis coordinates.
	F           angle;
	Vec3_tpl<F> axis;

	//! Default quaternion constructor.
	AngleAxis_tpl(void) {};
	AngleAxis_tpl(F a, F ax, F ay, F az) { angle = a; axis.x = ax; axis.y = ay; axis.z = az; }
	AngleAxis_tpl(F a, const Vec3_tpl<F>& n) { angle = a; axis = n; }
	void operator()(F a, const Vec3_tpl<F>& n) { angle = a; axis = n; }

	//! CAngleAxis aa=angleaxis.
	AngleAxis_tpl(const AngleAxis_tpl<F>& aa);
	const Vec3_tpl<F> operator*(const Vec3_tpl<F>& v) const;

	AngleAxis_tpl(const Quat_tpl<F>& q)
	{
		angle = acos_tpl(q.w) * 2;
		axis = q.v;
		axis.Normalize();
		F s = sin_tpl(angle * (F)0.5);
		if (s == 0)
		{
			angle = 0;
			axis.x = 0;
			axis.y = 0;
			axis.z = 1;
		}
	}

};

typedef AngleAxis_tpl<f32> AngleAxis;
typedef AngleAxis_tpl<f64> AngleAxis_f64;

template<typename F>
ILINE const Vec3_tpl<F> AngleAxis_tpl<F >::operator*(const Vec3_tpl<F>& v) const
{
	Vec3_tpl<F> origin = axis * (axis | v);
	return origin + (v - origin) * cos_tpl(angle) + (axis % v) * sin_tpl(angle);
}

//////////////////////////////////////////////////////////////////////
template<typename F> struct Plane_tpl
{

	//plane-equation: n.x*x + n.y*y + n.z*z + d > 0 is in front of the plane
	Vec3_tpl<F> n;   //!< Normal.
	F           d;   //!< Distance.

	//----------------------------------------------------------------

#if defined(_DEBUG)
	ILINE Plane_tpl()
	{
		if (sizeof(F) == 4)
		{
			uint32* p = alias_cast<uint32*>(&n.x);
			p[0] = F32NAN;
			p[1] = F32NAN;
			p[2] = F32NAN;
			p[3] = F32NAN;
		}
		if (sizeof(F) == 8)
		{
			uint64* p = alias_cast<uint64*>(&n.x);
			p[0] = F64NAN;
			p[1] = F64NAN;
			p[2] = F64NAN;
			p[3] = F64NAN;
		}
	}
#else
	ILINE Plane_tpl() {};
#endif

	ILINE Plane_tpl(const Plane_tpl<F>& p) { n = p.n; d = p.d; }
	ILINE Plane_tpl(const Vec3_tpl<F>& normal, const F& distance) { n = normal; d = distance; }

	//! set normal and dist for this plane and  then calculate plane type
	ILINE void Set(const Vec3_tpl<F>& vNormal, const F fDist)
	{
		n = vNormal;
		d = fDist;
	}

	ILINE void SetPlane(const Vec3_tpl<F>& normal, const Vec3_tpl<F>& point)
	{
		n = normal;
		d = -(point | normal);
	}
	ILINE static Plane_tpl<F> CreatePlane(const Vec3_tpl<F>& normal, const Vec3_tpl<F>& point)
	{
		return Plane_tpl<F>(normal, -(point | normal));
	}

	ILINE Plane_tpl<F> operator-(void) const { return Plane_tpl<F>(-n, -d); }

	//! Constructs the plane by tree given Vec3s (=triangle) with a right-hand (anti-clockwise) winding.
	//! Example 1:
	//!   Vec3 v0(1,2,3),v1(4,5,6),v2(6,5,6);
	//!   Plane_tpl<F>  plane;
	//!   plane.SetPlane(v0,v1,v2);
	//! Example 2:
	//!   Vec3 v0(1,2,3),v1(4,5,6),v2(6,5,6);
	//!   Plane_tpl<F>  plane=Plane_tpl<F>::CreatePlane(v0,v1,v2);
	ILINE void SetPlane(const Vec3_tpl<F>& v0, const Vec3_tpl<F>& v1, const Vec3_tpl<F>& v2)
	{
		n = ((v1 - v0) % (v2 - v0)).GetNormalized(); //vector cross-product
		d = -(n | v0);                               //calculate d-value
	}
	ILINE static Plane_tpl<F> CreatePlane(const Vec3_tpl<F>& v0, const Vec3_tpl<F>& v1, const Vec3_tpl<F>& v2)
	{
		Plane_tpl<F> p;
		p.SetPlane(v0, v1, v2);
		return p;
	}

	//! Computes signed distance from point to plane.
	//! This is the standard plane-equation: d=Ax*By*Cz+D.
	//! The normal-vector is assumed to be normalized.
	//! Example:
	//!   Vec3 v(1,2,3);
	//!   Plane_tpl<F>  plane=CalculatePlane(v0,v1,v2);
	//!   F distance = plane|v;
	ILINE F            operator|(const Vec3_tpl<F>& point) const      { return (n | point) + d; }
	ILINE F            DistFromPlane(const Vec3_tpl<F>& vPoint) const { return (n * vPoint + d); }

	ILINE Plane_tpl<F> operator-(const Plane_tpl<F>& p) const         { return Plane_tpl<F>(n - p.n, d - p.d); }
	ILINE Plane_tpl<F> operator+(const Plane_tpl<F>& p) const         { return Plane_tpl<F>(n + p.n, d + p.d); }
	ILINE void         operator-=(const Plane_tpl<F>& p)              { d -= p.d; n -= p.n; }
	ILINE Plane_tpl<F> operator*(F s) const                           { return Plane_tpl<F>(n * s, d * s); }
	ILINE Plane_tpl<F> operator/(F s) const                           { return Plane_tpl<F>(n / s, d / s); }

	//! check for equality between two planes
	friend  bool operator==(const Plane_tpl<F>& p1, const Plane_tpl<F>& p2)
	{
		if (fabsf(p1.n.x - p2.n.x) > 0.0001f) return (false);
		if (fabsf(p1.n.y - p2.n.y) > 0.0001f) return (false);
		if (fabsf(p1.n.z - p2.n.z) > 0.0001f) return (false);
		if (fabsf(p1.d - p2.d) < 0.01f) return(true);
		return (false);
	}

	Vec3_tpl<F> MirrorVector(const Vec3_tpl<F>& i)   { return n * (2 * (n | i)) - i;  }
	Vec3_tpl<F> MirrorPosition(const Vec3_tpl<F>& i) { return i - n * (2 * ((n | i) + d)); }

	AUTO_STRUCT_INFO;
};

typedef Plane_tpl<f32>  Plane;    //!< Always 32 bit.
typedef Plane_tpl<f64>  Planed;   //!< Always 64 bit.
typedef Plane_tpl<real> Planer;   //!< Variable float precision. depending on the target system it can be between 32, 64 or 80 bit.

// define the constants

#if !defined(SWIG)
template<typename T> const Vec3_tpl<T> Vec3Constants<T >::fVec3_Zero(0, 0, 0);
template<typename T> const Vec3_tpl<T> Vec3Constants<T >::fVec3_OneX(1, 0, 0);
template<typename T> const Vec3_tpl<T> Vec3Constants<T >::fVec3_OneY(0, 1, 0);
template<typename T> const Vec3_tpl<T> Vec3Constants<T >::fVec3_OneZ(0, 0, 1);
template<typename T> const Vec3_tpl<T> Vec3Constants<T >::fVec3_One(1, 1, 1);
#endif

// Specialized functions
template<typename F> ILINE Vec3_tpl<F> min(const Vec3_tpl<F>& a, const Vec3_tpl<F>& b)
{
	return Vec3_tpl<F>(min(a.x, b.x), min(a.y, b.y), min(a.z, b.z));
}

template<typename F> ILINE Vec3_tpl<F> max(const Vec3_tpl<F>& a, const Vec3_tpl<F>& b)
{
	return Vec3_tpl<F>(max(a.x, b.x), max(a.y, b.y), max(a.z, b.z));
}

template<typename F> ILINE F sqr(const Vec3_tpl<F>& op)
{
	return op | op;
}

template<typename F> ILINE int32 idxmax3(const Vec3_tpl<F>& vec)
{
	int32 imax = isneg(vec.x - vec.y);
	imax |= isneg(vec[imax] - vec.z) << 1;
	return imax & (2 | (imax >> 1 ^ 1));
}
template<typename F> ILINE int32 idxmin3(const Vec3_tpl<F>& vec)
{
	int32 imin = isneg(vec.y - vec.x);
	imin |= isneg(vec.z - vec[imin]) << 1;
	return imin & (2 | (imin >> 1 ^ 1));
}

#endif //vector<|MERGE_RESOLUTION|>--- conflicted
+++ resolved
@@ -18,8 +18,6 @@
 
 #include <CryCore/CryEndian.h>
 
-template<typename F> struct Vec3_tpl;
-
 template<typename T> struct Vec3Constants
 {
 	static const Vec3_tpl<T> fVec3_Zero;
@@ -116,7 +114,11 @@
 	ILINE Vec3_tpl<F>(const Vec2_tpl<F> &v) { x = v.x; y = v.y; z = 0;  CRY_MATH_ASSERT(IsValid());   }
 	template<class T> ILINE Vec3_tpl<F>(const Vec2_tpl<T> &v) { x = F(v.x); y = F(v.y); z = 0;  CRY_MATH_ASSERT(IsValid()); }
 
-	ILINE operator const Vec2_tpl<F> &() const { return reinterpret_cast<const Vec2_tpl<F>&>(*this); }
+	explicit ILINE Vec3_tpl<F>(const Ang3_tpl<F> &v) { x = v.x; y = v.y; z = v.z; CRY_MATH_ASSERT(IsValid());  }
+	template<class T> explicit ILINE Vec3_tpl<F>(const Ang3_tpl<T> &v) { x = v.x; y = v.y; z = v.z; CRY_MATH_ASSERT(IsValid());  }
+
+	explicit ILINE Vec3_tpl<F>(const Vec4_tpl<F> &v) { x = F(v.x); y = F(v.y); z = F(v.z); }
+	template<class T> explicit ILINE Vec3_tpl<F>(const Vec4_tpl<T> &v) { x = F(v.x); y = F(v.y); z = F(v.z); }
 
 	//! Overloaded arithmetic operator.
 	//! Example:
@@ -131,7 +133,7 @@
 		k = (F)1.0 / k;
 		return Vec3_tpl<F>(x * k, y * k, z * k);
 	}
-	ILINE friend Vec3_tpl<F> operator*(F f, const Vec3_tpl& vec)
+	ILINE friend Vec3_tpl<F> operator*(f32 f, const Vec3_tpl& vec)
 	{
 		return Vec3_tpl((F)(f * vec.x), (F)(f * vec.y), (F)(f * vec.z));
 	}
@@ -193,25 +195,43 @@
 
 	ILINE bool IsZero(F e = (F)0.0) const
 	{
-		return GetLengthSquared() <= sqr(e);
-	}
-	// Deprecated
+		return (fabs_tpl(x) <= e) && (fabs_tpl(y) <= e) && (fabs_tpl(z) <= e);
+	}
+	//! IsZeroSlow would be a better name.
 	ILINE bool IsZeroFast(F e = (F)0.0003) const
 	{
-		return GetLengthSquared() * F(3) <= sqr(e);
-	}
-
-	//! Euclidean distance
-	ILINE bool IsEquivalent(const Vec3_tpl<F>& v1, f32 epsilon = VEC_EPSILON) const
-	{
-		return ::IsEquivalent(*this, v1, epsilon);
-	}
-	ILINE static bool IsEquivalent(const Vec3_tpl<F>& v0, const Vec3_tpl<F>& v1, f32 epsilon = VEC_EPSILON)
-	{
-		return ::IsEquivalent(v0, v1, epsilon);
-	}
-
-	ILINE bool IsUnit(f32 epsilon = VEC_EPSILON) const
+		return (fabs_tpl(x) + fabs_tpl(y) + fabs_tpl(z)) <= e;
+	}
+
+	//! Chebyshev distance (axis aligned).
+	ILINE bool IsEquivalent(const Vec3_tpl<F>& v1, F epsilon = VEC_EPSILON) const
+	{
+		CRY_MATH_ASSERT(v1.IsValid());
+		CRY_MATH_ASSERT(this->IsValid());
+		return  ((fabs_tpl(x - v1.x) <= epsilon) && (fabs_tpl(y - v1.y) <= epsilon) && (fabs_tpl(z - v1.z) <= epsilon));
+	}
+	ILINE static bool IsEquivalent(const Vec3_tpl<F>& v0, const Vec3_tpl<F>& v1, F epsilon = VEC_EPSILON)
+	{
+		CRY_MATH_ASSERT(v0.IsValid());
+		CRY_MATH_ASSERT(v1.IsValid());
+		return  ((fabs_tpl(v0.x - v1.x) <= epsilon) && (fabs_tpl(v0.y - v1.y) <= epsilon) && (fabs_tpl(v0.z - v1.z) <= epsilon));
+	}
+
+	//! Euclidean distance L2.
+	ILINE bool IsEquivalentL2(const Vec3_tpl<F>& v1, F epsilon = VEC_EPSILON) const
+	{
+		CRY_MATH_ASSERT(v1.IsValid());
+		CRY_MATH_ASSERT(this->IsValid());
+		return (*this - v1).GetLengthSquared() <= (epsilon * epsilon);
+	}
+	ILINE static bool IsEquivalentL2(const Vec3_tpl<F>& v0, const Vec3_tpl<F>& v1, F epsilon = VEC_EPSILON)
+	{
+		CRY_MATH_ASSERT(v0.IsValid());
+		CRY_MATH_ASSERT(v1.IsValid());
+		return (v0 - v1).GetLengthSquared() <= (epsilon * epsilon);
+	}
+
+	ILINE bool IsUnit(F epsilon = VEC_EPSILON) const
 	{
 		return (fabs_tpl(1 - GetLengthSquared()) <= epsilon);
 	}
@@ -254,6 +274,11 @@
 		return sqrt_tpl(x * x + y * y + z * z);
 	}
 
+	ILINE F GetLengthFloat() const
+	{
+		return GetLength();
+	}
+
 	ILINE F GetLengthFast() const
 	{
 		return sqrt_fast_tpl(x * x + y * y + z * z);
@@ -263,6 +288,11 @@
 	ILINE F GetLengthSquared() const
 	{
 		return x * x + y * y + z * z;
+	}
+
+	ILINE F GetLengthSquaredFloat() const
+	{
+		return GetLengthSquared();
 	}
 
 	//! calculate the length of the vector ignoring the z component
@@ -351,6 +381,11 @@
 		}
 	}
 
+	ILINE Vec3_tpl GetNormalizedFloat() const
+	{
+		return GetNormalized();
+	}
+
 	//! return a normalized vector
 	ILINE Vec3_tpl GetNormalized() const
 	{
@@ -378,6 +413,12 @@
 		{
 			return safe;
 		}
+	}
+
+	//! return a safely normalized vector - returns safe vector (should be normalised) if original is zero length
+	ILINE Vec3_tpl GetNormalizedSafeFloat(const struct Vec3_tpl<F>& safe = Vec3Constants<F>::fVec3_OneX) const
+	{
+		return GetNormalizedSafe(safe);
 	}
 
 	//! return a normalized and scaled vector
@@ -603,7 +644,7 @@
 		return Vec3_tpl<F>(y * vec2.z - z * vec2.y, z * vec2.x - x * vec2.z, x * vec2.y - y * vec2.x);
 	}
 
-	//F* fptr = vec;
+	//f32* fptr=vec;
 	CRY_DEPRECATED(operator F*()) { return (F*)this; }
 	template<class T> explicit CRY_DEPRECATED(Vec3_tpl(const T* src)) { x = src[0]; y = src[1]; z = src[2]; }
 
@@ -737,14 +778,11 @@
 	return Vec3_tpl<F1>(v0.x / v1.x, v0.y / v1.y, v0.z / v1.z);
 }
 
-<<<<<<< HEAD
-=======
 template<class F> ILINE bool IsEquivalent(const Vec3_tpl<F>& v0, const Vec3_tpl<F>& v1, f32 epsilon = VEC_EPSILON)
 {
 	return  ((fabs_tpl(v0.x - v1.x) <= epsilon) && (fabs_tpl(v0.y - v1.y) <= epsilon) && (fabs_tpl(v0.z - v1.z) <= epsilon));
 }
 
->>>>>>> 91547e78
 // Typedefs
 typedef Vec3_tpl<f32>  Vec3;   //!< Always 32 bit.
 typedef Vec3_tpl<f64>  Vec3d;  //!< Always 64 bit.
@@ -756,28 +794,61 @@
 template<> inline Vec3_tpl<f32>::Vec3_tpl(type_min) { x = y = z = -3.3E38f; }
 template<> inline Vec3_tpl<f32>::Vec3_tpl(type_max) { x = y = z = 3.3E38f; }
 
-template<typename F> struct Quat_tpl;
-template<typename F> struct Matrix33_tpl;
-template<typename F> struct Matrix34_tpl;
-template<typename F> struct Matrix44_tpl;
-
-template<typename F> struct Ang3_tpl : Vec3_tpl<F>
-{
-	// tedious template redundancy
-	using Vec3_tpl<F>::x;
-	using Vec3_tpl<F>::y;
-	using Vec3_tpl<F>::z;
-
-	// inherit constructors
-	using Vec3_tpl<F>::Vec3_tpl;
-
-	Ang3_tpl() {}
-
-	ILINE Ang3_tpl<F> operator*(F k) const { return Ang3_tpl<F>(x * k, y * k, z * k); }
-	ILINE Ang3_tpl<F> operator/(F k) const { k = (F)1.0 / k; return Ang3_tpl<F>(x * k, y * k, z * k); }
-	ILINE Ang3_tpl<F> operator-() const    { return Ang3_tpl<F>(-x, -y, -z); }
-
-	ILINE bool        IsInRangePI() const
+template<typename F> struct Ang3_tpl
+{
+	F x, y, z;
+
+#if defined(_DEBUG)
+	ILINE Ang3_tpl()
+	{
+		if (sizeof(F) == 4)
+		{
+			uint32* p = alias_cast<uint32*>(&x);
+			p[0] = F32NAN;
+			p[1] = F32NAN;
+			p[2] = F32NAN;
+		}
+		if (sizeof(F) == 8)
+		{
+			uint64* p = alias_cast<uint64*>(&x);
+			p[0] = F64NAN;
+			p[1] = F64NAN;
+			p[2] = F64NAN;
+		}
+	}
+#else
+	ILINE Ang3_tpl()  {};
+#endif
+
+	Ang3_tpl(type_zero) { x = y = z = 0; }
+
+	void operator()(F vx, F vy, F vz) { x = vx; y = vy; z = vz; };
+	ILINE Ang3_tpl<F>(F vx, F vy, F vz) { x = vx; y = vy; z = vz; }
+
+	explicit ILINE Ang3_tpl(const Vec3_tpl<F>& v) : x((F)v.x), y((F)v.y), z((F)v.z) { CRY_MATH_ASSERT(this->IsValid()); }
+
+	ILINE bool         operator==(const Ang3_tpl<F>& vec) { return x == vec.x && y == vec.y && z == vec.z; }
+	ILINE bool         operator!=(const Ang3_tpl<F>& vec) { return !(*this == vec); }
+
+	ILINE Ang3_tpl<F>  operator*(F k) const               { return Ang3_tpl<F>(x * k, y * k, z * k); }
+	ILINE Ang3_tpl<F>  operator/(F k) const               { k = (F)1.0 / k; return Ang3_tpl<F>(x * k, y * k, z * k); }
+
+	ILINE Ang3_tpl<F>& operator*=(F k)                    { x *= k; y *= k; z *= k; return *this; }
+	//explicit ILINE Ang3_tpl<F>& operator = (const Vec3_tpl<F>& v)  { x=v.x; y=v.y; z=v.z; return *this;   }
+
+	ILINE Ang3_tpl<F> operator-(void) const { return Ang3_tpl<F>(-x, -y, -z); }
+
+	ILINE friend bool operator==(const Ang3_tpl<F>& v0, const Ang3_tpl<F>& v1)
+	{
+		return ((v0.x == v1.x) && (v0.y == v1.y) && (v0.z == v1.z));
+	}
+	ILINE void Set(F xval, F yval, F zval) { x = xval; y = yval; z = zval; }
+
+	ILINE bool IsEquivalent(const Ang3_tpl<F>& v1, F epsilon = VEC_EPSILON) const
+	{
+		return  ((fabs_tpl(x - v1.x) <= epsilon) && (fabs_tpl(y - v1.y) <= epsilon) && (fabs_tpl(z - v1.z) <= epsilon));
+	}
+	ILINE bool IsInRangePI() const
 	{
 		F pi = (F)(gf_PI + 0.001); //we need this to fix fp-precision problem
 		return  ((x > -pi) && (x < pi) && (y > -pi) && (y < pi) && (z > -pi) && (z < pi));
@@ -786,16 +857,21 @@
 	//! Normalize angle to -pi and +pi range.
 	ILINE void RangePI()
 	{
-		x = crymath::wrap(x, -gf_PI, +gf_PI);
-		y = crymath::wrap(y, -gf_PI, +gf_PI);
-		z = crymath::wrap(z, -gf_PI, +gf_PI);
+		const F modX = fmod(x + gf_PI, gf_PI2);
+		x = if_neg_else(modX, modX + gf_PI, modX - gf_PI);
+
+		const F modY = fmod(y + gf_PI, gf_PI2);
+		y = if_neg_else(modY, modY + gf_PI, modY - gf_PI);
+
+		const F modZ = fmod(z + gf_PI, gf_PI2);
+		z = if_neg_else(modZ, modZ + gf_PI, modZ - gf_PI);
 	}
 
 	//! Convert unit quaternion to angle (xyz).
 	template<class F1> explicit Ang3_tpl(const Quat_tpl<F1>& q)
 	{
 		CRY_MATH_ASSERT(q.IsValid());
-		y = asin_tpl(-(q.v.x * q.v.z - q.w * q.v.y) * 2);
+		y = F(asin_tpl(max((F)-1.0, min((F)1.0, -(q.v.x * q.v.z - q.w * q.v.y) * 2))));
 		if (fabs_tpl(fabs_tpl(y) - (F)((F)g_PI * (F)0.5)) < (F)0.01)
 		{
 			x = F(0);
@@ -812,7 +888,7 @@
 	template<class F1> explicit Ang3_tpl(const Matrix33_tpl<F1>& m)
 	{
 		CRY_MATH_ASSERT(m.IsOrthonormalRH(0.001f));
-		y = asin_tpl(-m.m20);
+		y = (F)asin_tpl(max((F)-1.0, min((F)1.0, -m.m20)));
 		if (fabs_tpl(fabs_tpl(y) - (F)((F)g_PI * (F)0.5)) < (F)0.01)
 		{
 			x = F(0);
@@ -829,7 +905,7 @@
 	template<class F1> explicit Ang3_tpl(const Matrix34_tpl<F1>& m)
 	{
 		CRY_MATH_ASSERT(m.IsOrthonormalRH(0.001f));
-		y = asin_tpl(-m.m20);
+		y = F(asin_tpl(max((F)-1.0, min((F)1.0, -m.m20))));
 		if (fabs_tpl(fabs_tpl(y) - (F)((F)g_PI * (F)0.5)) < (F)0.01)
 		{
 			x = F(0);
@@ -846,7 +922,7 @@
 	template<class F1> explicit Ang3_tpl(const Matrix44_tpl<F1>& m)
 	{
 		CRY_MATH_ASSERT(Matrix33(m).IsOrthonormalRH(0.001f));
-		y = asin_tpl(-m.m20);
+		y = F(asin_tpl(max((F)-1.0, min((F)1.0, -m.m20))));
 		if (fabs_tpl(fabs_tpl(y) - (F)((F)g_PI * (F)0.5)) < (F)0.01)
 		{
 			x = F(0);
@@ -881,6 +957,18 @@
 
 	template<typename F1> ILINE static Ang3_tpl<F> GetAnglesXYZ(const Matrix34_tpl<F1>& m) { return Ang3_tpl<F>(m); }
 	template<typename F1> ILINE void               SetAnglesXYZ(const Matrix34_tpl<F1>& m) { *this = Ang3_tpl<F>(m); }
+
+	//---------------------------------------------------------------
+	ILINE F& operator[](int index)       { CRY_MATH_ASSERT(index >= 0 && index <= 2); return ((F*)this)[index]; }
+	ILINE F  operator[](int index) const { CRY_MATH_ASSERT(index >= 0 && index <= 2); return ((F*)this)[index]; }
+
+	bool     IsValid() const
+	{
+		if (!NumberValid(x)) return false;
+		if (!NumberValid(y)) return false;
+		if (!NumberValid(z)) return false;
+		return true;
+	}
 
 	AUTO_STRUCT_INFO;
 };
@@ -1047,7 +1135,7 @@
 	//! Example:
 	//!   Vec3 v(1,2,3);
 	//!   Plane_tpl<F>  plane=CalculatePlane(v0,v1,v2);
-	//!   F distance = plane|v;
+	//!   f32 distance = plane|v;
 	ILINE F            operator|(const Vec3_tpl<F>& point) const      { return (n | point) + d; }
 	ILINE F            DistFromPlane(const Vec3_tpl<F>& vPoint) const { return (n * vPoint + d); }
 
@@ -1087,33 +1175,4 @@
 template<typename T> const Vec3_tpl<T> Vec3Constants<T >::fVec3_One(1, 1, 1);
 #endif
 
-// Specialized functions
-template<typename F> ILINE Vec3_tpl<F> min(const Vec3_tpl<F>& a, const Vec3_tpl<F>& b)
-{
-	return Vec3_tpl<F>(min(a.x, b.x), min(a.y, b.y), min(a.z, b.z));
-}
-
-template<typename F> ILINE Vec3_tpl<F> max(const Vec3_tpl<F>& a, const Vec3_tpl<F>& b)
-{
-	return Vec3_tpl<F>(max(a.x, b.x), max(a.y, b.y), max(a.z, b.z));
-}
-
-template<typename F> ILINE F sqr(const Vec3_tpl<F>& op)
-{
-	return op | op;
-}
-
-template<typename F> ILINE int32 idxmax3(const Vec3_tpl<F>& vec)
-{
-	int32 imax = isneg(vec.x - vec.y);
-	imax |= isneg(vec[imax] - vec.z) << 1;
-	return imax & (2 | (imax >> 1 ^ 1));
-}
-template<typename F> ILINE int32 idxmin3(const Vec3_tpl<F>& vec)
-{
-	int32 imin = isneg(vec.y - vec.x);
-	imin |= isneg(vec.z - vec[imin]) << 1;
-	return imin & (2 | (imin >> 1 ^ 1));
-}
-
 #endif //vector