#pragma once

#include <IGameObject.h>

// Helper struct to avoid having to implement all IGameObjectExtension functions every time
struct ISimpleExtension : public IGameObjectExtension
{
	//IGameObjectExtension
	virtual bool Init(IGameObject* pGameObject) override {SetGameObject(pGameObject); return pGameObject->BindToNetwork();}
	virtual void PostInit(IGameObject* pGameObject) override {}
	virtual void HandleEvent(const SGameObjectEvent& event) override {}
	virtual void ProcessEvent(SEntityEvent& event) override {}
	virtual void InitClient(int channelId) override {}
	virtual void PostInitClient(int channelId) override {}
	virtual bool ReloadExtension(IGameObject* pGameObject, const SEntitySpawnParams& params) override {return true;}
	virtual void PostReloadExtension(IGameObject* pGameObject, const SEntitySpawnParams& params) override {}
<<<<<<< HEAD
	virtual bool GetEntityPoolSignature(TSerialize signature) override {return false;}
	virtual void Release() override {delete this;}
=======
>>>>>>> 98428a17
	virtual void FullSerialize(TSerialize ser) override {}
	virtual bool NetSerialize(TSerialize ser, EEntityAspects aspect, uint8 profile, int pflags) override {return true;}
	virtual void PostSerialize() override {}
	virtual void SerializeSpawnInfo(TSerialize ser) override {}
	virtual ISerializableInfoPtr GetSpawnInfo() override {return nullptr;}
	virtual void Update(SEntityUpdateContext& ctx, int updateSlot) override {}
	virtual void SetChannelId(uint16 id) override {}
	virtual void SetAuthority(bool auth) override {}
	virtual void PostUpdate(float frameTime) override {}
	virtual void PostRemoteSpawn() override {}
	virtual void GetMemoryUsage(ICrySizer* pSizer) const override {}
	virtual ComponentEventPriority GetEventPriority(const int eventID) const override {return EEntityEventPriority_GameObject;}
	//~IGameObjectExtension

	virtual ~ISimpleExtension() {}

	// Helper for loading geometry or characters
	void LoadMesh(int slot, const char *path)
	{
		// Load the rifle geometry into the first slot
		if (IsCharacterFile(path))
		{
			GetEntity()->LoadCharacter(slot, path);
		}
		else
		{
			GetEntity()->LoadGeometry(slot, path);
		}
	}
};<|MERGE_RESOLUTION|>--- conflicted
+++ resolved
@@ -14,11 +14,6 @@
 	virtual void PostInitClient(int channelId) override {}
 	virtual bool ReloadExtension(IGameObject* pGameObject, const SEntitySpawnParams& params) override {return true;}
 	virtual void PostReloadExtension(IGameObject* pGameObject, const SEntitySpawnParams& params) override {}
-<<<<<<< HEAD
-	virtual bool GetEntityPoolSignature(TSerialize signature) override {return false;}
-	virtual void Release() override {delete this;}
-=======
->>>>>>> 98428a17
 	virtual void FullSerialize(TSerialize ser) override {}
 	virtual bool NetSerialize(TSerialize ser, EEntityAspects aspect, uint8 profile, int pflags) override {return true;}
 	virtual void PostSerialize() override {}
@@ -31,6 +26,7 @@
 	virtual void PostRemoteSpawn() override {}
 	virtual void GetMemoryUsage(ICrySizer* pSizer) const override {}
 	virtual ComponentEventPriority GetEventPriority(const int eventID) const override {return EEntityEventPriority_GameObject;}
+	virtual const void* GetRMIBase() const override { return nullptr; }
 	//~IGameObjectExtension
 
 	virtual ~ISimpleExtension() {}
