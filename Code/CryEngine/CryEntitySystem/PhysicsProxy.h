--- conflicted
+++ resolved
@@ -26,15 +26,12 @@
 typedef bitmask_t<bitmaskBuf<4>, 4> attachMaskLoc;
 	#define attachMask1 (bitmask_t<bitmaskOneBit, 4>(1))
 #else
-typedef uint attachMask, attachMaskLoc;
+typedef uint32 attachMask, attachMaskLoc;
 	#define attachMask1 1
 #endif
 
-//////////////////////////////////////////////////////////////////////////
-// Description:
-//    Implements base physical proxy class for entity.
-//////////////////////////////////////////////////////////////////////////
-class CPhysicalProxy : public IEntityPhysicalProxy
+// Implements physical behavior of the entity.
+class CEntityPhysics
 {
 public:
 	enum EFlags
@@ -57,53 +54,32 @@
 		FLAG_ACTIVE                    = 1 << 15,
 	};
 
-	CPhysicalProxy();
-	~CPhysicalProxy() {};
+	CEntityPhysics();
+	~CEntityPhysics();
+	;
 	CEntity* GetEntity() const { return m_pEntity; };
 
-	//////////////////////////////////////////////////////////////////////////
-	// IEntityEvent interface implementation.
-	//////////////////////////////////////////////////////////////////////////
-	virtual void Initialize(const SComponentInitializer& init);
-	virtual void ProcessEvent(SEntityEvent& event);
+	void     ProcessEvent(SEntityEvent& event);
+
+	void     SerializeXML(XmlNodeRef& entityNode, bool bLoading);
+	bool     NeedNetworkSerialize();
+	void     SerializeTyped(TSerialize ser, int type, int flags);
+	void     EnableNetworkSerialization(bool enable);
 	//////////////////////////////////////////////////////////////////////////
 
-	//////////////////////////////////////////////////////////////////////////
-	// IEntityProxy interface implementation.
-	//////////////////////////////////////////////////////////////////////////
-	virtual EEntityProxy GetType() { return ENTITY_PROXY_PHYSICS; }
-	virtual void         Release();
-	virtual void         Done();
-	virtual void         Update(SEntityUpdateContext& ctx);
-	virtual bool         Init(IEntity* pEntity, SEntitySpawnParams& params) { return true; }
-	virtual void         Reload(IEntity* pEntity, SEntitySpawnParams& params);
-	virtual void         SerializeXML(XmlNodeRef& entityNode, bool bLoading);
-	virtual void         Serialize(TSerialize ser);
-	virtual bool         NeedSerialize();
-	virtual void         SerializeTyped(TSerialize ser, int type, int flags);
-	virtual bool         GetSignature(TSerialize signature);
-	virtual void         EnableNetworkSerialization(bool enable);
-	//////////////////////////////////////////////////////////////////////////
+	void             Serialize(TSerialize ser);
 
-	//////////////////////////////////////////////////////////////////////////
-	// IEntityPhysicalProxy interface.
-	//////////////////////////////////////////////////////////////////////////
-	virtual void             GetLocalBounds(AABB& bbox);
-	virtual void             GetWorldBounds(AABB& bbox);
+	void             GetLocalBounds(AABB& bbox) const;
+	void             GetWorldBounds(AABB& bbox) const;
 
-	virtual void             Physicalize(SEntityPhysicalizeParams& params);
-	virtual IPhysicalEntity* GetPhysicalEntity() const { return m_pPhysicalEntity; }
-	virtual void             EnablePhysics(bool bEnable);
-	virtual bool             IsPhysicsEnabled() const;
-	virtual void             AddImpulse(int ipart, const Vec3& pos, const Vec3& impulse, bool bPos, float fAuxScale, float fPushScale = 1.0f);
+	void             Physicalize(SEntityPhysicalizeParams& params);
+	IPhysicalEntity* GetPhysicalEntity() const { return m_pPhysicalEntity; }
+	void             EnablePhysics(bool bEnable);
+	bool             IsPhysicsEnabled() const;
+	void             AddImpulse(int ipart, const Vec3& pos, const Vec3& impulse, bool bPos, float fAuxScale, float fPushScale = 1.0f);
 
-	virtual void             SetTriggerBounds(const AABB& bbox);
-	virtual void             GetTriggerBounds(AABB& bbox);
-
-	virtual int              GetPartId0(int nSlot = 0);
-	int                      GetPhysAttachId();
-
-	virtual void             IgnoreXFormEvent(bool ignore) { SetFlags(ignore ? (m_nFlags | FLAG_IGNORE_XFORM_EVENT) : (m_nFlags & (~FLAG_IGNORE_XFORM_EVENT))); }
+	int              GetPartId0(int nSlot = 0);
+	int              GetPhysAttachId();
 	//////////////////////////////////////////////////////////////////////////
 
 	//////////////////////////////////////////////////////////////////////////
@@ -130,7 +106,7 @@
 	int               AddSlotGeometry(int nSlot, SEntityPhysicalizeParams& params, int bNoSubslots = 1);
 	void              RemoveSlotGeometry(int nSlot);
 
-	void              MovePhysics(CPhysicalProxy* dstPhysics);
+	void              MovePhysics(CEntityPhysics* dstPhysics);
 
 	virtual void      GetMemoryUsage(ICrySizer* pSizer) const;
 	void              ReattachSoftEntityVtx(IPhysicalEntity* pAttachToEntity, int nAttachToPart);
@@ -140,23 +116,6 @@
 	static void DisableValidation();
 #endif
 
-<<<<<<< HEAD
-protected:
-	IPhysicalWorld* PhysicalWorld() const { return gEnv->pPhysicalWorld; }
-	void            OnEntityXForm(SEntityEvent& event);
-	void            OnChangedPhysics(bool bEnabled);
-	void            DestroyPhysicalEntity(bool bDestroyCharacters = true, int iMode = 0);
-
-	void            PhysicalizeSimple(SEntityPhysicalizeParams& params);
-	void            PhysicalizeLiving(SEntityPhysicalizeParams& params);
-	void            PhysicalizeParticle(SEntityPhysicalizeParams& params);
-	void            PhysicalizeSoft(SEntityPhysicalizeParams& params);
-	void            AttachSoftVtx(IRenderMesh* pRM, IPhysicalEntity* pAttachToEntity, int nAttachToPart);
-	void            PhysicalizeArea(SEntityPhysicalizeParams& params);
-	bool            PhysicalizeGeomCache(SEntityPhysicalizeParams& params);
-	bool            PhysicalizeCharacter(SEntityPhysicalizeParams& params);
-	bool            ConvertCharacterToRagdoll(SEntityPhysicalizeParams& params, const Vec3& velInitial);
-=======
 	void               SetActive(bool bActive);
 
 private:
@@ -164,51 +123,43 @@
 	void             OnEntityXForm(SEntityEvent& event);
 	void             OnChangedPhysics(bool bEnabled);
 	void             DestroyPhysicalEntity(bool bDestroyCharacters = true, int iMode = 0);
->>>>>>> 98428a17
 
-	void            CreatePhysicalEntity(SEntityPhysicalizeParams& params);
-	phys_geometry*  GetSlotGeometry(int nSlot);
-	void            SyncCharacterWithPhysics();
+	void             PhysicalizeSimple(SEntityPhysicalizeParams& params);
+	void             PhysicalizeLiving(SEntityPhysicalizeParams& params);
+	void             PhysicalizeParticle(SEntityPhysicalizeParams& params);
+	void             PhysicalizeSoft(SEntityPhysicalizeParams& params);
+	void             AttachSoftVtx(IRenderMesh* pRM, IPhysicalEntity* pAttachToEntity, int nAttachToPart);
+	void             PhysicalizeArea(SEntityPhysicalizeParams& params);
+	bool             PhysicalizeGeomCache(SEntityPhysicalizeParams& params);
+	bool             PhysicalizeCharacter(SEntityPhysicalizeParams& params);
+	bool             ConvertCharacterToRagdoll(SEntityPhysicalizeParams& params, const Vec3& velInitial);
 
-	void            MoveChildPhysicsParts(IPhysicalEntity* pSrcAdam, CEntity* pChild, pe_action_move_parts& amp, uint64 usedRanges);
+	void             CreatePhysicalEntity(SEntityPhysicalizeParams& params);
+	phys_geometry*   GetSlotGeometry(int nSlot);
+	void             SyncCharacterWithPhysics();
 
-	//////////////////////////////////////////////////////////////////////////
-	// Handle colliders.
-	//////////////////////////////////////////////////////////////////////////
-	void AddCollider(EntityId id);
-	void RemoveCollider(EntityId id);
-	void CheckColliders();
-	//////////////////////////////////////////////////////////////////////////
+	void             MoveChildPhysicsParts(IPhysicalEntity* pSrcAdam, CEntity* pChild, pe_action_move_parts& amp, uint64 usedRanges);
 
 	IPhysicalEntity* QueryPhyscalEntity(IEntity* pEntity) const;
 	CEntity*         GetCEntity(IPhysicalEntity* pPhysEntity);
 
 	void             ReleasePhysicalEntity();
-	void             ReleaseColliders();
 
 	void             RemapChildAttachIds(CEntity* pent, attachMask& idmaskSrc, attachMask& idmaskDst, int* idmap);
 
-	uint32   m_nFlags;
+	bool             TriggerEventIfStateChanged(IPhysicalEntity* pPhysEntity, const pe_status_pos* pPrevStatus) const;
+	// Figures out render material at slot nSlot, and fills necessary data into the ppart output structure
+	void             UpdateParamsFromRenderMaterial(int nSlot, IPhysicalEntity* pPhysEntity);
 
-	CEntity* m_pEntity;
+	void             AwakeOnRender(bool vRender);
 
+private:
+	friend class CEntity;
+
+	uint32           m_nFlags = 0;
+	CEntity*         m_pEntity = nullptr;
 	// Pointer to physical object.
-	IPhysicalEntity* m_pPhysicalEntity;
-
-	//////////////////////////////////////////////////////////////////////////
-	//! List of colliding entities, used by all triggers.
-	//! When entity is first added to this list it is considered as entering
-	//! to proximity, when it erased from it it is leaving proximity.
-	typedef std::set<EntityId> ColliderSet;
-	struct Colliders
-	{
-		IPhysicalEntity* m_pPhysicalBBox;  // Pointer to physical bounding box (optional).
-		ColliderSet      colliders;
-	};
-	Colliders* m_pColliders;
-	float      m_timeLastSync;
+	IPhysicalEntity* m_pPhysicalEntity = nullptr;
 };
 
-DECLARE_COMPONENT_POINTERS(CPhysicalProxy);
-
 #endif // __PhysicsProxy_h__