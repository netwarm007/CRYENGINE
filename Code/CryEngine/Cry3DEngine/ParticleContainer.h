// Copyright 2001-2016 Crytek GmbH / Crytek Group. All rights reserved.

// -------------------------------------------------------------------------
//  File name:   ParticleContainer.h
//  Version:     v1.00
//  Created:     11/03/2010 by Corey (split out from other files).
//  Compilers:   Visual Studio.NET
//  Description:
// -------------------------------------------------------------------------
//  History:
//
////////////////////////////////////////////////////////////////////////////

#ifndef __particlecontainer_h__
#define __particlecontainer_h__
#pragma once

#include "ParticleEffect.h"
#include "ParticleEnviron.h"
#include "ParticleUtils.h"
#include "ParticleList.h"
#include "Particle.h"
#include <CryRenderer/RenderElements/CREParticle.h>

class CParticleEmitter;
class CParticleSubEmitter;
struct SParticleVertexContext;
struct SContainerCounts;

typedef ParticleList<CParticle>::Node TParticleElem;

//////////////////////////////////////////////////////////////////////////
struct CRY_ALIGN(16) SParticleUpdateContext
{
	float fUpdateTime;
	uint32 nEnvFlags;
	Vec3 vEmitBox;
	Vec3 vEmitScale;
	AABB* pbbDynamicBounds;
	bool bHasTarget;

	// Iteration support.
	float fMaxLinearDeviation;
	float fMaxLinearStepTime;
	float fMinStepTime;

	// Sorting support.
	Vec3 vMainCamPos;
	float fCenterCamDist;
	int nSortQuality;
	bool b3DRotation;

	// Updated per emitter.
	float fDensityAdjust;

	struct SSortElem
	{
		const CParticle* pPart;
		float            fDist;

		bool operator<(const SSortElem& r) const
		{ return fDist < r.fDist; }
	};
	Array<SSortElem> aParticleSort;

	struct SSpaceLoop
	{
		Vec3 vCenter, vSize;
		Vec3 vScaledAxes[3];
	};
	SSpaceLoop SpaceLoop;
};

//////////////////////////////////////////////////////////////////////////
// Particle rendering helper params.
struct CRY_ALIGN(16) SPartRenderParams
{
	float m_fCamDistance;
	float m_fMainBoundsScale;
	float m_fMaxAngularDensity;
	uint32 m_nRenFlags;
	TrinaryFlags<uint64> m_nRenObjFlags;
	uint16 m_nFogVolumeContribIdx;
	float m_fHDRDynamicMultiplier;
	uint16 m_nDeferredLightVolumeId;
};

//////////////////////////////////////////////////////////////////////////
// Contains, updates, and renders a list of particles, of a single effect

class CParticleContainer : public IParticleVertexCreator, public Cry3DEngineBase
{
public:

	CParticleContainer(CParticleContainer* pParent, CParticleEmitter* pMain, CParticleEffect const* pEffect);
	~CParticleContainer();

	// Associated structures.
	ILINE const CParticleEffect*        GetEffect() const { return m_pEffect; }
	ILINE CParticleEmitter&             GetMain()         { return *m_pMainEmitter; }
	ILINE const CParticleEmitter&       GetMain() const   { return *m_pMainEmitter; }

	ILINE ResourceParticleParams const& GetParams() const
	{
		return *m_pParams;
	}

	float      GetAge() const;

	ILINE bool IsIndirect() const
	{
		return m_pParentContainer != 0;
	}
	ILINE CParticleSubEmitter* GetDirectEmitter()
	{
		if (!m_pParentContainer && !m_Emitters.empty())
		{
			assert(m_Emitters.size() == 1);
			return &m_Emitters.front();
		}
		return NULL;
	}

	// If indirect container.
	ILINE CParticleContainer* GetParent() const
	{
		return m_pParentContainer;
	}

	void                 Reset();

	CParticleSubEmitter* AddEmitter(CParticleSource* pSource);
	CParticle*           AddParticle(SParticleUpdateContext& context, const CParticle& part);
	void                 UpdateParticles();
	void                 SyncUpdateParticles();
	void                 UpdateEmitters(SParticleUpdateContext* pEmitContext = NULL);

	void                 EmitParticle(const EmitParticleData* pData);

	uint16               GetNextEmitterSequence()
	{
		return m_nEmitterSequence++;
	}
	void  UpdateEffects();
	float InvalidateStaticBounds();
	void  Render(SRendParams const& RenParams, SPartRenderParams const& PRParams, const SRenderingPassInfo& passInfo);
	void  RenderGeometry(const SRendParams& RenParams, const SRenderingPassInfo& passInfo);
	void  RenderDecals(const SRenderingPassInfo& passInfo);
	void  RenderLights(const SRendParams& RenParams, const SRenderingPassInfo& passInfo);

	// Bounds functions.
	void   UpdateState();
	void   SetDynamicBounds();

	uint32 NeedsDynamicBounds() const
	{
#ifndef _RELEASE
		if (GetCVars()->e_ParticlesDebug & AlphaBit('d'))
			// Force all dynamic bounds computation and culling.
			return EFF_DYNAMIC_BOUNDS;
#endif
		return (m_nEnvFlags | m_nChildFlags) & EFF_DYNAMIC_BOUNDS;
	}
	bool StaticBoundsStable() const
	{
		return GetAge() >= m_fAgeStaticBoundsStable;
	}
	AABB const& GetBounds() const
	{
		return m_bbWorld;
	}
	AABB const& GetStaticBounds() const
	{
		return m_bbWorldStat;
	}
	AABB const& GetDynamicBounds() const
	{
		return m_bbWorldDyn;
	}

	uint32 GetEnvironmentFlags() const;

	size_t GetNumParticles() const
	{
		return m_Particles.size();
	}

	uint32 GetChildFlags() const
	{
		return m_nChildFlags;
	}

	float GetContainerLife() const
	{
		return m_fContainerLife;
	}
	void  UpdateContainerLife(float fAgeAdjust = 0.f);

	bool  GetTarget(ParticleTarget& target, const CParticleSubEmitter* pSubEmitter) const;

	float GetTimeToUpdate() const
	{
		return GetAge() - m_fAgeLastUpdate;
	}

	// Temp functions to update edited effects.
	inline bool IsUsed() const
	{
		return !m_bUnused;
	}

	void SetUsed(bool b)
	{
		m_bUnused = !b;
	}

	int GetHistorySteps() const
	{
		return m_nHistorySteps;
	}
	uint32 NeedsCollisionInfo() const
	{
		return GetEnvironmentFlags() & ENV_COLLIDE_INFO;
	}
	float GetMaxParticleFullLife() const
	{
		return m_fMaxParticleFullLife;
	}

	void OnEffectChange();

	void ComputeUpdateContext(SParticleUpdateContext& context, float fUpdateTime);

	// Stat/profile functions.
	SContainerCounts& GetCounts()
	{
		return m_Counts;
	}

	void GetCounts(SParticleCounts& counts) const;
	void ClearCounts()
	{
		ZeroStruct(m_Counts);
	}

	void GetMemoryUsage(ICrySizer* pSizer) const;

	//////////////////////////////////////////////////////////////////////////
	// IParticleVertexCreator methods

	virtual void ComputeVertices(const SCameraInfo& camInfo, CREParticle* pRE, uint64 uVertexFlags, float fMaxPixels);

	// Other methods.
	bool NeedsUpdate() const;

	// functions for particle generate and culling of vertices directly into Video Memory
	int  CullParticles(SParticleVertexContext& Context, int& nVertices, int& nIndices, uint8 auParticleAlpha[]);
	void WriteVerticesToVMEM(SParticleVertexContext& Context, SRenderVertices& RenderVerts, const uint8 auParticleAlpha[]);

	void SetNeedJobUpdate(uint8 n)
	{
		m_nNeedJobUpdate = n;
	}
	uint8 NeedJobUpdate() const
	{
		return m_nNeedJobUpdate;
	}
	bool WasRenderedPrevFrame() const
	{
		return m_nNeedJobUpdate > 0;
	}

	int GetEmitterCount() const
	{
		return m_Emitters.size();
	}

	void OffsetPosition(const Vec3& delta);
	void OnHidden();
	void OnUnhidden();

private:
	const ResourceParticleParams*      m_pParams;     // Pointer to particle params (effect or code).
	_smart_ptr<CParticleEffect>        m_pEffect;     // Particle effect used for this emitter.
	uint32                             m_nEnvFlags;
	uint32                             m_nChildFlags; // Summary of rendering/environment info for child containers.

	ParticleList<CParticleSubEmitter>  m_Emitters;                    // All emitters into this container.
	ParticleList<EmitParticleData>     m_DeferredEmitParticles;       // Data for client EmitParticles calls, deferred till next update.
	ParticleList<_smart_ptr<IStatObj>> m_ExternalStatObjs;            // Any StatObjs from EmitParticle; released on destruction.

	uint16                             m_nHistorySteps;
	uint16                             m_nEmitterSequence;

	ParticleList<CParticle>            m_Particles;

	CRenderObject*                     m_pBeforeWaterRO[RT_COMMAND_BUF_COUNT];
	CRenderObject*                     m_pAfterWaterRO[RT_COMMAND_BUF_COUNT];
	CRenderObject*                     m_pRecursiveRO[RT_COMMAND_BUF_COUNT];

	// Last time when emitter updated, and static bounds validated.
	float m_fAgeLastUpdate;
	float m_fAgeStaticBoundsStable;
	float m_fContainerLife;

	// Final bounding volume for rendering. Also separate static & dynamic volumes for sub-computation.
	AABB  m_bbWorld, m_bbWorldStat, m_bbWorldDyn;

	bool  m_bUnused;                                            // Temp var used during param editing.
	uint8 m_nNeedJobUpdate;                                     // Mark container as needing sprite rendering this frame.
	                                                            // Can be set to >1 to prime for threaded update next frame.

	// Associated structures.
	CParticleContainer* m_pParentContainer;                     // Parent container, if indirect.
	CParticleEmitter*   m_pMainEmitter;                         // Emitter owning this container.
	float               m_fMaxParticleFullLife;                 // Cached value indicating max update time necessary.

	SContainerCounts    m_Counts;                               // Counts for stats.

	void  ComputeStaticBounds(AABB& bb, bool bWithSize = true, float fMaxLife = fHUGE);

	float GetEmitterLife() const;
	float GetMaxParticleScale() const;
	int   GetMaxParticleCount(const SParticleUpdateContext& context) const;
	void  UpdateParticleStates(SParticleUpdateContext& context);
	void  SetScreenBounds(const CCamera& cam, uint8 aScreenBounds[4]);
<<<<<<< HEAD

	CRenderObject* CreateRenderObject(uint64 nObjFlags);
	void           ResetRenderObjects();
=======
>>>>>>> 91547e78
};

#endif // __particlecontainer_h__<|MERGE_RESOLUTION|>--- conflicted
+++ resolved
@@ -294,10 +294,6 @@
 
 	ParticleList<CParticle>            m_Particles;
 
-	CRenderObject*                     m_pBeforeWaterRO[RT_COMMAND_BUF_COUNT];
-	CRenderObject*                     m_pAfterWaterRO[RT_COMMAND_BUF_COUNT];
-	CRenderObject*                     m_pRecursiveRO[RT_COMMAND_BUF_COUNT];
-
 	// Last time when emitter updated, and static bounds validated.
 	float m_fAgeLastUpdate;
 	float m_fAgeStaticBoundsStable;
@@ -324,12 +320,6 @@
 	int   GetMaxParticleCount(const SParticleUpdateContext& context) const;
 	void  UpdateParticleStates(SParticleUpdateContext& context);
 	void  SetScreenBounds(const CCamera& cam, uint8 aScreenBounds[4]);
-<<<<<<< HEAD
-
-	CRenderObject* CreateRenderObject(uint64 nObjFlags);
-	void           ResetRenderObjects();
-=======
->>>>>>> 91547e78
 };
 
 #endif // __particlecontainer_h__