// Copyright 2001-2016 Crytek GmbH / Crytek Group. All rights reserved.

#include <StdAfx.h>

#include <CrySystem/ISystem.h>
#include <Cry3DEngine/I3DEngine.h>
#include <CryRenderer/IRenderer.h>
#include <CrySystem/IConsole.h>
#include <CryAnimation/ICryAnimation.h>
#include <CrySystem/Profilers/IPerfHud.h>
#include <CryString/CryPath.h>
#include <CryMemory/CrySizer.h>
#include "CrySizerImpl.h"
#include "CrySizerStats.h"
#include "System.h"
#include <CryMemory/CryMemoryManager.h>
#include <CrySystem/ITestSystem.h>
#include <CryScriptSystem/IScriptSystem.h>
#include <CryCore/ToolsHelpers/ResourceCompilerHelper.h>      // CResourceCompilerHelper
#include "LoadingProfiler.h"
#include "PhysRenderer.h"
#include <CrySystem/File/IResourceManager.h>
#include <CrySystem/Scaleform/IFlashPlayer.h>
#include <CrySystem/IStreamEngine.h>

// Access to some game info.
<<<<<<< HEAD
#include <CryGame/IGameFramework.h>  // IGameFramework
#include <../CryAction/ILevelSystem.h>   // ILevelSystemListener
=======
#include <CryGame/IGame.h>          // IGame
#include <CryGame/IGameFramework.h> // IGameFramework
#include "ILevelSystem.h"           // IGameFramework
>>>>>>> 91547e78

const std::vector<const char*>& GetModuleNames()
{
	static std::vector<const char*> moduleNames;

	if (moduleNames.empty())
	{

#ifdef MODULE_EXTENSION
	#error MODULE_EXTENSION already defined!
#endif
#if CRY_PLATFORM_LINUX || CRY_PLATFORM_ANDROID
	#define MODULE_EXTENSION ".so"
#elif CRY_PLATFORM_APPLE
	#define MODULE_EXTENSION ".dylib"
#else
	#define MODULE_EXTENSION ".dll"
#endif

		moduleNames.push_back("Cry3DEngine" MODULE_EXTENSION);
		moduleNames.push_back("CryAction" MODULE_EXTENSION);
		moduleNames.push_back("CryAISystem" MODULE_EXTENSION);
		moduleNames.push_back("CryAnimation" MODULE_EXTENSION);
		moduleNames.push_back("CryEntitySystem" MODULE_EXTENSION);
		moduleNames.push_back("CryFont" MODULE_EXTENSION);
		moduleNames.push_back("CryInput" MODULE_EXTENSION);
		moduleNames.push_back("CryMovie" MODULE_EXTENSION);
		moduleNames.push_back("CryNetwork" MODULE_EXTENSION);
		moduleNames.push_back("CryLobby" MODULE_EXTENSION);
		moduleNames.push_back("CryPhysics" MODULE_EXTENSION);
		moduleNames.push_back("CryScriptSystem" MODULE_EXTENSION);
		moduleNames.push_back("CryAudioSystem" MODULE_EXTENSION);
		moduleNames.push_back("CrySystem" MODULE_EXTENSION);
		// K01
		moduleNames.push_back("CryOnline" MODULE_EXTENSION);

#if CRY_PLATFORM_LINUX || CRY_PLATFORM_ANDROID || CRY_PLATFORM_APPLE
		const string gameModuleNameRaw = gEnv->pConsole->GetCVar("sys_dll_game")->GetString();
		const size_t extensionIndex = gameModuleNameRaw.rfind(".dll");
		static string gameModuleNameSafe = gameModuleNameRaw.substr(0, extensionIndex);
	#if CRY_PLATFORM_LINUX || CRY_PLATFORM_ANDROID || CRY_PLATFORM_APPLE
		gameModuleNameSafe.append(MODULE_EXTENSION);
	#endif
		moduleNames.push_back(gameModuleNameSafe.c_str());
#endif

#undef MODULE_EXTENSION

#if CRY_PLATFORM_LINUX || CRY_PLATFORM_ANDROID
		moduleNames.push_back("CryRenderNULL.so");
#elif CRY_PLATFORM_APPLE
		moduleNames.push_back("CryRenderNULL.dylib");
#else
		moduleNames.push_back(gEnv->pConsole->GetCVar("sys_dll_game")->GetString());
		moduleNames.push_back("Sandbox.exe");
		moduleNames.push_back("CryRenderD3D9.dll");
		moduleNames.push_back("CryRenderD3D10.dll");
		moduleNames.push_back("CryRenderNULL.dll");
		//TODO: launcher?
#endif
	}

	return moduleNames;
}

#if (!defined (_RELEASE) || defined(ENABLE_PROFILING_CODE))

	#if CRY_PLATFORM_WINDOWS
		#include "Psapi.h"
typedef BOOL (WINAPI * GetProcessMemoryInfoProc)(HANDLE, PPROCESS_MEMORY_COUNTERS, DWORD);
	#endif

	#if CRY_PLATFORM_WINDOWS
		#pragma pack(push,1)
const struct PEHeader_DLL
{
	DWORD                 signature;
	IMAGE_FILE_HEADER     _head;
	IMAGE_OPTIONAL_HEADER opt_head;
	IMAGE_SECTION_HEADER* section_header;  // actual number in NumberOfSections
};
		#pragma pack(pop)
	#endif

extern int  CryMemoryGetAllocatedSize();
static void SaveLevelStats(IConsoleCmdArgs* pArgs);

	#define g_szTestResults "%USER%/TestResults"

class CResourceCollector : public IResourceCollector
{
	struct SInstanceEntry
	{
		//		AABB			m_AABB;
		uint32 m_dwFileNameId;          // use with m_FilenameToId,  m_IdToFilename
	};

	struct SAssetEntry
	{
		SAssetEntry() : m_dwInstanceCnt(0), m_dwDependencyCnt(0), m_dwMemSize(0xffffffff), m_dwFileSize(0xffffffff)
		{
		}

		string m_sFileName;
		uint32 m_dwInstanceCnt;         // 1=this asset is used only once in the level, 2, 3, ...
		uint32 m_dwDependencyCnt;       // 1=this asset is only used by one asset, 2, 3, ...
		uint32 m_dwMemSize;             // 0xffffffff if unknown (only needed to verify disk file size)
		uint32 m_dwFileSize;            // 0xffffffff if unknown
	};

public: // -----------------------------------------------------------------------------

	CResourceCollector()
	{
		m_bEnabled = false;
	}
	void Enable(bool bEnabled) { m_bEnabled = bEnabled; }

	// compute m_dwDependencyCnt
	void ComputeDependencyCnt()
	{
		std::set<SDependencyPair>::const_iterator it, end = m_Dependencies.end();

		for (it = m_Dependencies.begin(); it != end; ++it)
		{
			const SDependencyPair& rRef = *it;

			++m_Assets[rRef.m_idDependsOnAsset].m_dwDependencyCnt;
		}
	}

	// watch out: this function modifies internal data
	void LogData(ILog& rLog)
	{
		if (!m_bEnabled)
			return;

		rLog.Log(" ");

		{
			rLog.Log("Assets:");

			std::vector<SAssetEntry>::const_iterator it, end = m_Assets.end();
			uint32 dwAssetID = 0;

			for (it = m_Assets.begin(); it != end; ++it, ++dwAssetID)
			{
				const SAssetEntry& rRef = *it;

				rLog.Log(" A%u: inst:%5u dep:%u mem:%9u file:%9u name:%s", dwAssetID, rRef.m_dwInstanceCnt, rRef.m_dwDependencyCnt, rRef.m_dwMemSize, rRef.m_dwFileSize, rRef.m_sFileName.c_str());
			}
		}

		rLog.Log(" ");

		{
			rLog.Log("Dependencies:");

			std::set<SDependencyPair>::const_iterator it, end = m_Dependencies.end();

			uint32 dwCurrentAssetID = 0xffffffff;
			uint32 dwSumFile = 0;

			for (it = m_Dependencies.begin(); it != end; ++it)
			{
				const SDependencyPair& rRef = *it;

				if (rRef.m_idAsset != dwCurrentAssetID)
				{
					if (dwSumFile != 0 && dwSumFile != 0xffffffff)
						rLog.Log("                                                ---> sum file: %u KB", (dwSumFile + 1023) / 1024);

					dwSumFile = 0;

					rLog.Log(" ");
					rLog.Log(" A%u '%s' depends on", rRef.m_idAsset, m_Assets[rRef.m_idAsset].m_sFileName.c_str());
				}

				uint32 dwFileSize = m_Assets[rRef.m_idDependsOnAsset].m_dwFileSize;

				rLog.Log("        A%u file:%9u dep:%u '%s'", rRef.m_idDependsOnAsset, dwFileSize, m_Assets[rRef.m_idDependsOnAsset].m_dwDependencyCnt, m_Assets[rRef.m_idDependsOnAsset].m_sFileName.c_str());

				if (dwFileSize != 0xffffffff)
					dwSumFile += dwFileSize;

				dwCurrentAssetID = rRef.m_idAsset;
			}

			if (dwSumFile != 0 && dwSumFile != 0xffffffff)
				rLog.Log("                                                ---> sum file: %u KB", (dwSumFile + 1023) / 1024);
		}

		rLog.Log(" ");

		{
			rLog.Log("SourceAtoms:");

			std::set<SDependencyPair>::const_iterator it;

			while (!m_Dependencies.empty())
			{
				for (it = m_Dependencies.begin(); it != m_Dependencies.end(); ++it)
				{
					const SDependencyPair& rRef1 = *it;

					rLog.Log(" ");
					std::set<uint32> localDependencies;

					localDependencies.insert(rRef1.m_idAsset);

					RecursiveMove(rRef1.m_idAsset, localDependencies);

					PrintDependencySet(rLog, localDependencies);
					break;
				}
			}
		}
	}

	// interface IResourceCollector -------------------------------------------------

	virtual bool AddResource(const char* szFileName, const uint32 dwSize = 0xffffffff)
	{
		if (!m_bEnabled)
			return true;

		uint32 dwNewAssetIdOrInvalid = _AddResource(szFileName, dwSize);

		return dwNewAssetIdOrInvalid != 0xffffffff;
	}

	virtual void AddInstance(const char* _szFileName, void* pInstance)
	{
		if (!m_bEnabled)
			return;

		assert(pInstance);

		{
			std::set<void*>::const_iterator itInstance = m_ReportedInstances.find(pInstance);

			if (itInstance != m_ReportedInstances.end())
				return;
		}

		string sOutputFileName = UnifyFilename(_szFileName);

		std::map<string, uint32>::const_iterator it = m_FilenameToId.find(sOutputFileName);

		if (it == m_FilenameToId.end())
		{
			OutputDebugString("ERROR: file wasn't registered with AddResource(): '");
			OutputDebugString(sOutputFileName.c_str());
			OutputDebugString("'\n");
			assert(0);    // asset wasn't registered yet AddResource() missing - unpredictable result might happen
			return;
		}

		uint32 dwAssetId = it->second;
		/*
		    // debug
		    char str[256];
		    cry_sprintf(str,"AddInstance: %p '",pInstance);
		    OutputDebugString(str);
		    OutputDebugString(sOutputFileName.c_str());
		    OutputDebugString("'\n");
		 */
		++m_Assets[dwAssetId].m_dwInstanceCnt;
		m_ReportedInstances.insert(pInstance);
	}

	virtual void OpenDependencies(const char* _szFileName)
	{
		if (!m_bEnabled)
			return;

		string sOutputFileName = UnifyFilename(_szFileName);

		std::map<string, uint32>::const_iterator it = m_FilenameToId.find(sOutputFileName);

		if (it == m_FilenameToId.end())
		{
			m_OpenedAssetId.push_back(0xffffffff);      // CloseDependencies() relies on that

			OutputDebugString("ERROR: file wasn't registered with AddResource(): '");
			OutputDebugString(sOutputFileName.c_str());
			OutputDebugString("'\n");
			//assert(0);		// asset wasn't registered yet AddResource() missing - unpredictable result might happen
			return;
		}

		uint32 dwAssetId = it->second;

		m_OpenedAssetId.push_back(dwAssetId);
	}

	virtual void Reset()
	{
		m_Assets.resize(0);
		m_Dependencies.clear();
		m_FilenameToId.clear();
		m_OpenedAssetId.resize(0);
		m_ReportedInstances.clear();
		m_ResourceEntries.resize(0);
	}

	virtual void CloseDependencies()
	{
		if (!m_bEnabled)
			return;

		assert(!m_OpenedAssetId.empty());   // internal error - OpenDependencies() should match CloseDependencies()

		m_OpenedAssetId.pop_back();
	}

private: // -----------------------------------------------------------------------

	struct SDependencyPair
	{
		SDependencyPair(const uint32 idAsset, const uint32 idDependsOnAsset) : m_idAsset(idAsset), m_idDependsOnAsset(idDependsOnAsset)
		{
		}

		uint32 m_idAsset;                   // AssetID
		uint32 m_idDependsOnAsset;          // AssetID

		bool operator<(const SDependencyPair& rhs) const
		{
			if (m_idAsset < rhs.m_idAsset) return true;
			if (m_idAsset > rhs.m_idAsset) return false;

			return m_idDependsOnAsset < rhs.m_idDependsOnAsset;
		}
	};

	std::vector<uint32>         m_OpenedAssetId;          // to track for dependencies
	std::map<string, uint32>    m_FilenameToId;           // could be done more efficiently
	std::vector<SAssetEntry>    m_Assets;                 // could be done more efficiently
	std::vector<SInstanceEntry> m_ResourceEntries;        //
	std::set<SDependencyPair>   m_Dependencies;           //
	std::set<void*>             m_ReportedInstances;      // to avoid counting them twice
	bool                        m_bEnabled;

	// ---------------------------------------------------------------------

	string UnifyFilename(const char* _szFileName) const
	{
		char* szFileName = (char*)_szFileName;

		// as bump and normal maps become combined during loading e.g.  blah.tif+blah_ddn.dds
		// the filename needs to be adjusted
		{
			char* pSearchForPlus = szFileName;

			while (*pSearchForPlus != 0 && *pSearchForPlus != '+')
				++pSearchForPlus;

			if (*pSearchForPlus == '+')
				szFileName = pSearchForPlus + 1;
		}

		string sOutputFileName;
		{
			char buffer[512];
			CResourceCompilerHelper::GetOutputFilename(szFileName, buffer, sizeof(buffer));
			sOutputFileName = buffer;
		}

		sOutputFileName = PathUtil::ToUnixPath(sOutputFileName);
		sOutputFileName.MakeLower();

		return sOutputFileName;
	}

	// Returns:
	//   0xffffffff if asset was already known (m_dwInstanceCnt will be increased), AssetId otherwise
	uint32 _AddResource(const char* _szFileName, const uint32 dwSize = 0xffffffff)
	{
		assert(_szFileName);

		if (_szFileName[0] == 0)
			return 0xffffffff;                // no name provided - ignore this case - this often means the feature is not used

		uint32 dwNewAssetIdOrInvalid = 0xffffffff;

		string sOutputFileName = UnifyFilename(_szFileName);

		std::map<string, uint32>::const_iterator it = m_FilenameToId.find(sOutputFileName);
		uint32 dwAssetId;

		if (it != m_FilenameToId.end())
			dwAssetId = it->second;
		else
		{
			dwAssetId = m_FilenameToId.size();
			m_FilenameToId[sOutputFileName] = dwAssetId;

			SAssetEntry NewAsset;

			NewAsset.m_sFileName = sOutputFileName;

			//			if(dwSize==0xffffffff)
			{
				CCryFile file;

				if (file.Open(sOutputFileName.c_str(), "rb"))
					NewAsset.m_dwFileSize = file.GetLength();
			}

			dwNewAssetIdOrInvalid = dwAssetId;
			m_Assets.push_back(NewAsset);
		}

		SAssetEntry& rAsset = m_Assets[dwAssetId];

		if (dwSize != 0xffffffff)                    // if size was specified
		{
			if (rAsset.m_dwMemSize == 0xffffffff)
			{
				rAsset.m_dwMemSize = dwSize;            // store size
			}
			else
				assert(rAsset.m_dwMemSize == dwSize);   // size should always be the same
		}

		//		rAsset.m_dwInstanceCnt+=dwInstanceCount;

		// debugging
		//		char str[1204];
		//		cry_sprintf(str,"_AddResource %s(size=%d cnt=%d)\n",_szFileName,rAsset.m_dwInstanceCnt,rAsset.m_dwMemSize);
		//		OutputDebugString(str);

		SInstanceEntry instance;

		instance.m_dwFileNameId = dwAssetId;

		AddDependencies(dwAssetId);

		m_ResourceEntries.push_back(instance);
		return dwNewAssetIdOrInvalid;
	}

	void AddDependencies(const uint32 dwPushedAssetId)
	{
		std::vector<uint32>::const_iterator it, end = m_OpenedAssetId.end();

		for (it = m_OpenedAssetId.begin(); it != end; ++it)
		{
			uint32 dwOpendedAssetId = *it;

			if (dwOpendedAssetId == 0xffffffff)
				continue;   //  asset wasn't registered yet AddResource() missing

			m_Dependencies.insert(SDependencyPair(dwOpendedAssetId, dwPushedAssetId));
		}
	}

	void PrintDependencySet(ILog& rLog, const std::set<uint32>& Dep)
	{
		rLog.Log("      {");
		std::set<uint32>::const_iterator it, end = Dep.end();
		uint32 dwSumFile = 0;

		// iteration could be optimized
		for (it = Dep.begin(); it != end; ++it)
		{
			uint32 idAsset = *it;

			uint32 dwFileSize = m_Assets[idAsset].m_dwFileSize;

			if (dwFileSize != 0xffffffff)
				dwSumFile += dwFileSize;

			rLog.Log("        A%u file:%9u dep:%u '%s'", idAsset, m_Assets[idAsset].m_dwFileSize, m_Assets[idAsset].m_dwDependencyCnt, m_Assets[idAsset].m_sFileName.c_str());
		}
		rLog.Log("      }                                           ---> sum file: %u KB", (dwSumFile + 1023) / 1024);
	}

	// find all dependencies to it and move to localDependencies
	void RecursiveMove(const uint32 dwCurrentAssetID, std::set<uint32>& localDependencies)
	{
		bool bProcess = true;

		// iteration could be optimized
		while (bProcess)
		{
			bProcess = false;

			std::set<SDependencyPair>::iterator it;

			for (it = m_Dependencies.begin(); it != m_Dependencies.end(); ++it)
			{
				SDependencyPair Pair = *it;

				if (Pair.m_idAsset == dwCurrentAssetID || Pair.m_idDependsOnAsset == dwCurrentAssetID)
				{
					uint32 idAsset = (Pair.m_idAsset == dwCurrentAssetID) ? Pair.m_idDependsOnAsset : Pair.m_idAsset;

					localDependencies.insert(idAsset);

					m_Dependencies.erase(it);

					RecursiveMove(idAsset, localDependencies);
					bProcess = true;
					break;
				}
			}
		}
	}

	friend class CStatsToExcelExporter;
};

	#define MAX_LODS 6

//////////////////////////////////////////////////////////////////////////
// Statistics about currently loaded level.
//////////////////////////////////////////////////////////////////////////
struct SCryEngineStats
{
	struct StatObjInfo
	{
		int       nVertices;
		int       nIndices;
		int       nIndicesPerLod[MAX_LODS];
		int       nMeshSize;
		int       nMeshSizeLoaded;
		int       nTextureSize;
		int       nPhysProxySize;
		int       nPhysProxySizeMax;
		int       nPhysPrimitives;
		int       nDrawCalls;
		int       nLods;
		int       nSubMeshCount;
		int       nNumRefs;
		bool      bSplitLods;
		IStatObj* pStatObj;
	};
	struct CharacterInfo
	{
		CharacterInfo()
			: nVertices(0)
			, nIndices(0)
			, nMeshSize(0)
			, nTextureSize(0)
			, nLods(0)
			, nInstances(0)
			, nPhysProxySize(0)
			, pIDefaultSkeleton(nullptr)
		{
			ZeroArray(nVerticesPerLod);
			ZeroArray(nIndicesPerLod);
		}

		int               nVertices;
		int               nIndices;
		int               nVerticesPerLod[MAX_LODS];
		int               nIndicesPerLod[MAX_LODS];
		int               nMeshSize;
		int               nTextureSize;
		int               nLods;
		int               nInstances;
		int               nPhysProxySize;
		IDefaultSkeleton* pIDefaultSkeleton;
	};
	struct MeshInfo
	{
		int         nVerticesSum;
		int         nIndicesSum;
		int         nCount;
		int         nMeshSizeDev;
		int         nMeshSizeSys;
		int         nTextureSize;
		const char* name;
	};
	struct MemInfo : public SCryEngineStatsGlobalMemInfo
	{
		MemInfo() : m_pSizer(0), m_pStats(0) {}
		~MemInfo() { SAFE_DELETE(m_pSizer); SAFE_DELETE(m_pStats); }

		//int totalUsedInModules;
		//int totalCodeAndStatic;
		//int countedMemoryModules;
		//uint64 totalAllocatedInModules;
		//int totalNumAllocsInModules;
		CrySizerImpl*  m_pSizer;
		CrySizerStats* m_pStats;

		//std::vector<SCryEngineStatsModuleInfo> modules;
	};

	struct SBrushMemInfo
	{
		string brushName;
		int    usedTextureMemory;
		int    lodNum;
	};

	struct ProfilerInfo
	{
		string m_name;
		string m_module;

		//! Total time spent in this counter including time of child profilers in current frame.
		float m_totalTime;
		//! Self frame time spent only in this counter (But includes recursive calls to same counter) in current frame.
		int64 m_selfTime;
		//! How many times this profiler counter was executed.
		int   m_count;
		//! Displayed quantity (interpolated or average).
		float m_displayedValue;
		//! How variant this value.
		float m_variance;
		// min value
		float m_min;
		// max value
		float m_max;

		int   m_mincount;

		int   m_maxcount;

	};

	struct SPeakProfilerInfo
	{
		ProfilerInfo profiler;
		float        peakValue;
		float        averageValue;
		float        variance;
		int          pageFaults; // Number of page faults at this frame.
		int          count;      // Number of times called for peak.
		float        when;       // when it added.
	};

	struct SModuleProfilerInfo
	{
		string name;
		float  overBugetRatio;
	};

	struct SEntityInfo
	{
		string name, model, archetypeLib;
		bool   bIsArchetype, bInvisible, bHidden;
	};

	SCryEngineStats()
		: nSummary_CodeAndStaticSize(0)

		, nSummaryCharactersSize(0)

		//, nSummary_TextureSize(0)
		, nSummary_UserTextureSize(0)
		, nSummary_EngineTextureSize(0)
		, nSummary_TexturesStreamingThroughput(0.0f)
		, nSummaryEntityCount(0)

		, nStatObj_SummaryTextureSize(0)
		, nStatObj_SummaryMeshSize(0)
		, nStatObj_TotalCount(0)

		, nChar_SummaryMeshSize(0)
		, nChar_SummaryTextureSize(0)
		, nChar_NumInstances(0)

		, fLevelLoadTime(0.0f)
		, nSummary_TexturesPoolSize(0)
	{
		ISystem* pSystem = GetISystem();
		I3DEngine* p3DEngine = pSystem->GetI3DEngine();
		IRenderer* pRenderer = pSystem->GetIRenderer();

		nTotalAllocatedMemory = CryMemoryGetAllocatedSize();
		nSummaryMeshSize = 0;
		nSummaryMeshCount = 0;
		nAPI_MeshSize = 0;

		if (pRenderer)
		{
			pRenderer->EF_Query(EFQ_Alloc_Mesh_SysMem, nSummaryMeshSize);
			pRenderer->EF_Query(EFQ_Mesh_Count, nSummaryMeshCount);
			pRenderer->EF_Query(EFQ_Alloc_APIMesh, nAPI_MeshSize);
		}

		nSummaryScriptSize = pSystem->GetIScriptSystem()->GetScriptAllocSize();

		IMemoryManager::SProcessMemInfo procMeminfo;
		GetISystem()->GetIMemoryManager()->GetProcessMemInfo(procMeminfo);

		nWin32_WorkingSet = procMeminfo.WorkingSetSize;
		nWin32_PeakWorkingSet = procMeminfo.PeakWorkingSetSize;
		nWin32_PagefileUsage = procMeminfo.PagefileUsage;
		nWin32_PeakPagefileUsage = procMeminfo.PeakPagefileUsage;
		nWin32_PageFaultCount = procMeminfo.PageFaultCount;

		fLevelLoadTime = gEnv->pSystem->GetIResourceManager()->GetLastLevelLoadTime().GetSeconds();

		if (p3DEngine)
		{
			p3DEngine->FillDebugFPSInfo(infoFPS);
		}
	}

	uint64                            nWin32_WorkingSet;
	uint64                            nWin32_PeakWorkingSet;
	uint64                            nWin32_PagefileUsage;
	uint64                            nWin32_PeakPagefileUsage;
	uint64                            nWin32_PageFaultCount;

	uint32                            nTotalAllocatedMemory;
	uint32                            nSummary_CodeAndStaticSize; // Total size of all code plus static data

	uint32                            nSummaryScriptSize;
	uint32                            nSummaryCharactersSize;
	uint32                            nSummaryMeshCount;
	uint32                            nSummaryMeshSize;
	uint32                            nSummaryEntityCount;

	uint32                            nAPI_MeshSize; // Allocated by DirectX

	uint32                            nSummary_TextureSize;                 // Total size of all textures
	uint32                            nSummary_UserTextureSize;             // Size of eser textures, (from files...)
	uint32                            nSummary_EngineTextureSize;           // Dynamic Textures
	uint32                            nSummary_TexturesPoolSize;            // Dynamic Textures
	float                             nSummary_TexturesStreamingThroughput; // in KB/sec

	uint32                            nStatObj_SummaryTextureSize;
	uint32                            nStatObj_SummaryMeshSize;
	uint32                            nStatObj_TotalCount; // Including sub-objects.

	uint32                            nChar_SummaryMeshSize;
	uint32                            nChar_SummaryTextureSize;
	uint32                            nChar_NumInstances;
	SAnimMemoryTracker                m_AnimMemoryTracking;

	float                             fLevelLoadTime;
	SDebugFPSInfo                     infoFPS;

	std::vector<StatObjInfo>          objects;
	std::vector<CharacterInfo>        characters;
	std::vector<ITexture*>            textures;
	std::vector<MeshInfo>             meshes;
	std::vector<SBrushMemInfo>        brushes;
	std::vector<IMaterial*>           materials;
	std::vector<ProfilerInfo>         profilers;
	std::vector<SPeakProfilerInfo>    peaks;
	std::vector<SModuleProfilerInfo>  moduleprofilers;
	std::vector<SAnimationStatistics> animations;
	#if defined(ENABLE_LOADING_PROFILER)
	std::vector<SLoadingProfilerInfo> loading;
	#endif
	std::vector<SEntityInfo>          entities;

	MemInfo                           memInfo;
};

inline bool CompareFrameProfilersValueStats(const SCryEngineStats::ProfilerInfo& p1, const SCryEngineStats::ProfilerInfo& p2)
{
	return p1.m_displayedValue > p2.m_displayedValue;
}

class CEngineStats
{
	CEngineStats(bool bDepends)
	{
		m_ResourceCollector.Enable(bDepends);
		Collect();
	}

private: // ----------------------------------------------------------------------------

	// Collect all stats.
	void Collect();

	void CollectGeometry();
	void CollectCharacters();
	void CollectMaterialDependencies();
	void CollectTextures();
	void CollectMaterials();
	void CollectVoxels();
	void CollectRenderMeshes();
	void CollectBrushes();
	void CollectEntityDependencies();
	void CollectEntities();
	void CollectMemInfo();
	void CollectProfileStatistics();
	void CollectAnimations();
	void CollectLoadingData();

	// Arguments:
	//   pObj - 0 is ignored
	//   pMat - 0 if IStatObjet Material should be used
	void AddResource_StatObjWithLODs(IStatObj* pObj, CrySizerImpl& statObjTextureSizer, IMaterial* pMat = 0);
	//
	void AddResource_SingleStatObj(IStatObj& rData);
	//
	void AddResource_CharInstance(ICharacterInstance& rData);
	//
	void AddResource_Material(IMaterial& rData, const bool bSubMaterial = false);

	CResourceCollector m_ResourceCollector;       // dependencies between assets
	SCryEngineStats    m_stats;                   //

	friend void SaveLevelStats(IConsoleCmdArgs* pArgs);
};

//////////////////////////////////////////////////////////////////////////
void CEngineStats::Collect()
{
	//////////////////////////////////////////////////////////////////////////
	// Collect CGFs
	//////////////////////////////////////////////////////////////////////////
	CollectMemInfo(); // First of all collect memory info for modules (must be first).
	CollectGeometry();
	CollectCharacters();
	CollectTextures();
	CollectMaterials();
	CollectRenderMeshes();
	CollectBrushes();
	CollectMaterialDependencies();
	CollectEntityDependencies();
	CollectEntities();
	CollectProfileStatistics();
	CollectAnimations();
	//CollectLoadingData();
}

inline bool CompareMaterialsByName(IMaterial* pMat1, IMaterial* pMat2)
{
	return pMat1->GetName() > pMat2->GetName();
}

inline bool CompareTexturesBySizeFunc(ITexture* pTex1, ITexture* pTex2)
{
	return pTex1->GetDataSize() > pTex2->GetDataSize();
}
inline bool CompareStatObjBySizeFunc(const SCryEngineStats::StatObjInfo& s1, const SCryEngineStats::StatObjInfo& s2)
{
	return (s1.nMeshSize + s1.nTextureSize) > (s2.nMeshSize + s2.nTextureSize);
}
inline bool CompareCharactersBySizeFunc(const SCryEngineStats::CharacterInfo& s1, const SCryEngineStats::CharacterInfo& s2)
{
	return (s1.nMeshSize + s1.nTextureSize) > (s2.nMeshSize + s2.nTextureSize);
}
inline bool CompareRenderMeshByTypeName(IRenderMesh* pRM1, IRenderMesh* pRM2)
{
	return strcmp(pRM1->GetTypeName(), pRM2->GetTypeName()) < 0;
}

void CEngineStats::AddResource_SingleStatObj(IStatObj& rData)
{
	if (!m_ResourceCollector.AddResource(rData.GetFilePath()))
		return;   // was already registered

	// dependencies

	if (rData.GetMaterial())
	{
		m_ResourceCollector.OpenDependencies(rData.GetFilePath());

		AddResource_Material(*rData.GetMaterial());

		m_ResourceCollector.CloseDependencies();
	}
}

void CEngineStats::AddResource_CharInstance(ICharacterInstance& rData)
{
	IMaterial* pMat = rData.GetIMaterial();

	if (!m_ResourceCollector.AddResource(rData.GetFilePath()))
		return;   // was already registered

	// dependencies

	if (rData.GetIMaterial())
	{
		m_ResourceCollector.OpenDependencies(rData.GetFilePath());

		AddResource_Material(*rData.GetIMaterial());

		m_ResourceCollector.CloseDependencies();
	}
}

void CEngineStats::AddResource_Material(IMaterial& rData, const bool bSubMaterial)
{
	if (!bSubMaterial)
	{
		string sName = string(rData.GetName()) + ".mtl";

		if (!m_ResourceCollector.AddResource(sName))
			return; // was already registered

		// dependencies

		m_ResourceCollector.OpenDependencies(sName);
	}

	{
		SShaderItem& rItem = rData.GetShaderItem();

		uint32 dwSubMatCount = rData.GetSubMtlCount();

		for (uint32 dwSubMat = 0; dwSubMat < dwSubMatCount; ++dwSubMat)
		{
			IMaterial* pSub = rData.GetSubMtl(dwSubMat);

			if (pSub)
				AddResource_Material(*pSub, true);
		}

		// this material
		if (rItem.m_pShaderResources)
			for (uint32 dwI = 0; dwI < EFTT_MAX; ++dwI)
			{
				SEfResTexture* pTex = rItem.m_pShaderResources->GetTexture(dwI);

				if (!pTex)
					continue;

				uint32 dwSize = 0xffffffff;
				/*
				   if(pTex->m_Sampler.m_pITex)
				   {
				   dwSize = pTex->m_Sampler.m_pITex->GetDataSize();

				   assert(pTex->m_Name);
				   assert(pTex->m_Sampler.m_pITex->GetName());

				   string sTex = PathUtil::ToUnixPath(PathUtil::ReplaceExtension(pTex->m_Name,""));
				   string sSampler = PathUtil::ToUnixPath(PathUtil::ReplaceExtension(pTex->m_Sampler.m_pITex->GetName(),""));

				   if(stricmp(sTex.c_str(),sSampler.c_str())!=0)
				   {
				   char str[1024];

				   cry_sprintf(str,"IGNORE  '%s' '%s'\n",sTex.c_str(),sSampler.c_str());
				   OutputDebugString(str);
				   dwSize=0;
				   //				IGNORE  'Textures/gradf' 'Editor/Objects/gradf'
				   //				IGNORE  'textures/cubemaps/auto_cubemap' '$RT_CM'
				   //				IGNORE  '' 'Textures/Defaults/White_ddn'
				   //				IGNORE  '' 'textures/defaults/oceanwaves_ddn'
				   //				IGNORE  '' 'textures/sprites/fire_blur1_ddn'
				   //				IGNORE  '' 'textures/sprites/fire_blur1_ddn'
				   //				IGNORE  '' 'Game/Objects/Library/Barriers/Sandbags/sandbags_ddn'
				   //				IGNORE  '' 'objects/characters/human/us/nanosuit/nanosuit_ddn'
				   //				IGNORE  '' 'objects/characters/human/us/nanosuit/nanosuit_ddndif'
				   }

				   m_ResourceCollector.AddResource(pTex->m_Sampler.m_pITex->GetName(),dwSize);		// used texture
				   }
				   else
				 */
				//		CryLog("AddResource ITex (%d): '%s' '%s'",dwI,pTex->m_Name.c_str(),pTex->m_Sampler.m_pITex->GetName());

				if (pTex->m_Sampler.m_pITex)
					m_ResourceCollector.AddResource(pTex->m_Sampler.m_pITex->GetName(), dwSize);
				//		m_ResourceCollector.AddResource(pTex->m_Name,dwSize);

				IDynTextureSource* pDynTextureSrc = pTex->m_Sampler.m_pDynTexSource;
				if (pDynTextureSrc)
				{
					const char* pStr = pDynTextureSrc->GetSourceFilePath();
					if (pStr)
						m_ResourceCollector.AddResource(pStr);
				}
			}
	}

	if (!bSubMaterial)
		m_ResourceCollector.CloseDependencies();
}

PREFAST_SUPPRESS_WARNING(6262)
void CEngineStats::AddResource_StatObjWithLODs(IStatObj* pObj, CrySizerImpl& statObjTextureSizer, IMaterial* pMat)
{
	if (!pObj)
		return;

	SCryEngineStats::StatObjInfo si;

	si.pStatObj = pObj;

	memset(si.nIndicesPerLod, 0, sizeof(si.nIndicesPerLod));

	// dependencies
	AddResource_SingleStatObj(*si.pStatObj);

	CrySizerImpl localTextureSizer;

	si.nLods = 0;
	si.nDrawCalls = 0;
	si.nSubMeshCount = 0;
	si.nNumRefs = 0;
	si.bSplitLods = false;
	// Analyze geom object.

	bool bMultiSubObj = (si.pStatObj->GetFlags() & STATIC_OBJECT_COMPOUND) != 0;

	si.nMeshSize = 0;
	si.nTextureSize = 0;
	si.nIndices = 0;
	si.nVertices = 0;
	si.nPhysProxySize = 0;
	si.nPhysProxySizeMax = 0;
	si.nPhysPrimitives = 0;

	m_stats.nStatObj_TotalCount++;

	IStatObj::SStatistics stats;
	stats.pTextureSizer = &statObjTextureSizer;
	stats.pTextureSizer2 = &localTextureSizer;

	si.pStatObj->GetStatistics(stats);

	si.nVertices = stats.nVertices;
	si.nIndices = stats.nIndices;
	for (int i = 0; i < MAX_STATOBJ_LODS_NUM; i++)
		si.nIndicesPerLod[i] = stats.nIndicesPerLod[i];
	si.nMeshSize = stats.nMeshSize;
	si.nMeshSizeLoaded = stats.nMeshSizeLoaded;
	si.nPhysProxySize = stats.nPhysProxySize;
	si.nPhysProxySizeMax = stats.nPhysProxySizeMax;
	si.nPhysPrimitives = stats.nPhysPrimitives;
	si.nLods = stats.nLods;
	si.nDrawCalls = stats.nDrawCalls;
	si.nSubMeshCount = stats.nSubMeshCount;
	si.nNumRefs = stats.nNumRefs;
	si.bSplitLods = stats.bSplitLods;

	si.nTextureSize = localTextureSizer.GetTotalSize();

	m_stats.nStatObj_SummaryMeshSize += si.nMeshSize;
	m_stats.objects.push_back(si);
}

inline bool CompareAnimations(const SAnimationStatistics& p1, const SAnimationStatistics& p2)
{
	return p1.count > p2.count;
}

//////////////////////////////////////////////////////////////////////////
void CEngineStats::CollectLoadingData()
{
	#if defined(ENABLE_LOADING_PROFILER)
	CLoadingProfilerSystem::FillProfilersList(m_stats.loading);
	#endif
}

//////////////////////////////////////////////////////////////////////////
void CEngineStats::CollectAnimations()
{
	ISystem* pSystem = GetISystem();
	I3DEngine* p3DEngine = pSystem->GetI3DEngine();

	m_stats.animations.clear();
	/*
	   size_t count = pSystem->GetIAnimationSystem()->GetIAnimEvents()->GetGlobalAnimCount();

	   //m_stats.animations.reserve(count);
	   for (size_t i = 0; i < count; ++i) {
	    SAnimationStatistics stat;
	    pSystem->GetIAnimationSystem()->GetIAnimEvents()->GetGlobalAnimStatistics(i, stat);
	    if (stat.count)
	      m_stats.animations.push_back(stat);
	   }
	   std::sort( m_stats.animations.begin(),m_stats.animations.end(),CompareAnimations );
	 */

}

void GetObjectsByType(EERType objectType, std::vector<IRenderNode*>& lstInstances)
{
	I3DEngine* p3DEngine = GetISystem()->GetI3DEngine();

	const uint32 dwCount = p3DEngine->GetObjectsByType(objectType);
	if (dwCount)
	{
		const uint32 numObjects = lstInstances.size();
		lstInstances.resize(numObjects + dwCount);
		p3DEngine->GetObjectsByType(objectType, &lstInstances[numObjects]);
	}
}

//////////////////////////////////////////////////////////////////////////
PREFAST_SUPPRESS_WARNING(6262)
void CEngineStats::CollectGeometry()
{
	ISystem* pSystem = GetISystem();
	I3DEngine* p3DEngine = pSystem->GetI3DEngine();

	m_stats.nStatObj_SummaryTextureSize = 0;
	m_stats.nStatObj_SummaryMeshSize = 0;
	m_stats.nStatObj_TotalCount = 0;

	CrySizerImpl statObjTextureSizer;

	/*
	   SCryEngineStats::StatObjInfo si;
	   si.nLods = 0;
	   si.nSubMeshCount = 0;
	   // Analyze geom object.
	   si.nMeshSize = 0;
	   si.nTextureSize = 0;
	   si.nIndices = 0;
	   si.nVertices = 0;
	   si.nPhysProxySize = 0;
	   si.nPhysPrimitives = 0;
	 */
	// iterate through all IStatObj
	{
		int nObjCount = 0;

		p3DEngine->GetLoadedStatObjArray(0, nObjCount);
		if (nObjCount > 0)
		{
			const int numStatObjs = nObjCount;
			m_stats.objects.reserve(nObjCount);
			IStatObj** pObjects = new IStatObj*[nObjCount];
			p3DEngine->GetLoadedStatObjArray(pObjects, nObjCount);

			PREFAST_ASSUME(numStatObjs == nObjCount);
			for (int nCurObj = 0; nCurObj < nObjCount; nCurObj++)
				AddResource_StatObjWithLODs(pObjects[nCurObj], statObjTextureSizer, 0);

			delete[]pObjects;
		}
	}

	// iterate through all instances
	{
		std::vector<IRenderNode*> lstInstances;

		GetObjectsByType(eERType_Brush, lstInstances);
		GetObjectsByType(eERType_Vegetation, lstInstances);
		GetObjectsByType(eERType_Light, lstInstances);
		GetObjectsByType(eERType_Decal, lstInstances);
		GetObjectsByType(eERType_Character, lstInstances);

		std::vector<IRenderNode*>::const_iterator itEnd = lstInstances.end();
		for (std::vector<IRenderNode*>::iterator it = lstInstances.begin(); it != itEnd; ++it)
		{
			IRenderNode* pRenderNode = *it;

			const int slotCount = pRenderNode->GetSlotCount();
			for (int dwSlot = 0; dwSlot < slotCount; ++dwSlot)
			{
				if (IStatObj* pEntObject = pRenderNode->GetEntityStatObj(dwSlot))
				{
					m_ResourceCollector.AddInstance(pEntObject->GetFilePath(), pRenderNode);

					if (IMaterial* pMat = pRenderNode->GetMaterial())    // if this rendernode overwrites the IStatObj material
					{
						m_ResourceCollector.OpenDependencies(pEntObject->GetFilePath());
						AddResource_Material(*pMat);    // to report the dependencies of this instance to the IStatObj
						m_ResourceCollector.CloseDependencies();
					}
				}

				if (ICharacterInstance* pCharInst = pRenderNode->GetEntityCharacter(dwSlot))
					m_ResourceCollector.AddInstance(pCharInst->GetFilePath(), pRenderNode);
			}
		}
	}

	m_stats.nStatObj_SummaryTextureSize += statObjTextureSizer.GetTotalSize();
	std::sort(m_stats.objects.begin(), m_stats.objects.end(), CompareStatObjBySizeFunc);
}

//////////////////////////////////////////////////////////////////////////
void CEngineStats::CollectCharacters() PREFAST_SUPPRESS_WARNING(6262)
{
	ISystem* pSystem = GetISystem();
	I3DEngine* p3DEngine = pSystem->GetI3DEngine();

	m_stats.nChar_SummaryTextureSize = 0;
	m_stats.nChar_SummaryMeshSize = 0;
	m_stats.nChar_NumInstances = 0;

	CrySizerImpl totalCharactersTextureSizer;

	uint32 nObjCount = 0;
	ICharacterManager* pICharacterManager = pSystem->GetIAnimationSystem();

	if (!pICharacterManager)
		return;

	m_stats.m_AnimMemoryTracking = pICharacterManager->GetAnimMemoryTracker();

	pICharacterManager->GetLoadedModels(0, nObjCount);
	if (nObjCount > 0)
	{
		const int numLoadedModels = nObjCount;
		m_stats.characters.reserve(nObjCount);
		IDefaultSkeleton** pObjects = new IDefaultSkeleton*[nObjCount];
		pICharacterManager->GetLoadedModels(pObjects, nObjCount);
		PREFAST_ASSUME(numLoadedModels == nObjCount);
		for (uint32 nCurObj = 0; nCurObj < nObjCount; nCurObj++)
		{
			if (!pObjects[nCurObj])
				continue;

			// Do not consider cga files characters (they are already considered to be static geometries)
			//if (stricmp(PathUtil::GetExt(pObjects[nCurObj]->GetModelFilePath()),"cga") == 0)
			//	continue;

			SCryEngineStats::CharacterInfo si;
			si.pIDefaultSkeleton = pObjects[nCurObj];
			if (!si.pIDefaultSkeleton)
				continue;

			// dependencies
			//			AddResource(*si.pModel);

			CrySizerImpl textureSizer;

			si.nInstances = gEnv->pCharacterManager->GetNumInstancesPerModel(*si.pIDefaultSkeleton);
			si.nLods = 1; //the base-model can have only 1 LOD
			si.nIndices = 0;
			si.nVertices = 0;
			memset(si.nVerticesPerLod, 0, sizeof(si.nVerticesPerLod));
			memset(si.nIndicesPerLod, 0, sizeof(si.nIndicesPerLod));

			CrySizerImpl meshSizer;

			si.nMeshSize = si.pIDefaultSkeleton->GetMeshMemoryUsage(&meshSizer);
			si.pIDefaultSkeleton->GetTextureMemoryUsage2(&textureSizer);
			si.pIDefaultSkeleton->GetTextureMemoryUsage2(&totalCharactersTextureSizer);
			si.nPhysProxySize = 0;
			bool bLod0_Found = false;
			IRenderMesh* pRenderMesh = si.pIDefaultSkeleton->GetIRenderMesh();
			if (pRenderMesh)
			{
				if (!bLod0_Found)
				{
					bLod0_Found = true;
					si.nVertices = pRenderMesh->GetVerticesCount();
					si.nIndices = pRenderMesh->GetIndicesCount();
				}
				si.nVerticesPerLod[0] = pRenderMesh->GetVerticesCount();
				si.nIndicesPerLod[0] = pRenderMesh->GetIndicesCount();
			}
			const phys_geometry* pgeom;
			{
				for (int i = si.pIDefaultSkeleton->GetJointCount() - 1; i >= 0; i--)
					if (pgeom = si.pIDefaultSkeleton->GetJointPhysGeom((uint32)i))
					{
						CrySizerImpl physMeshSizer;
						pgeom->pGeom->GetMemoryStatistics(&physMeshSizer);
						si.nPhysProxySize += physMeshSizer.GetTotalSize();
					}
			}
			si.nTextureSize = textureSizer.GetTotalSize();

			m_stats.nChar_SummaryMeshSize += si.nMeshSize;
			m_stats.characters.push_back(si);

			m_stats.nChar_NumInstances += si.nInstances;
		}
		delete[]pObjects;
	}
	m_stats.nChar_SummaryTextureSize = totalCharactersTextureSizer.GetTotalSize();
	std::sort(m_stats.characters.begin(), m_stats.characters.end(), CompareCharactersBySizeFunc);
}

//////////////////////////////////////////////////////////////////////////
void CEngineStats::CollectEntityDependencies()
{
	ISystem* pSystem = GetISystem();

	IEntitySystem* pEntitySystem = pSystem->GetIEntitySystem();

	IEntityItPtr it = pEntitySystem->GetEntityIterator();
	while (!it->IsEnd())
	{
		IEntity* pEntity = it->Next();

		IMaterial* pMat = pEntity->GetMaterial();

		if (pMat)
			AddResource_Material(*pMat);

		uint32 dwSlotCount = pEntity->GetSlotCount();

		for (uint32 dwI = 0; dwI < dwSlotCount; ++dwI)
		{
			SEntitySlotInfo slotInfo;

			if (pEntity->GetSlotInfo(dwI, slotInfo))
			{
				if (slotInfo.pMaterial)
					AddResource_Material(*slotInfo.pMaterial);

				if (slotInfo.pCharacter)
					AddResource_CharInstance(*slotInfo.pCharacter);
			}
		}
	}
}

//////////////////////////////////////////////////////////////////////////
void CEngineStats::CollectEntities()
{
	ISystem* pSystem = GetISystem();
	IEntitySystem* pEntitySystem = pSystem->GetIEntitySystem();
	IEntityItPtr it = pEntitySystem->GetEntityIterator();

	m_stats.entities.clear();

	while (!it->IsEnd())
	{
		IEntity* pEntity = it->Next();
		SCryEngineStats::SEntityInfo entityInfo;

		entityInfo.name = pEntity->GetName();
		entityInfo.bInvisible = !pEntity->IsInvisible();
		entityInfo.bHidden = pEntity->IsHidden();
		entityInfo.bIsArchetype = false;

		for (size_t j = 0, jCount = pEntity->GetSlotCount(); j < jCount; ++j)
		{
			if (pEntity->GetStatObj(j))
			{
				entityInfo.model += string(pEntity->GetStatObj(j)->GetFilePath()) + string(";");
			}
		}

		IEntityArchetype* pArchetype = pEntity->GetArchetype();
		if (pArchetype != NULL)
		{
			entityInfo.bIsArchetype = true;
			entityInfo.archetypeLib = pArchetype->GetName();
		}

		m_stats.entities.push_back(entityInfo);
	}

	m_stats.nSummaryEntityCount = m_stats.entities.size();
}
//////////////////////////////////////////////////////////////////////////
void CEngineStats::CollectBrushes()
{
	std::vector<IRenderNode*> lstInstances;
	GetObjectsByType(eERType_Brush, lstInstances);

	std::vector<IRenderNode*>::const_iterator itEnd = lstInstances.end();
	for (std::vector<IRenderNode*>::iterator it = lstInstances.begin(); it != itEnd; ++it)
	{
		IRenderNode* pRenderNode = *it;
		const int slotCount = pRenderNode->GetSlotCount();
		for (int dwSlot = 0; dwSlot < slotCount; ++dwSlot)
		{
			if (IStatObj* pEntObject = pRenderNode->GetEntityStatObj(dwSlot))
			{
				IMaterial* pMat = NULL;
				pMat = pRenderNode->GetMaterial();
				if (!pMat)
				{
					pMat = pEntObject->GetMaterial();
				}

				if (pMat)
				{
					for (int idx = 0; idx < 8; idx++)
					{
						if (IRenderMesh* pMesh = pRenderNode->GetRenderMesh(idx))
						{
							SCryEngineStats::SBrushMemInfo brushInfo;
							brushInfo.brushName = string(pRenderNode->GetName());
							brushInfo.usedTextureMemory = pMesh->GetTextureMemoryUsage(pMat);
							brushInfo.lodNum = idx;
							m_stats.brushes.push_back(brushInfo);
						}
					}
				}
			}
		}
	}
}

//////////////////////////////////////////////////////////////////////////
void CEngineStats::CollectMaterialDependencies()
{
	ISystem* pSystem = GetISystem();
	I3DEngine* p3DEngine = pSystem->GetI3DEngine();

	IMaterialManager* pManager = p3DEngine->GetMaterialManager();

	uint32 nObjCount = 0;
	pManager->GetLoadedMaterials(0, nObjCount);

	if (nObjCount > 0)
	{
		std::vector<IMaterial*> Materials;

		Materials.resize(nObjCount);

		pManager->GetLoadedMaterials(&Materials[0], nObjCount);

		std::vector<IMaterial*>::const_iterator it, end = Materials.end();

		for (it = Materials.begin(); it != end; ++it)
		{
			IMaterial* pMat = *it;

			AddResource_Material(*pMat);
		}
	}
}

//////////////////////////////////////////////////////////////////////////
void CEngineStats::CollectTextures()
{
	ISystem* pSystem = GetISystem();
	IRenderer* pRenderer = pSystem->GetIRenderer();
	if (!pRenderer)
	{
		return;
	}

	m_stats.nSummary_TextureSize = 0;
	m_stats.nSummary_UserTextureSize = 0;
	m_stats.nSummary_EngineTextureSize = 0;
	m_stats.nSummary_TexturesStreamingThroughput = 0;
	;
	pRenderer->EF_Query(EFQ_TexturesPoolSize, m_stats.nSummary_TexturesPoolSize);

	m_stats.textures.clear();
	SRendererQueryGetAllTexturesParam query;
	pRenderer->EF_Query(EFQ_GetAllTextures, query);
	if (query.pTextures)
	{
		m_stats.textures.reserve(query.numTextures);

		for (uint32 i = 0; i < query.numTextures; i++)
		{
			ITexture* pTexture = query.pTextures[i];
			int nTexSize = pTexture->GetDataSize();
			if (nTexSize > 0)
			{
				m_stats.textures.push_back(pTexture);
				m_stats.nSummary_TextureSize += nTexSize;

				if (pTexture->GetFlags() & (FT_USAGE_DYNAMIC | FT_USAGE_RENDERTARGET))
				{
					m_stats.nSummary_EngineTextureSize += nTexSize;
				}
				else
				{
					m_stats.nSummary_UserTextureSize += nTexSize;
				}
			}
		}

		std::sort(m_stats.textures.begin(), m_stats.textures.end(), CompareTexturesBySizeFunc);
	}

	pRenderer->EF_Query(EFQ_GetAllTexturesRelease, query);

	STextureStreamingStats stats(false);
	m_stats.nSummary_TexturesStreamingThroughput = 0;
	pRenderer->EF_Query(EFQ_GetTexStreamingInfo, stats);
	m_stats.nSummary_TexturesStreamingThroughput = (float)stats.nThroughput;
}

//////////////////////////////////////////////////////////////////////////
void CEngineStats::CollectMaterials()
{
	ISystem* pSystem = GetISystem();
	I3DEngine* p3DEngine = pSystem->GetI3DEngine();

	IMaterialManager* pManager = p3DEngine->GetMaterialManager();

	uint32 nObjCount = 0;
	pManager->GetLoadedMaterials(0, nObjCount);

	m_stats.materials.resize(nObjCount);

	if (nObjCount > 0)
	{
		pManager->GetLoadedMaterials(&m_stats.materials[0], nObjCount);

		std::sort(m_stats.materials.begin(), m_stats.materials.end(), CompareMaterialsByName);
	}
}

//////////////////////////////////////////////////////////////////////////
void CEngineStats::CollectRenderMeshes()
{
	ISystem* pSystem = GetISystem();
	IRenderer* pRenderer = pSystem->GetIRenderer();
	if (!pRenderer)
	{
		return;
	}

	m_stats.meshes.clear();
	m_stats.meshes.reserve(100);

	int nVertices = 0;
	int nIndices = 0;

	IRenderMesh** pMeshes = NULL;
	uint32 nCount = 0;
	pRenderer->EF_Query(EFQ_GetAllMeshes, pMeshes, nCount);
	if (nCount > 0 && pMeshes)
	{
		// Sort meshes by name.
		std::sort(pMeshes, pMeshes + nCount, CompareRenderMeshByTypeName);

		CrySizerImpl* pTextureSizer = new CrySizerImpl();

		int nInstances = 0;
		int nMeshSizeSys = 0;
		int nMeshSizeDev = 0;
		const char* sMeshName = 0;
		const char* sLastMeshName = "";
		for (size_t i = 0; i < nCount; i++)
		{
			IRenderMesh* pMesh = pMeshes[i];
			sMeshName = pMesh->GetTypeName();

			if ((strcmp(sMeshName, sLastMeshName) != 0 && i != 0))
			{
				SCryEngineStats::MeshInfo mi;
				mi.nCount = nInstances;
				mi.nVerticesSum = nVertices;
				mi.nIndicesSum = nIndices;
				mi.nMeshSizeDev = nMeshSizeDev;
				mi.nMeshSizeSys = nMeshSizeSys;
				mi.nTextureSize = (int)pTextureSizer->GetTotalSize();
				mi.name = sLastMeshName;
				m_stats.meshes.push_back(mi);

				delete pTextureSizer;
				pTextureSizer = new CrySizerImpl();
				nInstances = 0;
				nMeshSizeSys = 0;
				nMeshSizeDev = 0;
				nVertices = 0;
				nIndices = 0;
			}
			sLastMeshName = sMeshName;
			nMeshSizeSys += pMesh->GetMemoryUsage(0, IRenderMesh::MEM_USAGE_ONLY_SYSTEM); // Collect System+Video memory usage.
			nMeshSizeDev += pMesh->GetMemoryUsage(0, IRenderMesh::MEM_USAGE_ONLY_VIDEO);  // Collect System+Video memory usage.

			// Vlad: checking default material in render mesh makes little sense, meshes can be used with any material
			//pMesh->GetTextureMemoryUsage(pMesh->GetMaterial(), pTextureSizer);

			nVertices += pMesh->GetVerticesCount();
			nIndices += pMesh->GetIndicesCount();

			nInstances++;
		}
		if (nCount > 0 && sMeshName)
		{
			SCryEngineStats::MeshInfo mi;
			mi.nCount = nInstances;
			mi.nVerticesSum = nVertices;
			mi.nIndicesSum = nIndices;
			mi.nMeshSizeSys = nMeshSizeSys;
			mi.nMeshSizeDev = nMeshSizeDev;
			mi.nTextureSize = (int)pTextureSizer->GetTotalSize();
			mi.name = sMeshName;
			m_stats.meshes.push_back(mi);
		}

		delete pTextureSizer;

		delete[]pMeshes;
	}
}

//////////////////////////////////////////////////////////////////////////
void CEngineStats::CollectVoxels()
{
}

//////////////////////////////////////////////////////////////////////////
void CEngineStats::CollectProfileStatistics()
{
	ISystem* pSystem = GetISystem();
	IFrameProfileSystem* pProfiler = pSystem->GetIProfileSystem();

	m_stats.profilers.clear();

	uint32 num = pProfiler->GetProfilerCount();//min(20, pProfiler->GetProfilerCount());

	int need = 0;

	for (uint32 i = 0; i < num; ++i)
	{
		CFrameProfiler* pFrameInfo = pProfiler->GetProfiler(i);
		if (pFrameInfo && pFrameInfo->m_countHistory.GetAverage() > 0 && pFrameInfo->m_totalTimeHistory.GetAverage() > 0.0f)
			++need;
	}

	m_stats.profilers.resize(need);
	for (uint32 j = 0, i = 0; j < num; ++j)
	{
		CFrameProfiler* pFrameInfo = pProfiler->GetProfiler(j);

		if (pFrameInfo && pFrameInfo->m_countHistory.GetAverage() > 0 && pFrameInfo->m_totalTimeHistory.GetAverage() > 0.0f)
		{

			m_stats.profilers[i].m_count = pFrameInfo->m_countHistory.GetAverage(); //pFrameInfo->m_count;
			m_stats.profilers[i].m_displayedValue = pFrameInfo->m_selfTimeHistory.GetAverage();
			m_stats.profilers[i].m_name = pFrameInfo->m_name;
			m_stats.profilers[i].m_module = ((CFrameProfileSystem*)pProfiler)->GetModuleName(pFrameInfo);
			m_stats.profilers[i].m_selfTime = pFrameInfo->m_selfTime;
			m_stats.profilers[i].m_totalTime = pFrameInfo->m_totalTimeHistory.GetAverage();
			m_stats.profilers[i].m_variance = pFrameInfo->m_variance;
			m_stats.profilers[i].m_min = (float)pFrameInfo->m_selfTimeHistory.GetMin();
			m_stats.profilers[i].m_max = (float)pFrameInfo->m_selfTimeHistory.GetMax();
			m_stats.profilers[i].m_mincount = pFrameInfo->m_countHistory.GetMin();
			m_stats.profilers[i].m_maxcount = pFrameInfo->m_countHistory.GetMax();
			i++;
		}
	}

	std::sort(m_stats.profilers.begin(), m_stats.profilers.end(), CompareFrameProfilersValueStats);

	// fill peaks
	num = pProfiler->GetPeaksCount();

	m_stats.peaks.resize(num);
	for (uint32 i = 0; i < num; ++i)
	{

		const SPeakRecord* pPeak = pProfiler->GetPeak(i);
		CFrameProfiler* pFrameInfo = pPeak->pProfiler;

		m_stats.peaks[i].peakValue = pPeak->peakValue;
		m_stats.peaks[i].averageValue = pPeak->averageValue;
		m_stats.peaks[i].variance = pPeak->variance;
		m_stats.peaks[i].pageFaults = pPeak->pageFaults; // Number of page faults at this frame.
		m_stats.peaks[i].count = pPeak->count;           // Number of times called for peak.
		m_stats.peaks[i].when = pPeak->when;             // when it added.

		m_stats.peaks[i].profiler.m_count = pFrameInfo->m_countHistory.GetAverage(); //pFrameInfo->m_count;
		m_stats.peaks[i].profiler.m_displayedValue = pFrameInfo->m_selfTimeHistory.GetAverage();
		m_stats.peaks[i].profiler.m_name = pFrameInfo->m_name;
		m_stats.peaks[i].profiler.m_module = ((CFrameProfileSystem*)pProfiler)->GetModuleName(pFrameInfo);
		m_stats.peaks[i].profiler.m_selfTime = pFrameInfo->m_selfTime;
		m_stats.peaks[i].profiler.m_totalTime = pFrameInfo->m_totalTimeHistory.GetAverage();
		m_stats.peaks[i].profiler.m_variance = pFrameInfo->m_variance;
		m_stats.peaks[i].profiler.m_min = (float)pFrameInfo->m_selfTimeHistory.GetMin();
		m_stats.peaks[i].profiler.m_max = (float)pFrameInfo->m_selfTimeHistory.GetMax();
		m_stats.peaks[i].profiler.m_mincount = pFrameInfo->m_countHistory.GetMin();
		m_stats.peaks[i].profiler.m_maxcount = pFrameInfo->m_countHistory.GetMax();
	}

	int modules = ((CFrameProfileSystem*)pProfiler)->GetModuleCount();
	m_stats.moduleprofilers.resize(modules);

	for (int i = 0; i < modules; i++)
	{
		float ratio = ((CFrameProfileSystem*)pProfiler)->GetOverBudgetRatio(i);
		m_stats.moduleprofilers[i].name = ((CFrameProfileSystem*)pProfiler)->GetModuleName(i);
		m_stats.moduleprofilers[i].overBugetRatio = ratio;
	}

}

//////////////////////////////////////////////////////////////////////////
	#if CRY_PLATFORM_WINDOWS

/*static*/ bool QueryModuleMemoryInfo(SCryEngineStatsModuleInfo& moduleInfo, int index)
{
	HMODULE hModule = GetModuleHandle(moduleInfo.name);
	if (!hModule)
		return false;

	typedef void (* PFN_MODULEMEMORY)(CryModuleMemoryInfo*);
	PFN_MODULEMEMORY fpCryModuleGetAllocatedMemory = (PFN_MODULEMEMORY)::GetProcAddress(hModule, "CryModuleGetMemoryInfo");
	if (!fpCryModuleGetAllocatedMemory)
		return false;

	PEHeader_DLL pe_header;
	PEHeader_DLL* header = &pe_header;

	const IMAGE_DOS_HEADER* dos_head = (IMAGE_DOS_HEADER*)hModule;
	if (dos_head->e_magic != IMAGE_DOS_SIGNATURE)
	{
		// Wrong pointer, not to PE header.
		return false;
	}
	header = (PEHeader_DLL*)(const void*)((char*)dos_head + dos_head->e_lfanew);
	moduleInfo.moduleStaticSize = header->opt_head.SizeOfInitializedData + header->opt_head.SizeOfUninitializedData + header->opt_head.SizeOfCode + header->opt_head.SizeOfHeaders;
	moduleInfo.SizeOfCode = header->opt_head.SizeOfCode;
	moduleInfo.SizeOfInitializedData = header->opt_head.SizeOfInitializedData;
	moduleInfo.SizeOfUninitializedData = header->opt_head.SizeOfUninitializedData;

	fpCryModuleGetAllocatedMemory(&moduleInfo.memInfo);

	moduleInfo.usedInModule = (int)(moduleInfo.memInfo.allocated - moduleInfo.memInfo.freed);
	return true;
}

	#else //Another platform

/*static */ bool QueryModuleMemoryInfo(SCryEngineStatsModuleInfo& moduleInfo, int index)
{
	//CryModuleGetMemoryInfo( &moduleInfo.memInfo, (ECryModule)index );
	CryModuleGetMemoryInfo(&moduleInfo.memInfo);
	moduleInfo.usedInModule = (int)(moduleInfo.memInfo.allocated - moduleInfo.memInfo.freed);
	return true;
}

	#endif

//////////////////////////////////////////////////////////////////////////
void CEngineStats::CollectMemInfo()
{
	m_stats.memInfo.totalUsedInModules = 0;
	m_stats.memInfo.totalCodeAndStatic = 0;
	m_stats.memInfo.countedMemoryModules = 0;
	m_stats.memInfo.totalAllocatedInModules = 0;
	m_stats.memInfo.totalNumAllocsInModules = 0;

	const std::vector<const char*>& szModules = GetModuleNames();
	const int numModules = szModules.size();

	//////////////////////////////////////////////////////////////////////////
	// Hardcoded value for the OS memory allocation.
	//////////////////////////////////////////////////////////////////////////
	for (int i = 0; i < numModules; i++)
	{
		const char* szModule = szModules[i];

		SCryEngineStatsModuleInfo moduleInfo;
		ZeroStruct(moduleInfo.memInfo);
		moduleInfo.moduleStaticSize = moduleInfo.SizeOfCode = moduleInfo.SizeOfInitializedData = moduleInfo.SizeOfUninitializedData = moduleInfo.usedInModule = 0;
		moduleInfo.name = szModule;

		if (!QueryModuleMemoryInfo(moduleInfo, i))
			continue;

		m_stats.memInfo.totalNumAllocsInModules += moduleInfo.memInfo.num_allocations;
		m_stats.memInfo.totalAllocatedInModules += moduleInfo.memInfo.allocated;
		m_stats.memInfo.totalUsedInModules += moduleInfo.usedInModule;
		m_stats.memInfo.countedMemoryModules++;
		m_stats.memInfo.totalCodeAndStatic += moduleInfo.moduleStaticSize;

		m_stats.memInfo.modules.push_back(moduleInfo);
	}

	m_stats.memInfo.m_pSizer = new CrySizerImpl();
	((CSystem*)GetISystem())->CollectMemStats(m_stats.memInfo.m_pSizer, CSystem::nMSP_ForDump);
	m_stats.memInfo.m_pStats = new CrySizerStats(m_stats.memInfo.m_pSizer);

}

// Exports engine stats to the Excel.
class CStatsToExcelExporter
{
public:
	enum CellFlags
	{
		CELL_BOLD     = 0x0001,
		CELL_CENTERED = 0x0002,
	};
	void ExportToFile(SCryEngineStats& stats, const char* filename);
	void ExportDependenciesToFile(CResourceCollector& stats, const char* filename);
	void Export(XmlNodeRef Workbook, SCryEngineStats& stats);

private:
	void       ExportSummary(SCryEngineStats& stats);
	void       ExportStatObjects(SCryEngineStats& stats);
	void       ExportCharacters(SCryEngineStats& stats);
	void       ExportRenderMeshes(SCryEngineStats& stats);
	void       ExportBrushes(SCryEngineStats& stats);
	void       ExportTextures(SCryEngineStats& stats);
	void       ExportMaterials(SCryEngineStats& stats);
	void       ExportMemStats(SCryEngineStats& stats);
	void       ExportMemInfo(SCryEngineStats& stats);
	void       ExportTimeDemoInfo();
	void       ExportStreamingInfo(SStreamEngineStatistics& stats);
	void       ExportAnimationInfo(SCryEngineStats& stats);
	void       ExportDependencies(CResourceCollector& stats);
	void       ExportProfilerStatistics(SCryEngineStats& stats);
	void       ExportAnimationStatistics(SCryEngineStats& stats);
	void       ExportAllLoadingStatistics(SCryEngineStats& stats);
	void       ExportLoadingStatistics(SCryEngineStats& stats);
	void       ExportFPSBuckets();
	void       ExportPhysEntStatistics(SCryEngineStats& stats);
	void       ExportEntitiesStatistics(SCryEngineStats& stats);

	void       InitExcelWorkbook(XmlNodeRef Workbook);

	XmlNodeRef NewWorksheet(const char* name);
	void       FreezeFirstRow();
	void       AutoFilter(int nRow, int nNumColumns);
	void       AddCell(float number);
	void       AddCell(int number);
	void       AddCell(uint32 number);
	void       AddCell(uint64 number) { AddCell((uint32)number); };
	void       AddCell(int64 number)  { AddCell((int)number); };
	void       AddCell(const char* str, int flags = 0);
	void       AddCellAtIndex(int nIndex, const char* str, int flags = 0);
	void       SetCellFlags(XmlNodeRef cell, int flags);
	void       AddRow();
	void       AddCell_SumOfRows(int nRows);
	string     GetXmlHeader();

private:
	XmlNodeRef m_Workbook;
	XmlNodeRef m_CurrTable;
	XmlNodeRef m_CurrWorksheet;
	XmlNodeRef m_CurrRow;
	XmlNodeRef m_CurrCell;
};

//////////////////////////////////////////////////////////////////////////
string CStatsToExcelExporter::GetXmlHeader()
{
	return "<?xml version=\"1.0\"?>\n<?mso-application progid=\"Excel.Sheet\"?>\n";
}

//////////////////////////////////////////////////////////////////////////
void CStatsToExcelExporter::InitExcelWorkbook(XmlNodeRef Workbook)
{
	m_Workbook = Workbook;
	m_Workbook->setTag("Workbook");
	m_Workbook->setAttr("xmlns", "urn:schemas-microsoft-com:office:spreadsheet");
	XmlNodeRef ExcelWorkbook = Workbook->newChild("ExcelWorkbook");
	ExcelWorkbook->setAttr("xmlns", "urn:schemas-microsoft-com:office:excel");

	XmlNodeRef Styles = m_Workbook->newChild("Styles");
	{
		// Style s25
		// Bold header, With Background Color.
		XmlNodeRef Style = Styles->newChild("Style");
		Style->setAttr("ss:ID", "s25");
		XmlNodeRef StyleFont = Style->newChild("Font");
		StyleFont->setAttr("x:CharSet", "204");
		StyleFont->setAttr("x:Family", "Swiss");
		StyleFont->setAttr("ss:Bold", "1");
		XmlNodeRef StyleInterior = Style->newChild("Interior");
		StyleInterior->setAttr("ss:Color", "#00FF00");
		StyleInterior->setAttr("ss:Pattern", "Solid");
		XmlNodeRef NumberFormat = Style->newChild("NumberFormat");
		NumberFormat->setAttr("ss:Format", "#,##0");
	}
	{
		// Style s26
		// Bold/Centered header.
		XmlNodeRef Style = Styles->newChild("Style");
		Style->setAttr("ss:ID", "s26");
		XmlNodeRef StyleFont = Style->newChild("Font");
		StyleFont->setAttr("x:CharSet", "204");
		StyleFont->setAttr("x:Family", "Swiss");
		StyleFont->setAttr("ss:Bold", "1");
		XmlNodeRef StyleInterior = Style->newChild("Interior");
		StyleInterior->setAttr("ss:Color", "#FFFF99");
		StyleInterior->setAttr("ss:Pattern", "Solid");
		XmlNodeRef Alignment = Style->newChild("Alignment");
		Alignment->setAttr("ss:Horizontal", "Center");
		Alignment->setAttr("ss:Vertical", "Bottom");
	}
	{
		// Style s20
		// Centered
		XmlNodeRef Style = Styles->newChild("Style");
		Style->setAttr("ss:ID", "s20");
		XmlNodeRef Alignment = Style->newChild("Alignment");
		Alignment->setAttr("ss:Horizontal", "Center");
		Alignment->setAttr("ss:Vertical", "Bottom");
	}
	{
		// Style s21
		// Bold
		XmlNodeRef Style = Styles->newChild("Style");
		Style->setAttr("ss:ID", "s21");
		XmlNodeRef StyleFont = Style->newChild("Font");
		StyleFont->setAttr("x:CharSet", "204");
		StyleFont->setAttr("x:Family", "Swiss");
		StyleFont->setAttr("ss:Bold", "1");
	}
	{
		// Style s22
		// Centered, Integer Number format
		XmlNodeRef Style = Styles->newChild("Style");
		Style->setAttr("ss:ID", "s22");
		XmlNodeRef Alignment = Style->newChild("Alignment");
		Alignment->setAttr("ss:Horizontal", "Center");
		Alignment->setAttr("ss:Vertical", "Bottom");
		XmlNodeRef NumberFormat = Style->newChild("NumberFormat");
		NumberFormat->setAttr("ss:Format", "#,##0");
	}
	{
		// Style s23
		// Centered, Float Number format
		XmlNodeRef Style = Styles->newChild("Style");
		Style->setAttr("ss:ID", "s23");
		XmlNodeRef Alignment = Style->newChild("Alignment");
		Alignment->setAttr("ss:Horizontal", "Center");
		Alignment->setAttr("ss:Vertical", "Bottom");
		//XmlNodeRef NumberFormat = Style->newChild( "NumberFormat" );
		//NumberFormat->setAttr( "ss:Format","#,##0" );
	}

	/*
	    <Style ss:ID="s25">
	    <Font x:CharSet="204" x:Family="Swiss" ss:Bold="1"/>
	    <Interior ss:Color="#FFFF99" ss:Pattern="Solid"/>
	    </Style>
	 */
}

//////////////////////////////////////////////////////////////////////////
XmlNodeRef CStatsToExcelExporter::NewWorksheet(const char* name)
{
	m_CurrWorksheet = m_Workbook->newChild("Worksheet");
	m_CurrWorksheet->setAttr("ss:Name", name);
	m_CurrTable = m_CurrWorksheet->newChild("Table");
	return m_CurrWorksheet;
}

//////////////////////////////////////////////////////////////////////////
void CStatsToExcelExporter::FreezeFirstRow()
{
	XmlNodeRef options = m_CurrWorksheet->newChild("WorksheetOptions");
	options->setAttr("xmlns", "urn:schemas-microsoft-com:office:excel");
	options->newChild("FreezePanes");
	options->newChild("FrozenNoSplit");
	options->newChild("SplitHorizontal")->setContent("1");
	options->newChild("TopRowBottomPane")->setContent("1");
	options->newChild("ActivePane")->setContent("2");
}

//////////////////////////////////////////////////////////////////////////
void CStatsToExcelExporter::AutoFilter(int nRow, int nNumColumns)
{
	XmlNodeRef options = m_CurrWorksheet->newChild("AutoFilter");
	options->setAttr("xmlns", "urn:schemas-microsoft-com:office:excel");
	string range;
	range.Format("R%dC1:R%dC%d", nRow, nRow, nNumColumns);
	options->setAttr("x:Range", range);  // x:Range="R1C1:R1C8"
}

//////////////////////////////////////////////////////////////////////////
void CStatsToExcelExporter::AddRow()
{
	m_CurrRow = m_CurrTable->newChild("Row");
}

//////////////////////////////////////////////////////////////////////////
void CStatsToExcelExporter::AddCell_SumOfRows(int nRows)
{
	XmlNodeRef cell = m_CurrRow->newChild("Cell");
	XmlNodeRef data = cell->newChild("Data");
	data->setAttr("ss:Type", "Number");
	data->setContent("0");
	m_CurrCell = cell;

	if (nRows > 0)
	{
		char buf[128];
		cry_sprintf(buf, "=SUM(R[-%d]C:R[-1]C)", nRows);
		m_CurrCell->setAttr("ss:Formula", buf);
	}
}

//////////////////////////////////////////////////////////////////////////
void CStatsToExcelExporter::AddCell(float number)
{
	XmlNodeRef cell = m_CurrRow->newChild("Cell");
	cell->setAttr("ss:StyleID", "s23"); // Centered
	XmlNodeRef data = cell->newChild("Data");
	data->setAttr("ss:Type", "Number");
	char str[128];
	cry_sprintf(str, "%.3f", number);
	data->setContent(str);
	m_CurrCell = cell;
}

//////////////////////////////////////////////////////////////////////////
void CStatsToExcelExporter::AddCell(int number)
{
	XmlNodeRef cell = m_CurrRow->newChild("Cell");
	cell->setAttr("ss:StyleID", "s22"); // Centered
	XmlNodeRef data = cell->newChild("Data");
	data->setAttr("ss:Type", "Number");
	char str[128];
	cry_sprintf(str, "%d", number);
	data->setContent(str);
	m_CurrCell = cell;
}

//////////////////////////////////////////////////////////////////////////
void CStatsToExcelExporter::AddCell(uint32 number)
{
	XmlNodeRef cell = m_CurrRow->newChild("Cell");
	cell->setAttr("ss:StyleID", "s22"); // Centered
	XmlNodeRef data = cell->newChild("Data");
	data->setAttr("ss:Type", "Number");
	char str[128];
	cry_sprintf(str, "%u", number);
	data->setContent(str);
	m_CurrCell = cell;
}

//////////////////////////////////////////////////////////////////////////
void CStatsToExcelExporter::AddCell(const char* str, int nFlags)
{
	XmlNodeRef cell = m_CurrRow->newChild("Cell");
	XmlNodeRef data = cell->newChild("Data");
	data->setAttr("ss:Type", "String");
	data->setContent(str);
	SetCellFlags(cell, nFlags);
	m_CurrCell = cell;
}

//////////////////////////////////////////////////////////////////////////
void CStatsToExcelExporter::AddCellAtIndex(int nIndex, const char* str, int nFlags)
{
	XmlNodeRef cell = m_CurrRow->newChild("Cell");
	cell->setAttr("ss:Index", nIndex);
	XmlNodeRef data = cell->newChild("Data");
	data->setAttr("ss:Type", "String");
	data->setContent(str);
	SetCellFlags(cell, nFlags);
	m_CurrCell = cell;
}

//////////////////////////////////////////////////////////////////////////
void CStatsToExcelExporter::SetCellFlags(XmlNodeRef cell, int flags)
{
	if (flags & CELL_BOLD)
	{
		if (flags & CELL_CENTERED)
			cell->setAttr("ss:StyleID", "s26");
		else
			cell->setAttr("ss:StyleID", "s21");
	}
	else
	{
		if (flags & CELL_CENTERED)
			cell->setAttr("ss:StyleID", "s20");
	}
}

static FILE* HandleFileExport(const char* filename)
{
	FILE* file = NULL;

	string temp = g_szTestResults;
	char path[ICryPak::g_nMaxPath];
	path[sizeof(path) - 1] = 0;
	gEnv->pCryPak->AdjustFileName(temp, path, ICryPak::FLAGS_PATH_REAL | ICryPak::FLAGS_FOR_WRITING);
	gEnv->pCryPak->MakeDir(path);
	gEnv->pCryPak->AdjustFileName(string(path) + "/" + filename, path, ICryPak::FLAGS_PATH_REAL | ICryPak::FLAGS_FOR_WRITING);
	file = fopen(path, "wb");

	return file;
}

//////////////////////////////////////////////////////////////////////////
void CStatsToExcelExporter::ExportToFile(SCryEngineStats& stats, const char* filename)
{
	XmlNodeRef Workbook = GetISystem()->CreateXmlNode("Workbook");
	Export(Workbook, stats);
	string xml = GetXmlHeader();
	//	xml = xml + Workbook->getXML();
	FILE* file = HandleFileExport(filename);
	if (file)
	{
		fprintf(file, "%s", xml.c_str());
		Workbook->saveToFile(filename, 8 * 1024 /*chunksize*/, file);
		fclose(file);
	}
}

//////////////////////////////////////////////////////////////////////////
void CStatsToExcelExporter::ExportDependenciesToFile(CResourceCollector& stats, const char* filename)
{
	XmlNodeRef Workbook = GetISystem()->CreateXmlNode("Workbook");

	{
		InitExcelWorkbook(Workbook);
		ExportDependencies(stats);
	}

	string xml = GetXmlHeader();
	//	xml = xml + Workbook->getXML();

	FILE* file = HandleFileExport(filename);
	if (file)
	{
		fprintf(file, "%s", xml.c_str());
		Workbook->saveToFile(filename, 8 * 1024 /*chunksize*/, file);
		fclose(file);
	}
}

//////////////////////////////////////////////////////////////////////////
void CStatsToExcelExporter::Export(XmlNodeRef Workbook, SCryEngineStats& stats)
{
	bool bPhysWasActive = gEnv->pSystem->SetThreadState(ESubsys_Physics, false) != 0;
	InitExcelWorkbook(Workbook);
	ExportSummary(stats);
	ExportMemInfo(stats);
	ExportMemStats(stats);
	ExportStatObjects(stats);
	ExportCharacters(stats);
	ExportRenderMeshes(stats);
	ExportBrushes(stats);
	ExportTextures(stats);
	ExportMaterials(stats);
	ExportTimeDemoInfo();
	ExportProfilerStatistics(stats);
	ExportAnimationStatistics(stats);
	//ExportAllLoadingStatistics(stats);
	ExportPhysEntStatistics(stats);
	ExportEntitiesStatistics(stats);
	ExportAnimationInfo(stats);

	SStreamEngineStatistics& streamingStats = gEnv->pSystem->GetStreamEngine()->GetStreamingStatistics();
	ExportStreamingInfo(streamingStats);
	gEnv->pSystem->SetThreadState(ESubsys_Physics, bPhysWasActive);
}

//////////////////////////////////////////////////////////////////////////
void CStatsToExcelExporter::ExportSummary(SCryEngineStats& stats)
{
	// Make summary sheet.en
	NewWorksheet("Summary");

	XmlNodeRef Column;
	Column = m_CurrTable->newChild("Column");
	Column->setAttr("ss:Width", 200);
	Column = m_CurrTable->newChild("Column");
	Column->setAttr("ss:Width", 100);
	Column = m_CurrTable->newChild("Column");
	Column->setAttr("ss:Width", 100);
	Column = m_CurrTable->newChild("Column");
	Column->setAttr("ss:Width", 100);
	Column = m_CurrTable->newChild("Column");
	Column->setAttr("ss:Width", 100);
	Column = m_CurrTable->newChild("Column");
	Column->setAttr("ss:Width", 100);
	Column = m_CurrTable->newChild("Column");
	Column->setAttr("ss:Width", 100);

	// get version
	const SFileVersion& ver = GetISystem()->GetFileVersion();
	char sVersion[128];
	ver.ToString(sVersion);
	string levelName = "no_level";
	ICVar* sv_map = gEnv->pConsole->GetCVar("sv_map");
	if (sv_map)
		levelName = sv_map->GetString();

	AddRow();
	AddCell(string("CryEngine Version ") + sVersion);
	AddRow();
	AddCell(string("Level ") + levelName);
	AddRow();
	#if CRY_PLATFORM_WINDOWS && CRY_PLATFORM_64BIT
	AddCell("Running in 64bit version");
	#else
	AddCell("Running in 32bit version");
	#endif
	AddRow();
	AddCell("Level Load Time (sec):");
	AddCell((int)stats.fLevelLoadTime);
	AddRow();
	AddRow();
	AddCell("Average\\Min\\Max (fps):");
	AddCell((int)stats.infoFPS.fAverageFPS);
	AddCell((int)stats.infoFPS.fMinFPS);
	AddCell((int)stats.infoFPS.fMaxFPS);
	AddRow();

	AddRow();
	m_CurrRow->setAttr("ss:StyleID", "s25");
	AddCell("Resource Type (MB)");
	AddCell("Count");
	AddCell("Memory Size");
	AddCell("Only Mesh Size");
	AddCell("Only Texture Size");

	AddRow();
	AddCell("CGF Objects", CELL_BOLD);
	AddCell((uint32)stats.objects.size());
	AddCell((stats.nStatObj_SummaryTextureSize + stats.nStatObj_SummaryMeshSize) / (1024 * 1024));
	AddCell((stats.nStatObj_SummaryMeshSize) / (1024 * 1024));
	AddCell((stats.nStatObj_SummaryTextureSize) / (1024 * 1024));
	AddRow();
	AddCell("Character Models", CELL_BOLD);
	AddCell((uint32)stats.characters.size());
	AddCell((stats.nChar_SummaryTextureSize + stats.nChar_SummaryMeshSize) / (1024 * 1024));
	AddCell((stats.nChar_SummaryMeshSize) / (1024 * 1024));
	AddCell((stats.nChar_SummaryTextureSize) / (1024 * 1024));

	AddRow();
	AddCell("Character Instances", CELL_BOLD);
	AddCell(stats.nChar_NumInstances);

	AddRow();
	AddCell("Entities", CELL_BOLD);
	AddCell(stats.nSummaryEntityCount);

	//AddCell( stats.nMemCharactersTotalSize );
	AddRow();

	AddRow();
	m_CurrRow->setAttr("ss:StyleID", "s25");
	AddCell("Textures");
	AddRow();
	AddCell("Count", CELL_BOLD);
	AddCell((uint32)stats.textures.size());
	AddCell("Total count of textures");
	AddRow();

	AddCell("Textures Overall Size", CELL_BOLD);
	AddCell(stats.nSummary_TextureSize / (1024 * 1024));
	AddCell("Total amount of textures memory usage");

	AddRow();
	AddCell("Pool Size", CELL_BOLD);
	AddCell(stats.nSummary_TexturesPoolSize / 1024 / 1024);
	AddCell("Size of textures pool");

	AddRow();
	AddCell("Textures Memory Usage", CELL_BOLD);
	AddCell((stats.nSummary_TexturesPoolSize + stats.nSummary_UserTextureSize + stats.nSummary_EngineTextureSize) / (1024 * 1024));
	AddCell("Total memory of textures in RAM");

	AddRow();
	AddCell("Textures Engine Only", CELL_BOLD);
	AddCell((stats.nSummary_EngineTextureSize) / (1024 * 1024));
	AddCell("Textures for internal Engine usage ");

	AddRow();
	AddCell("User Textures", CELL_BOLD);
	AddCell((stats.nSummary_UserTextureSize) / (1024 * 1024));
	AddCell("User textures not stored in the textures pool");

	AddRow();
	AddCell("Textures streaming throughput(KB/s)", CELL_BOLD);
	;
	if (stats.nSummary_TexturesStreamingThroughput > 0)
		AddCell((stats.nSummary_TexturesStreamingThroughput) / 1024);
	AddRow();

	//AddRow();
	//m_CurrRow->setAttr( "ss:StyleID","s25" );
	//AddCell( "Resource Type (MB)" );
	//AddCell( "Count" );
	//AddCell( "Total Size" );
	//AddCell( "System Memory" );
	//AddCell( "Video Memory" );
	//AddCell( "Engine Textures" );
	//AddCell( "User Textures" );
	//if(stats.nSummary_TexturesStreamingThroughput > 0)
	//	AddCell( "Textures streaming throughput(KB/s)" );

	//AddRow();
	//AddCell( "Textures",CELL_BOLD );
	//AddCell( stats.textures.size() );
	//AddCell( (stats.nSummary_TextureSize)/(1024*1024) );
	//AddCell( (stats.nSummary_TextureSize)/(1024*1024) );
	//AddCell( (stats.nSummary_TextureSize)/(1024*1024) );
	//AddCell( (stats.nSummary_EngineTextureSize)/(1024*1024) );
	//AddCell( (stats.nSummary_UserTextureSize)/(1024*1024) );
	//if(stats.nSummary_TexturesStreamingThroughput > 0)
	//	AddCell( (stats.nSummary_TexturesStreamingThroughput) / 1024 );

	AddRow();
	m_CurrRow->setAttr("ss:StyleID", "s25");
	AddCell("Meshes");
	AddRow();
	AddCell("Count", CELL_BOLD);
	AddCell(stats.nSummaryMeshCount);
	AddRow();
	AddCell("Total Size", CELL_BOLD);
	AddCell((stats.nAPI_MeshSize + stats.nSummaryMeshSize) / (1024 * 1024));
	AddRow();
	AddCell("System Memory", CELL_BOLD);
	AddCell((stats.nSummaryMeshSize) / (1024 * 1024));
	AddRow();
	AddCell("Video Memory", CELL_BOLD);
	AddCell((stats.nAPI_MeshSize) / (1024 * 1024));
	AddRow();
	AddRow();
	m_CurrRow->setAttr("ss:StyleID", "s25");
	AddRow();

	AddRow();
	AddCell("Lua Memory Usage (MB)");
	AddCell(stats.nSummaryScriptSize / (1024 * 1024));

	AddRow();
	AddCell("Game Memory Usage (MB)");
	AddCell(stats.nTotalAllocatedMemory / (1024 * 1024));
	uint64 totalAll = stats.memInfo.totalUsedInModules;
	totalAll += stats.nAPI_MeshSize;
	totalAll += stats.nSummary_UserTextureSize;
	totalAll += stats.nSummary_EngineTextureSize;
	totalAll += stats.memInfo.totalCodeAndStatic;
	AddRow();
	AddCell("Total Allocated (With Code/Textures/Mesh) (MB)");
	AddCell(totalAll / (1024 * 1024));
	AddRow();
	AddRow();
	AddCell("Virtual Memory Usage (MB)");
	AddCell(stats.nWin32_PagefileUsage / (1024 * 1024));
	AddRow();

	AddCell("Peak Virtual Memory Usage (MB)");
	AddCell(stats.nWin32_PeakPagefileUsage / (1024 * 1024));

	//FPS buckets
	ExportFPSBuckets();
}

//////////////////////////////////////////////////////////////////////////
void CStatsToExcelExporter::ExportStatObjects(SCryEngineStats& stats)
{
	NewWorksheet("Static Geometry");
	FreezeFirstRow();
	AutoFilter(1, 12);

	XmlNodeRef Column;
	Column = m_CurrTable->newChild("Column");
	Column->setAttr("ss:Width", 350);
	Column = m_CurrTable->newChild("Column");
	Column->setAttr("ss:Width", 50);
	Column = m_CurrTable->newChild("Column");
	Column->setAttr("ss:Width", 90);
	Column = m_CurrTable->newChild("Column");
	Column->setAttr("ss:Width", 100);
	Column = m_CurrTable->newChild("Column");
	Column->setAttr("ss:Width", 50);
	Column = m_CurrTable->newChild("Column");
	Column->setAttr("ss:Width", 50);
	Column = m_CurrTable->newChild("Column");
	Column->setAttr("ss:Width", 80);
	Column = m_CurrTable->newChild("Column");
	Column->setAttr("ss:Width", 60);
	Column = m_CurrTable->newChild("Column");
	Column->setAttr("ss:Width", 60);
	Column = m_CurrTable->newChild("Column");
	Column->setAttr("ss:Width", 100);
	Column = m_CurrTable->newChild("Column");
	Column->setAttr("ss:Width", 100);
	Column = m_CurrTable->newChild("Column");
	Column->setAttr("ss:Width", 120);
	Column = m_CurrTable->newChild("Column");
	Column->setAttr("ss:Width", 90);
	Column = m_CurrTable->newChild("Column");
	Column->setAttr("ss:Width", 80);

	AddRow();
	m_CurrRow->setAttr("ss:StyleID", "s25");
	AddCell("Filename");
	AddCell("Refs");
	AddCell("Mesh Size (KB)");
	AddCell("Texture Size (KB)");
	AddCell("DrawCalls");
	AddCell("LODs");
	AddCell("Sub Meshes");
	AddCell("Vertices");
	AddCell("Tris");
	AddCell("Physics Tris");
	AddCell("Physics Size (KB)");
	AddCell("LODs Tris");
	AddCell("Mesh Size Loaded (KB)");
	AddCell("Split LODs");

	int nRows = (int)stats.objects.size();
	for (int i = 0; i < nRows; i++)
	{
		SCryEngineStats::StatObjInfo& si = stats.objects[i];

		AddRow();
		AddCell((si.pStatObj) ? si.pStatObj->GetFilePath() : "");
		AddCell(si.nNumRefs);
		AddCell(si.nMeshSize / 1024);
		AddCell(si.nTextureSize / 1024);
		AddCell(si.nDrawCalls);
		AddCell(si.nLods);
		AddCell(si.nSubMeshCount);
		AddCell(si.nVertices);
		AddCell(si.nIndices / 3);
		AddCell(si.nPhysPrimitives);
		AddCell((si.nPhysProxySize + 512) / 1024);

		if (si.nLods > 1)
		{
			// Print lod1/lod2/lod3 ...
			char tempstr[256];
			char numstr[32];
			tempstr[0] = 0;
			int numlods = 0;
			for (int lod = 0; lod < MAX_LODS; lod++)
			{
				if (si.nIndicesPerLod[lod] != 0)
				{
					cry_sprintf(numstr, "%d", (si.nIndicesPerLod[lod] / 3));
					if (numlods > 0)
						cry_strcat(tempstr, " / ");
					cry_strcat(tempstr, numstr);
					numlods++;
				}
			}
			if (numlods > 1)
				AddCell(tempstr);
		}
		else
		{
			AddCell("");
		}

		AddCell(si.nMeshSizeLoaded / 1024);
		if (si.bSplitLods)
		{
			AddCell("Yes");
		}
		else
		{
			AddCell("");
		}

	}

	/*
	   AddRow(); m_CurrRow->setAttr( "ss:StyleID","s25" );
	   AddCell( "" );
	   AddCell_SumOfRows( nRows ); // Mesh size
	   AddCell_SumOfRows( nRows ); // Texture size
	   AddCell( "" ); // LODs
	   AddCell( "" ); // Sub Meshes
	   AddCell_SumOfRows( nRows ); // Vertices
	   AddCell_SumOfRows( nRows ); // Tris
	   AddCell_SumOfRows( nRows ); // Physics Tris
	   AddCell_SumOfRows( nRows ); // Physics Size
	   AddCell( "" ); // LODs Tris
	   AddCell_SumOfRows( nRows ); // Mesh Size Loaded
	 */
}

//////////////////////////////////////////////////////////////////////////
void CStatsToExcelExporter::ExportAllLoadingStatistics(SCryEngineStats& stats)
{
	ExportLoadingStatistics(stats);
}

struct CrySizerNaive : ICrySizer
{
	CrySizerNaive() : m_count(0), m_size(0) {}
	virtual void                Release()        {}
	virtual void                End()            {}
	virtual size_t              GetTotalSize()   { return m_size; }
	virtual size_t              GetObjectCount() { return m_count; }
	virtual IResourceCollector* GetResourceCollector()
	{
		assert(0);
		return (IResourceCollector*)0;
	}
	virtual void Push(const char*)                                     {}
	virtual void PushSubcomponent(const char*)                         {}
	virtual void Pop()                                                 {}
	virtual bool AddObject(const void* id, size_t size, int count = 1) { m_size += size * count; m_count++; return true; }
	virtual void Reset()                                               { m_size = 0; m_count = 0; }
	virtual void SetResourceCollector(IResourceCollector* pColl)       {};
	size_t m_count, m_size;
};

//////////////////////////////////////////////////////////////////////////
void CStatsToExcelExporter::ExportLoadingStatistics(SCryEngineStats& stats)
{
	#if defined(ENABLE_LOADING_PROFILER)
	NewWorksheet("Load Stats");

	FreezeFirstRow();

	XmlNodeRef Column;
	Column = m_CurrTable->newChild("Column");
	Column->setAttr("ss:Width", 300);
	Column = m_CurrTable->newChild("Column");
	Column->setAttr("ss:Width", 50);
	Column = m_CurrTable->newChild("Column");
	Column->setAttr("ss:Width", 50);
	Column = m_CurrTable->newChild("Column");
	Column->setAttr("ss:Width", 50);
	Column = m_CurrTable->newChild("Column");
	Column->setAttr("ss:Width", 50);
	Column = m_CurrTable->newChild("Column");
	Column->setAttr("ss:Width", 50);
	Column = m_CurrTable->newChild("Column");
	Column->setAttr("ss:Width", 50);
	Column = m_CurrTable->newChild("Column");
	Column->setAttr("ss:Width", 50);
	Column = m_CurrTable->newChild("Column");
	Column->setAttr("ss:Width", 50);
	Column = m_CurrTable->newChild("Column");
	Column->setAttr("ss:Width", 50);
	Column = m_CurrTable->newChild("Column");
	Column->setAttr("ss:Width", 50);
	Column = m_CurrTable->newChild("Column");
	Column->setAttr("ss:Width", 50);

	AddRow();
	m_CurrRow->setAttr("ss:StyleID", "s25");
	AddCell("Function");
	AddCell("Self (sec)");
	AddCell("Total (sec)");
	AddCell("Calls");
	AddCell("Memory (Mb)");
	AddCell("Read file size");
	AddCell("Bandwith self (Kb/s)");
	AddCell("Bandwith total (Kb/s)");
	AddCell("FOpens self");
	AddCell("FReads self");
	AddCell("FSeeks self");
	AddCell("FOpens total");
	AddCell("FReads total");
	AddCell("FSeeks total");

	int nRows = (int)stats.loading.size();
	for (int i = 0; i < nRows; i++)
	{
		SLoadingProfilerInfo& an = stats.loading[i];
		AddRow();
		AddCell(an.name);
		AddCell((float)an.selfTime);
		AddCell((float)an.totalTime);
		AddCell(an.callsTotal);
		AddCell((float)an.memorySize);
		AddCell((float)an.selfInfo.m_dOperationSize / 1024.0f);
		float bandwithSelf = an.selfTime > 0. ? (float)(an.selfInfo.m_dOperationSize / an.selfTime / 1024.0) : 0.0f;
		float bandwithTotal = an.totalTime > 0. ? (float)(an.totalInfo.m_dOperationSize / an.totalTime / 1024.0) : 0.0f;
		AddCell(bandwithSelf);
		AddCell(bandwithTotal);
		AddCell(an.selfInfo.m_nFileOpenCount);
		AddCell(an.selfInfo.m_nFileReadCount);
		AddCell(an.selfInfo.m_nSeeksCount);
		AddCell(an.totalInfo.m_nFileOpenCount);
		AddCell(an.totalInfo.m_nFileReadCount);
		AddCell(an.totalInfo.m_nSeeksCount);
	}
	#endif
}

//////////////////////////////////////////////////////////////////////////
void CStatsToExcelExporter::ExportPhysEntStatistics(SCryEngineStats& stats)
{
	NewWorksheet("Physical Entities");

	FreezeFirstRow();
	AutoFilter(1, 6);

	XmlNodeRef Column;
	Column = m_CurrTable->newChild("Column");
	Column->setAttr("ss:Width", 300);
	Column = m_CurrTable->newChild("Column");
	Column->setAttr("ss:Width", 50);
	Column = m_CurrTable->newChild("Column");
	Column->setAttr("ss:Width", 50);
	Column = m_CurrTable->newChild("Column");
	Column->setAttr("ss:Width", 50);
	Column = m_CurrTable->newChild("Column");
	Column->setAttr("ss:Width", 50);
	Column = m_CurrTable->newChild("Column");
	Column->setAttr("ss:Width", 50);
	Column = m_CurrTable->newChild("Column");
	Column->setAttr("ss:Width", 150);
	Column = m_CurrTable->newChild("Column");
	Column->setAttr("ss:Width", 150);
	Column = m_CurrTable->newChild("Column");
	Column->setAttr("ss:Width", 150);
	Column = m_CurrTable->newChild("Column");
	Column->setAttr("ss:Width", 150);

	AddRow();
	m_CurrRow->setAttr("ss:StyleID", "s25");
	AddCell("Name");
	AddCell("Type");
	AddCell("SimClass");
	AddCell("Total Size");
	AddCell("Instanced Geom Size");
	AddCell("Grid Footprint");
	AddCell("RB_Intersect Unfriendly");
	AddCell("Cloth Unfriendly");
	AddCell("Rope Unfriendly");
	AddCell("Featherstone Unfriendly");

	IPhysicalEntityIt* iter = gEnv->pPhysicalWorld->GetEntitiesIterator();
	IPhysicalEntity* pent;
	PhysicsVars* pVars = gEnv->pPhysicalWorld->GetPhysVars();

	for (iter->MoveFirst(); pent = iter->Next(); )
	{
		AddRow();
		pe_params_foreign_data pfd;
		pent->GetParams(&pfd);
		AddCell(CPhysRenderer::GetPhysForeignName(pfd.pForeignData, pfd.iForeignData, pfd.iForeignFlags));

		pe_status_pos sp;
		pent->GetStatus(&sp);
		const char* entypes[] = { "none", "static", "rigidbody", "vehicle", "living", "particle", "character", "rope", "cloth", "area" };
		AddCell(entypes[pent->GetType()]);
		const char* simclass[] = { "hidden", "0-static", "1-sleeping", "2-active", "3-actor", "4-independent", "5-area", "6-trigger", "7-deleted" };
		AddCell(simclass[sp.iSimClass + 1]);

		CrySizerNaive sizer;
		pVars->iDrawHelpers |= 1 << 31;
		pent->GetMemoryStatistics(&sizer);
		int sizeTot = sizer.m_size;
		pVars->iDrawHelpers &= ~(1 << 31);
		sizer.Reset();
		pent->GetMemoryStatistics(&sizer);
		int sizeGrid = sizeTot - sizer.m_size;

		pe_params_part pp;
		sizer.Reset();

		char szFallbackReason[2048];
		size_t len = sizeof(szFallbackReason);
		memset(szFallbackReason, 0, sizeof(szFallbackReason));
		for (pp.ipart = 0; pent->GetParams(&pp); pp.ipart++)
		{
			size_t old_len = len;
			if (old_len != len)
			{
				char token[64];
				cry_sprintf(token, "[part %d]", pp.ipart);
				cry_strcat(szFallbackReason, token);
				len -= strlen(token);
			}

			if (pp.flagsAND & geom_can_modify)
			{
				pp.pPhysGeom->pGeom->GetMemoryStatistics(&sizer);
				if (pp.pPhysGeomProxy != pp.pPhysGeom)
				{
					pp.pPhysGeomProxy->pGeom->GetMemoryStatistics(&sizer);
				}
			}
			MARK_UNUSED pp.partid;
		}
		AddCell(sizeTot + (int)sizer.m_size);
		AddCell((uint32)sizer.m_size);
		AddCell(sizeGrid);

		szFallbackReason[sizeof(szFallbackReason) - 1] = 0;
		AddCell(strlen(szFallbackReason) ? szFallbackReason : " ");
		AddCell(pent->GetType() == PE_SOFT && sizeTot + sizer.m_size - sizeGrid > 90 << 10 ? "too big" : " ");
		AddCell(pent->GetType() == PE_ROPE && sizeTot + sizer.m_size - sizeGrid > 70 << 10 ? "too big" : " ");
		AddCell(pent->GetType() == PE_ARTICULATED && sizeTot + sizer.m_size - sizeGrid > 60 << 10 ? "too big" : " ");
	}
}

//////////////////////////////////////////////////////////////////////////
void CStatsToExcelExporter::ExportEntitiesStatistics(SCryEngineStats& stats)
{
	NewWorksheet("Entities");

	FreezeFirstRow();
	AutoFilter(1, 3);

	XmlNodeRef Column;
	Column = m_CurrTable->newChild("Column");
	Column->setAttr("ss:Width", 300);
	Column = m_CurrTable->newChild("Column");
	Column->setAttr("ss:Width", 300);
	Column = m_CurrTable->newChild("Column");
	Column->setAttr("ss:Width", 100);
	Column = m_CurrTable->newChild("Column");
	Column->setAttr("ss:Width", 100);
	Column = m_CurrTable->newChild("Column");
	Column->setAttr("ss:Width", 100);
	Column = m_CurrTable->newChild("Column");
	Column->setAttr("ss:Width", 300);

	AddRow();
	m_CurrRow->setAttr("ss:StyleID", "s25");
	AddCell("Name");
	AddCell("Model");
	AddCell("IsArchetype");
	AddCell("IsInvisible(but updated)");
	AddCell("IsHidden(and disabled)");
	AddCell("Archetype Library");

	for (size_t i = 0, iCount = stats.entities.size(); i < iCount; ++i)
	{
		AddRow();
		AddCell(stats.entities[i].name.c_str());
		AddCell(stats.entities[i].model.c_str());
		AddCell(stats.entities[i].bIsArchetype ? "Yes" : "No");
		AddCell(stats.entities[i].bInvisible ? "Yes" : "No");
		AddCell(stats.entities[i].bHidden ? "Yes" : "No");
		AddCell(stats.entities[i].archetypeLib.c_str());
	}
}

//////////////////////////////////////////////////////////////////////////
void CStatsToExcelExporter::ExportAnimationStatistics(SCryEngineStats& stats)
{
	if (stats.animations.empty())
		return;

	NewWorksheet("Animations");
	FreezeFirstRow();
	AutoFilter(1, 2);

	XmlNodeRef Column;
	Column = m_CurrTable->newChild("Column");
	Column->setAttr("ss:Width", 300);
	Column = m_CurrTable->newChild("Column");
	Column->setAttr("ss:Width", 50);

	AddRow();
	m_CurrRow->setAttr("ss:StyleID", "s25");
	AddCell("Name");
	AddCell("Count");

	int nRows = (int)stats.animations.size();
	for (int i = 0; i < nRows; i++)
	{
		SAnimationStatistics& an = stats.animations[i];
		AddRow();
		AddCell(an.name);
		AddCell((uint32)an.count);
	}
}

//////////////////////////////////////////////////////////////////////////
void CStatsToExcelExporter::ExportProfilerStatistics(SCryEngineStats& stats)
{
	if (stats.profilers.empty())
		return;

	{

		NewWorksheet("Profiler");
		FreezeFirstRow();
		AutoFilter(1, 10);

		XmlNodeRef Column;
		Column = m_CurrTable->newChild("Column");
		Column->setAttr("ss:Width", 100);
		Column = m_CurrTable->newChild("Column");
		Column->setAttr("ss:Width", 300);
		Column = m_CurrTable->newChild("Column");
		Column->setAttr("ss:Width", 50);
		Column = m_CurrTable->newChild("Column");
		Column->setAttr("ss:Width", 50);
		Column = m_CurrTable->newChild("Column");
		Column->setAttr("ss:Width", 50);
		Column = m_CurrTable->newChild("Column");
		Column->setAttr("ss:Width", 50);
		Column = m_CurrTable->newChild("Column");
		Column->setAttr("ss:Width", 50);
		Column = m_CurrTable->newChild("Column");
		Column->setAttr("ss:Width", 50);
		Column = m_CurrTable->newChild("Column");
		Column->setAttr("ss:Width", 50);
		Column = m_CurrTable->newChild("Column");
		Column->setAttr("ss:Width", 50);

		//	Column = m_CurrTable->newChild("Column");	Column->setAttr( "ss:Width",40 );

		AddRow();
		m_CurrRow->setAttr("ss:StyleID", "s25");
		AddCell("Module");
		AddCell("Name");
		AddCell("Self time, ms");
		AddCell("Total time, ms");
		AddCell("Count");
		AddCell("");
		AddCell("Min time, ms");
		AddCell("Max time, ms");
		AddCell("Min count");
		AddCell("Max count");

		int nRows = (int)stats.profilers.size();
		for (int i = 0; i < nRows; i++)
		{
			SCryEngineStats::ProfilerInfo& pi = stats.profilers[i];
			AddRow();
			AddCell(pi.m_module);
			AddCell(pi.m_name);
			AddCell(pi.m_displayedValue);
			AddCell(pi.m_totalTime);
			AddCell(pi.m_count);
			AddCell("");
			AddCell(pi.m_min);
			AddCell(pi.m_max);
			AddCell(pi.m_mincount);
			AddCell(pi.m_maxcount);

		}

		AddRow();
		m_CurrRow->setAttr("ss:StyleID", "s25");
		AddCell("");
		AddCell("");
		AddCell_SumOfRows(nRows);
		AddCell_SumOfRows(nRows);
		AddCell_SumOfRows(nRows);
		//	AddCell("");
		AddCell("");
		AddCell("");
	}

	// Peaks

	NewWorksheet("Peaks");

	XmlNodeRef Column;
	Column = m_CurrTable->newChild("Column");
	Column->setAttr("ss:Width", 100);
	Column = m_CurrTable->newChild("Column");
	Column->setAttr("ss:Width", 300);
	Column = m_CurrTable->newChild("Column");
	Column->setAttr("ss:Width", 50);
	Column = m_CurrTable->newChild("Column");
	Column->setAttr("ss:Width", 50);
	//Column = m_CurrTable->newChild("Column");	Column->setAttr( "ss:Width",50 );
	//Column = m_CurrTable->newChild("Column");	Column->setAttr( "ss:Width",50 );
	//Column = m_CurrTable->newChild("Column");	Column->setAttr( "ss:Width",50 );
	//Column = m_CurrTable->newChild("Column");	Column->setAttr( "ss:Width",50 );
	//Column = m_CurrTable->newChild("Column");	Column->setAttr( "ss:Width",50 );
	//Column = m_CurrTable->newChild("Column");	Column->setAttr( "ss:Width",50 );
	//Column = m_CurrTable->newChild("Column");	Column->setAttr( "ss:Width",50 );

	//	Column = m_CurrTable->newChild("Column");	Column->setAttr( "ss:Width",40 );

	AddRow();
	m_CurrRow->setAttr("ss:StyleID", "s25");
	AddCell("Module");
	AddCell("Name");
	AddCell("Peak, ms");
	//AddCell( "Self time, ms" );
	//AddCell( "Total time, ms" );
	AddCell("Count");
	//AddCell( "" );
	//AddCell( "Min time, ms" );
	//AddCell( "Max time, ms" );
	//AddCell( "Min count" );
	//AddCell( "Max count" );

	int nRows = (int)stats.peaks.size();
	for (int i = 0; i < nRows; i++)
	{
		SCryEngineStats::SPeakProfilerInfo& peak = stats.peaks[i];
		SCryEngineStats::ProfilerInfo& pi = stats.peaks[i].profiler;
		AddRow();
		AddCell(pi.m_module);
		AddCell(pi.m_name);
		AddCell(peak.peakValue);
		//AddCell( pi.m_displayedValue );
		//AddCell( pi.m_totalTime );
		AddCell(peak.count);
		//AddCell( "");
		//AddCell( pi.m_min );
		//AddCell( pi.m_max );
		//AddCell( pi.m_mincount );
		//AddCell( pi.m_maxcount );
	}

	//AddRow(); m_CurrRow->setAttr( "ss:StyleID","s25" );
	//AddCell("");
	//AddCell("");
	//AddCell("");
	//AddCell_SumOfRows( nRows );
	//AddCell_SumOfRows( nRows );
	//AddCell_SumOfRows( nRows );
	////	AddCell("");
	//AddCell("");
	//AddCell("");

	NewWorksheet("Budget");
	{
		Column = m_CurrTable->newChild("Column");
		Column->setAttr("ss:Width", 100);
		Column = m_CurrTable->newChild("Column");
		Column->setAttr("ss:Width", 300);
		Column = m_CurrTable->newChild("Column");
		Column->setAttr("ss:Width", 50);
		Column = m_CurrTable->newChild("Column");
		Column->setAttr("ss:Width", 50);

		AddRow();
		m_CurrRow->setAttr("ss:StyleID", "s25");
		AddCell("Module");
		AddCell("OverBudgetRatio%");

		nRows = (int)stats.moduleprofilers.size();
		for (int i = 0; i < nRows; i++)
		{
			SCryEngineStats::SModuleProfilerInfo& moduleProfile = stats.moduleprofilers[i];
			AddRow();
			AddCell(moduleProfile.name);
			AddCell(moduleProfile.overBugetRatio * 100);
		}
	}

}

//////////////////////////////////////////////////////////////////////////
void CStatsToExcelExporter::ExportCharacters(SCryEngineStats& stats)
{
	NewWorksheet("Characters");
	FreezeFirstRow();
	AutoFilter(1, 10);

	XmlNodeRef Column;
	Column = m_CurrTable->newChild("Column");
	Column->setAttr("ss:Width", 300);
	Column = m_CurrTable->newChild("Column");
	Column->setAttr("ss:Width", 40);
	Column = m_CurrTable->newChild("Column");
	Column->setAttr("ss:Width", 90);
	Column = m_CurrTable->newChild("Column");
	Column->setAttr("ss:Width", 90);
	Column = m_CurrTable->newChild("Column");
	Column->setAttr("ss:Width", 90);
	Column = m_CurrTable->newChild("Column");
	Column->setAttr("ss:Width", 40);
	Column = m_CurrTable->newChild("Column");
	Column->setAttr("ss:Width", 90);
	Column = m_CurrTable->newChild("Column");
	Column->setAttr("ss:Width", 90);
	Column = m_CurrTable->newChild("Column");
	Column->setAttr("ss:Width", 90);
	Column = m_CurrTable->newChild("Column");
	Column->setAttr("ss:Width", 90);
	Column = m_CurrTable->newChild("Column");
	Column->setAttr("ss:Width", 150);

	AddRow();
	m_CurrRow->setAttr("ss:StyleID", "s25");
	AddCell("Filename");
	AddCell("Num Instances");
	AddCell("Mesh Size (KB)");
	AddCell("Texture Size (KB)");
	AddCell("PhysProxy Size (KB)");
	AddCell("LODs");
	AddCell("Vertices Lod0");
	AddCell("Tris Lod0");
	AddCell("All Vertices");
	AddCell("All Tris");
	AddCell("LOD Tris");

	int nRows = (int)stats.characters.size();
	for (int i = 0; i < nRows; i++)
	{
		SCryEngineStats::CharacterInfo& si = stats.characters[i];
		AddRow();
		AddCell(si.pIDefaultSkeleton->GetModelFilePath());
		AddCell(si.nInstances);
		AddCell(si.nMeshSize / 1024);
		AddCell(si.nTextureSize / 1024);
		AddCell((si.nPhysProxySize + 512) >> 10);
		AddCell(si.nLods);
		AddCell(si.nVertices);
		AddCell(si.nIndices / 3);

		int nAllVerts = 0;
		for (int k = 0; k < MAX_LODS; k++)
			nAllVerts += si.nVerticesPerLod[k];
		AddCell(nAllVerts);

		int nAllIndices = 0;
		for (int k = 0; k < MAX_LODS; k++)
			nAllIndices += si.nIndicesPerLod[k];
		AddCell(nAllIndices / 3);

		if (si.nLods > 1)
		{
			// Print lod1/lod2/lod3 ...
			char tempstr[256];
			char numstr[32];
			tempstr[0] = 0;
			int numlods = 0;
			for (int lod = 0; lod < MAX_LODS; lod++)
			{
				if (si.nIndicesPerLod[lod] != 0)
				{
					cry_sprintf(numstr, "%d", (si.nIndicesPerLod[lod] / 3));
					if (numlods > 0)
						cry_strcat(tempstr, " / ");
					cry_strcat(tempstr, numstr);
					numlods++;
				}
			}
			if (numlods > 1)
				AddCell(tempstr);
		}
	}
	AddRow();
	m_CurrRow->setAttr("ss:StyleID", "s25");
	AddCell("");
	AddCell_SumOfRows(nRows);
	AddCell_SumOfRows(nRows);
	AddCell_SumOfRows(nRows);
	AddCell("");
	AddCell_SumOfRows(nRows);
	AddCell_SumOfRows(nRows);
}

//////////////////////////////////////////////////////////////////////////
void CStatsToExcelExporter::ExportDependencies(CResourceCollector& stats)
{
	{
		NewWorksheet("Assets");
		FreezeFirstRow();

		XmlNodeRef Column;
		Column = m_CurrTable->newChild("Column");
		Column->setAttr("ss:Width", 72);
		Column = m_CurrTable->newChild("Column");
		Column->setAttr("ss:Width", 108);
		Column = m_CurrTable->newChild("Column");
		Column->setAttr("ss:Width", 73);
		Column = m_CurrTable->newChild("Column");
		Column->setAttr("ss:Width", 60);
		Column = m_CurrTable->newChild("Column");
		Column->setAttr("ss:Width", 1000);

		AddRow();
		m_CurrRow->setAttr("ss:StyleID", "s25");
		AddCell("Instances");
		AddCell("Dependencies");
		AddCell("FileMem (KB)");
		AddCell("Extension");
		AddCell("FileName");

		std::vector<CResourceCollector::SAssetEntry>::const_iterator it, end = stats.m_Assets.end();
		uint32 dwAssetID = 0;

		for (it = stats.m_Assets.begin(); it != end; ++it, ++dwAssetID)
		{
			const CResourceCollector::SAssetEntry& rRef = *it;

			AddRow();

			char szAName1[1024];
			cry_sprintf(szAName1, "A%u %s", dwAssetID, rRef.m_sFileName.c_str());

			AddCell(rRef.m_dwInstanceCnt);
			AddCell(rRef.m_dwDependencyCnt);
			AddCell(rRef.m_dwFileSize != 0xffffffff ? rRef.m_dwFileSize / 1024 : 0);
			AddCell(PathUtil::GetExt(rRef.m_sFileName));
			AddCell(szAName1);
		}

		AddRow();
		m_CurrRow->setAttr("ss:StyleID", "s25");
		AddCell_SumOfRows(dwAssetID);
		AddCell("");
		AddCell_SumOfRows(dwAssetID);
	}

	{
		NewWorksheet("Dependencies");
		FreezeFirstRow();

		XmlNodeRef Column;
		Column = m_CurrTable->newChild("Column");
		Column->setAttr("ss:Width", 600);
		Column = m_CurrTable->newChild("Column");
		Column->setAttr("ss:Width", 90);
		Column = m_CurrTable->newChild("Column");
		Column->setAttr("ss:Width", 60);

		AddRow();
		m_CurrRow->setAttr("ss:StyleID", "s25");
		AddCell("Asset Filename");
		AddCell("Requires Sum (KB)");
		AddCell("Requires Count");

		std::set<CResourceCollector::SDependencyPair>::const_iterator it, end = stats.m_Dependencies.end();

		uint32 dwCurrentAssetID = 0xffffffff;
		uint32 dwSumFile = 0, dwSum = 0;

		for (it = stats.m_Dependencies.begin();; ++it)
		{
			uint32 dwAssetsSize = stats.m_Assets.size();

			if (it == end || (*it).m_idAsset != dwCurrentAssetID)
			{
				if (dwSum != 0 && dwSumFile != 0xffffffff)
				{
					assert(dwCurrentAssetID < dwAssetsSize);

					char szAName0[1024];
					cry_sprintf(szAName0, "A%u %s", dwCurrentAssetID, stats.m_Assets[dwCurrentAssetID].m_sFileName.c_str());

					AddRow();
					AddCell(szAName0);
					AddCell(dwSumFile / 1024);
					AddCell(dwSum);
				}

				dwSumFile = 0;
				dwSum = 0;

				if (it == end)
					break;
			}

			const CResourceCollector::SDependencyPair& rRef = *it;

			assert(rRef.m_idDependsOnAsset < dwAssetsSize);

			CResourceCollector::SAssetEntry& rDepAsset = stats.m_Assets[rRef.m_idDependsOnAsset];

			if (rDepAsset.m_dwFileSize != 0xffffffff)
				dwSumFile += rDepAsset.m_dwFileSize;

			++dwSum;

			dwCurrentAssetID = rRef.m_idAsset;
		}
	}

	{
		NewWorksheet("Detailed Dependencies");
		FreezeFirstRow();

		XmlNodeRef Column;
		Column = m_CurrTable->newChild("Column");
		Column->setAttr("ss:Width", 600);
		Column = m_CurrTable->newChild("Column");
		Column->setAttr("ss:Width", 1000);
		Column = m_CurrTable->newChild("Column");
		Column->setAttr("ss:Width", 70);

		AddRow();
		m_CurrRow->setAttr("ss:StyleID", "s25");
		AddCell("Asset Filename");
		AddCell("Requires Filename");
		AddCell("Requires (KB)");

		std::set<CResourceCollector::SDependencyPair>::const_iterator it, end = stats.m_Dependencies.end();

		uint32 dwCurrentAssetID = 0xffffffff;
		uint32 dwSumFile = 0, dwSum = 0;

		for (it = stats.m_Dependencies.begin();; ++it)
		{
			if (it == end || (*it).m_idAsset != dwCurrentAssetID)
			{
				if (dwSum != 0 && dwSumFile != 0xffffffff)
				{
					//					AddRow(); m_CurrRow->setAttr( "ss:StyleID","s21" );
					//					AddCell("");
					//					AddCell_SumOfRows( dwSum );
					AddRow();
					AddCell("");
				}

				dwSumFile = 0;
				dwSum = 0;

				if (it == end)
					break;
				/*
				   const CResourceCollector::SDependencyPair &rRef = *it;

				   char szAName0[20];
				   cry_sprintf(szAName0,"A%d",rRef.m_idAsset);

				   AddRow(); m_CurrRow->setAttr( "ss:StyleID","s21" );
				   AddCell( szAName0 );
				   AddCell( stats.m_Assets[rRef.m_idAsset].m_sFileName.c_str() );
				 */
			}

			const CResourceCollector::SDependencyPair& rRef = *it;

			CResourceCollector::SAssetEntry& rDepAsset = stats.m_Assets[rRef.m_idDependsOnAsset];

			AddRow();

			char szAName0[1024];
			cry_sprintf(szAName0, "A%u %s", rRef.m_idAsset, stats.m_Assets[rRef.m_idAsset].m_sFileName.c_str());
			char szAName1[1024];
			cry_sprintf(szAName1, "A%u %s", rRef.m_idDependsOnAsset, rDepAsset.m_sFileName.c_str());

			AddCell(szAName0);
			AddCell(szAName1);
			AddCell(rDepAsset.m_dwFileSize != 0xffffffff ? rDepAsset.m_dwFileSize / 1024 : 0);

			if (rDepAsset.m_dwFileSize != 0xffffffff)
				dwSumFile += rDepAsset.m_dwFileSize;

			++dwSum;

			dwCurrentAssetID = rRef.m_idAsset;
		}
	}
}

//////////////////////////////////////////////////////////////////////////
void CStatsToExcelExporter::ExportRenderMeshes(SCryEngineStats& stats)
{
	NewWorksheet("Meshes");
	FreezeFirstRow();
	AutoFilter(1, 8);

	XmlNodeRef Column;
	Column = m_CurrTable->newChild("Column");
	Column->setAttr("ss:Width", 300);
	Column = m_CurrTable->newChild("Column");
	Column->setAttr("ss:Width", 40);
	Column = m_CurrTable->newChild("Column");
	Column->setAttr("ss:Width", 90);
	Column = m_CurrTable->newChild("Column");
	Column->setAttr("ss:Width", 100);
	Column = m_CurrTable->newChild("Column");
	Column->setAttr("ss:Width", 100);
	Column = m_CurrTable->newChild("Column");
	Column->setAttr("ss:Width", 90);
	Column = m_CurrTable->newChild("Column");
	Column->setAttr("ss:Width", 90);

	AddRow();
	m_CurrRow->setAttr("ss:StyleID", "s25");
	AddCell("Mesh Type");
	AddCell("Num Instances");
	AddCell("Mesh Size Sys (KB)");
	AddCell("Mesh Size Dev (KB)");
	AddCell("Texture Size (KB)");
	AddCell("Total Vertices");
	AddCell("Total Tris");
	int nRows = (int)stats.meshes.size();
	for (int i = 0; i < nRows; i++)
	{
		SCryEngineStats::MeshInfo& mi = stats.meshes[i];
		AddRow();
		AddCell(mi.name);
		AddCell(mi.nCount);
		AddCell(mi.nMeshSizeSys / 1024);
		AddCell(mi.nMeshSizeDev / 1024);
		AddCell(mi.nTextureSize / 1024);
		AddCell(mi.nVerticesSum);
		AddCell(mi.nIndicesSum / 3);
	}
	AddRow();
	m_CurrRow->setAttr("ss:StyleID", "s25");
	AddCell("");
	AddCell_SumOfRows(nRows);
	AddCell_SumOfRows(nRows);
	AddCell_SumOfRows(nRows);
	AddCell_SumOfRows(nRows);
	AddCell_SumOfRows(nRows);
}

//////////////////////////////////////////////////////////////////////////
bool SortBrushes(SCryEngineStats::SBrushMemInfo a, SCryEngineStats::SBrushMemInfo b)
{
	return a.usedTextureMemory > b.usedTextureMemory;
}

void CStatsToExcelExporter::ExportBrushes(SCryEngineStats& stats)
{
	NewWorksheet("Brushes");
	FreezeFirstRow();
	AutoFilter(1, 8);

	XmlNodeRef Column;
	Column = m_CurrTable->newChild("Column");
	Column->setAttr("ss:Width", 700);
	Column = m_CurrTable->newChild("Column");
	Column->setAttr("ss:Width", 100);
	Column = m_CurrTable->newChild("Column");
	Column->setAttr("ss:Width", 100);

	AddRow();
	m_CurrRow->setAttr("ss:StyleID", "s25");
	AddCell("Brush Name");
	AddCell("Lod Num");
	AddCell("Used Texture Mem(KB)");

	std::sort(stats.brushes.begin(), stats.brushes.end(), SortBrushes);

	int nRows = (int)stats.brushes.size();
	for (int i = 0; i < nRows; i++)
	{
		SCryEngineStats::SBrushMemInfo& mi = stats.brushes[i];
		AddRow();
		AddCell(mi.brushName);
		AddCell(mi.lodNum);
		AddCell(mi.usedTextureMemory / 1024);
	}
	AddRow();
	m_CurrRow->setAttr("ss:StyleID", "s25");
	AddCell("");
	AddCell("");
	AddCell_SumOfRows(nRows);
}

//////////////////////////////////////////////////////////////////////////
void CStatsToExcelExporter::ExportMaterials(SCryEngineStats& stats)
{
	{
		NewWorksheet("Materials");
		FreezeFirstRow();
		AutoFilter(1, 5);

		XmlNodeRef Column;
		Column = m_CurrTable->newChild("Column");
		Column->setAttr("ss:Width", 400);

		AddRow();
		m_CurrRow->setAttr("ss:StyleID", "s25");

		AddCell("Name");
		AddCell("IsSystem");
		AddCell("IsConsoleMtl");
		AddCell("RefCount");
		AddCell("NumSubMtls");

		int nRows = (int)stats.materials.size();
		for (int i = 0; i < nRows; i++)
		{
			IMaterial* pMat = stats.materials[i];
			AddRow();
			AddCell(pMat->GetName());

			const bool isSysMtl = pMat->GetShaderItem().m_pShader && (pMat->GetShaderItem().m_pShader->GetFlags() & EF_SYSTEM) != 0;
			AddCell(isSysMtl ? "Yes" : "No");

			const bool isConsoleMtl = (pMat->GetFlags() & MTL_FLAG_CONSOLE_MAT) != 0;
			AddCell(isConsoleMtl ? "Yes" : "No");

			AddCell(pMat->GetNumRefs());

			AddCell(pMat->GetSubMtlCount());
		}
	}

	{
		NewWorksheet("Materials Unused Textures");
		FreezeFirstRow();

		XmlNodeRef Column;
		Column = m_CurrTable->newChild("Column");
		Column->setAttr("ss:Width", 60);

		AddRow();
		AddCell("This is an estimate of which materials have slots filled with textures that are unused but will still stream.");
		AddRow();
		AddCell("Please use caution when removing these textures, and double check that it's valid.");
		AddRow();
		AddCell("");

		int nRows = (int)stats.materials.size();
		for (int i = 0; i < nRows; i++)
		{
			IMaterial* pMat = stats.materials[i];

			for (int sub = 0; pMat && sub < pMat->GetSubMtlCount(); sub++)
			{
				IMaterial* pSubMat = pMat->GetSubMtl(sub);

				if (!pSubMat)
					return;

				bool isMaterialRowAdded = false;

				IShader* pShader = pSubMat->GetShaderItem().m_pShader;
				int nTech = max(0, pSubMat->GetShaderItem().m_nTechnique);

				if (!pShader)
					continue;

				IRenderShaderResources* pShaderResources = pSubMat->GetShaderItem().m_pShaderResources;

				if (!pShaderResources)
					continue;

				SShaderTexSlots* pShaderSlots = pShader->GetUsedTextureSlots(nTech);

				if (!pShaderSlots)
					continue;

				for (int t = 0; t < EFTT_MAX; ++t)
				{
					SShaderTextureSlot* pSlot = pShaderSlots->m_UsedSlots[t];

					const string& sTexName = pShaderResources->GetTexture(t) ? pShaderResources->GetTexture(t)->m_Name : "";

					if (!pSlot && !sTexName.empty())
					{
						// found unused texture.

						if (!isMaterialRowAdded)
						{
							// first texture in this material, add material name row

							AddRow();
							m_CurrRow->setAttr("ss:StyleID", "s25");

							AddCell(string(pMat->GetName()) + "/" + pSubMat->GetName());

							isMaterialRowAdded = true;
						}

						AddRow();
						AddCell(pMat->GetMaterialHelpers().LookupTexName((EEfResTextures)t));
						AddCell(sTexName);
					}
				}
			}
		}
	}
}

//////////////////////////////////////////////////////////////////////////
void CStatsToExcelExporter::ExportTextures(SCryEngineStats& stats)
{
	NewWorksheet("Textures");
	FreezeFirstRow();
	AutoFilter(1, 10);

	XmlNodeRef Column;
	Column = m_CurrTable->newChild("Column");
	Column->setAttr("ss:Width", 400);
	Column = m_CurrTable->newChild("Column");
	Column->setAttr("ss:Width", 40);
	Column = m_CurrTable->newChild("Column");
	Column->setAttr("ss:Width", 80);
	Column = m_CurrTable->newChild("Column");
	Column->setAttr("ss:Width", 80);
	Column = m_CurrTable->newChild("Column");
	Column->setAttr("ss:Width", 40);
	Column = m_CurrTable->newChild("Column");
	Column->setAttr("ss:Width", 40);
	Column = m_CurrTable->newChild("Column");
	Column->setAttr("ss:Width", 80);
	Column = m_CurrTable->newChild("Column");
	Column->setAttr("ss:Width", 80);
	Column = m_CurrTable->newChild("Column");
	Column->setAttr("ss:Width", 80);
	Column = m_CurrTable->newChild("Column");
	Column->setAttr("ss:Width", 80);

	AddRow();
	m_CurrRow->setAttr("ss:StyleID", "s25");

	AddCell("Filename");
	AddCell("Refs");
	AddCell("Texture Size (KB)");
	AddCell("Resolution");
	AddCell("Mip Levels");
	AddCell("Type");
	AddCell("Format");
	AddCell("Usage");
	AddCell("Actual current size (KB)");
	AddCell("Last frame used");

	int nRows = (int)stats.textures.size();
	for (int i = 0; i < nRows; i++)
	{
		ITexture* pTexture = stats.textures[i];
		AddRow();
		// Filename
		AddCell(pTexture->GetName());
		// Refs
		AddCell(pTexture->AddRef() - 1);
		pTexture->Release();
		// Texture Size
		AddCell(pTexture->GetDataSize() / 1024);
		{
			char texres[128];
			cry_sprintf(texres, "%d x %d", pTexture->GetWidth(), pTexture->GetHeight());
			AddCell(texres, CELL_CENTERED);
		}
		AddCell(pTexture->GetNumMips());
		AddCell(pTexture->GetTypeName(), CELL_CENTERED);
		AddCell(pTexture->GetFormatName(), CELL_CENTERED);
		if (pTexture->IsStreamedVirtual())
			AddCell("Streamed", CELL_CENTERED);
		else
		{
			const char* pTexDesc = "Static";
			uint32 texFlags = pTexture->GetFlags();
			if (texFlags & FT_USAGE_RENDERTARGET)
				pTexDesc = "Render Target";
			else if (texFlags & FT_USAGE_DYNAMIC)
				pTexDesc = "Dynamic";
			else if (texFlags & FT_USAGE_ATLAS)
				pTexDesc = "Atlas";
			AddCell(pTexDesc, CELL_CENTERED);
		}
		AddCell(pTexture->GetDeviceDataSize() / 1024);
		{
			char pTexDesc[16];
			const uint32 nFrameId = pTexture->GetAccessFrameId();
			if (nFrameId == -1)
			{
				cry_sprintf(pTexDesc, "Not used");
			}
			else
			{
				cry_sprintf(pTexDesc, "%u", nFrameId);
			}
			AddCell(pTexDesc, CELL_CENTERED);
		}
	}

	AddRow();
	m_CurrRow->setAttr("ss:StyleID", "s25");
	AddCell("");
}

//////////////////////////////////////////////////////////////////////////
void CStatsToExcelExporter::ExportMemStats(SCryEngineStats& stats)
{
	if (!stats.memInfo.m_pStats)
		return;

	NewWorksheet("Memory Stats");
	FreezeFirstRow();

	XmlNodeRef Column;
	Column = m_CurrTable->newChild("Column");
	Column->setAttr("ss:Width", 300);
	Column = m_CurrTable->newChild("Column");
	Column->setAttr("ss:Width", 90);
	Column = m_CurrTable->newChild("Column");
	Column->setAttr("ss:Width", 90);
	Column = m_CurrTable->newChild("Column");
	Column->setAttr("ss:Width", 90);
	Column = m_CurrTable->newChild("Column");
	Column->setAttr("ss:Width", 90);

	AddRow();
	m_CurrRow->setAttr("ss:StyleID", "s25");

	AddCell("Section");
	AddCell("Size (KB)");
	AddCell("Total Size (KB)");
	AddCell("Object Count");

	AddRow();

	for (unsigned i = 0; i < stats.memInfo.m_pStats->size(); ++i)
	{
		AddRow();
		const CrySizerStats::Component& rComp = (*stats.memInfo.m_pStats)[i];

		if (rComp.nDepth < 2)
		{
			AddRow(); // Skip one row if primary component.
			m_CurrRow->setAttr("ss:StyleID", "s25");
		}

		char szDepth[64] = "                                                              ";
		if (rComp.nDepth < sizeof(szDepth))
			szDepth[rComp.nDepth * 2] = '\0';

		string sCompDisplayName = szDepth;
		sCompDisplayName += rComp.strName;

		AddCell(sCompDisplayName.c_str());
		//char szSize[32];
		//cry_sprintf(szSize, "%s%7.3f", szDepth,rComp.getSizeMBytes() );
		//AddCell( szSize );
		//cry_sprintf(szSize, "%s%7.3f", szDepth,rComp.getTotalSizeMBytes() );
		//AddCell( szSize );

		if (rComp.sizeBytes > 0)
			AddCell((unsigned int)(rComp.sizeBytes / 1024));
		else
			AddCell("");
		AddCell((unsigned int)(rComp.sizeBytesTotal / 1024));

		if (rComp.numObjects > 0)
		{
			AddCell((unsigned int)(rComp.numObjects));
		}

		//if (rComp.sizeBytesTotal <= m_nMinSubcomponentBytes || rComp.nDepth > m_nMaxSubcomponentDepth)
		//continue;

		/*
		   char szDepth[32] = " ..............................";
		   if (rComp.nDepth < sizeof(szDepth))
		   szDepth[rComp.nDepth] = '\0';

		   char szSize[32];
		   if (rComp.sizeBytes > 0)
		   {
		   if (rComp.sizeBytesTotal > rComp.sizeBytes)
		    cry_sprintf (szSize, "%7.3f  %7.3f", rComp.getTotalSizeMBytes(), rComp.getSizeMBytes());
		   else
		    cry_sprintf (szSize, "         %7.3f", rComp.getSizeMBytes());
		   }
		   else
		   {
		   assert (rComp.sizeBytesTotal > 0);
		   cry_sprintf (szSize, "%7.3f         ", rComp.getTotalSizeMBytes());
		   }
		   char szCount[16];

		   if (rComp.numObjects)
		   cry_sprintf (szCount, "%8u", rComp.numObjects);
		   else
		   szCount[0] = '\0';

		   m_pLog->LogToFile ("%s%-*s:%s%s",szDepth, nNameWidth-rComp.nDepth,rComp.strName.c_str(), szSize, szCount);
		 */
	}

	//delete m_pStats;
	//delete m_pSizer;
}

//////////////////////////////////////////////////////////////////////////

void CStatsToExcelExporter::ExportStreamingInfo(
  SStreamEngineStatistics& stats)
{
	NewWorksheet("Streaming Info");

	XmlNodeRef Column;
	Column = m_CurrTable->newChild("Column");
	Column->setAttr("ss:Width", 400);
	Column = m_CurrTable->newChild("Column");
	Column->setAttr("ss:Width", 80);
	Column = m_CurrTable->newChild("Column");
	Column->setAttr("ss:Width", 80);

	// overal stats
	AddRow();
	AddCell("Average Completion Time (ms):", CELL_BOLD);
	AddCell(stats.fAverageCompletionTime);
	AddRow();
	AddCell("Session Read Bandwidth (KB):", CELL_BOLD);
	AddCell(stats.nTotalSessionReadBandwidth / (1024.f));
	AddRow();
	AddCell("Average Decompression Bandwidth (MB):", CELL_BOLD);
	AddCell(stats.nDecompressBandwidthAverage / (1024.f * 1024.f));
	AddRow();
	AddCell("Average Decryption Bandwidth (MB):", CELL_BOLD);
	AddCell(stats.nDecryptBandwidthAverage / (1024.f * 1024.f));
	AddRow();
	AddCell("Average Verification Bandwidth (MB):", CELL_BOLD);
	AddCell(stats.nVerifyBandwidthAverage / (1024.f * 1024.f));
	AddRow();
	AddCell("Bytes Read (MB):", CELL_BOLD);
	AddCell(stats.nTotalBytesRead / (1024.f * 1024.f));
	AddRow();
	AddCell("Request Count:", CELL_BOLD);
	AddCell(stats.nTotalRequestCount);

	AddRow();

	// HDD stats
	AddRow();
	AddCell("HDD - Average Active Time (%):", CELL_BOLD);
	AddCell(stats.hddInfo.fAverageActiveTime);
	AddRow();
	AddCell("HDD - Session Read Bandwidth (KB):", CELL_BOLD);
	AddCell(stats.hddInfo.nSessionReadBandwidth / (1024.f));
	AddRow();
	AddCell("HDD - Effective Read Bandwidth (KB):", CELL_BOLD);
	AddCell(stats.hddInfo.nAverageActualReadBandwidth / (1024.f));
	AddRow();
	AddCell("HDD - Average Seek Offset (MB):", CELL_BOLD);
	AddCell(stats.hddInfo.nAverageSeekOffset / (1024.f * 1024.f));
	AddRow();
	AddCell("HDD - Bytes Read (MB):", CELL_BOLD);
	AddCell(stats.hddInfo.nTotalBytesRead / (1024.f * 1024.f));

	AddRow();

	// texture stats
	AddRow();
	AddCell("Texture - Average Completion Time (ms):", CELL_BOLD);
	AddCell(stats.typeInfo[eStreamTaskTypeTexture].fAverageCompletionTime);
	AddRow();
	AddCell("Texture - Session Read Bandwidth (KB):", CELL_BOLD);
	AddCell(stats.typeInfo[eStreamTaskTypeTexture].nSessionReadBandwidth / (1024.f));
	AddRow();
	AddCell("Texture - Request Count:", CELL_BOLD);
	AddCell(stats.typeInfo[eStreamTaskTypeTexture].nTotalRequestCount);
	AddRow();
	AddCell("Texture - Streaming Requests:", CELL_BOLD);
	AddCell(stats.typeInfo[eStreamTaskTypeTexture].nTotalStreamingRequestCount);
	AddRow();
	AddCell("Texture - Total Read Bytes (MB):", CELL_BOLD);
	AddCell(stats.typeInfo[eStreamTaskTypeTexture].nTotalReadBytes / (1024.f * 1024.f));
	AddRow();
	AddCell("Texture - Average Read Size (KB):", CELL_BOLD);
	AddCell((uint32)(stats.typeInfo[eStreamTaskTypeTexture].nTotalReadBytes /
	                 max((uint32)1, stats.typeInfo[eStreamTaskTypeTexture].nTotalStreamingRequestCount) / 1024));
	AddRow();
	AddCell("Texture - Average Request Size (KB):", CELL_BOLD);
	AddCell((uint32)(stats.typeInfo[eStreamTaskTypeTexture].nTotalRequestDataSize /
	                 max((uint32)1, stats.typeInfo[eStreamTaskTypeTexture].nTotalStreamingRequestCount) / 1024));

	AddRow();

	// geometry stats
	AddRow();
	AddCell("Geometry - Average Completion Time (ms):", CELL_BOLD);
	AddCell(stats.typeInfo[eStreamTaskTypeGeometry].fAverageCompletionTime);
	AddRow();
	AddCell("Geometry - Session Read Bandwidth (KB):", CELL_BOLD);
	AddCell(stats.typeInfo[eStreamTaskTypeGeometry].nSessionReadBandwidth / (1024.f));
	AddRow();
	AddCell("Geometry - Request Count:", CELL_BOLD);
	AddCell(stats.typeInfo[eStreamTaskTypeGeometry].nTotalRequestCount);
	AddRow();
	AddCell("Geometry - Streaming Requests:", CELL_BOLD);
	AddCell(stats.typeInfo[eStreamTaskTypeGeometry].nTotalStreamingRequestCount);
	AddRow();
	AddCell("Geometry - Total Read Bytes (MB):", CELL_BOLD);
	AddCell(stats.typeInfo[eStreamTaskTypeGeometry].nTotalReadBytes / (1024.f * 1024.f));
	AddRow();
	AddCell("Geometry - Average Read Size (KB):", CELL_BOLD);
	AddCell((uint32)(stats.typeInfo[eStreamTaskTypeGeometry].nTotalReadBytes /
	                 max((uint32)1, stats.typeInfo[eStreamTaskTypeGeometry].nTotalStreamingRequestCount) / 1024));
	AddRow();
	AddCell("Geometry - Average Request Size (KB):", CELL_BOLD);
	AddCell((uint32)(stats.typeInfo[eStreamTaskTypeGeometry].nTotalRequestDataSize /
	                 max((uint32)1, stats.typeInfo[eStreamTaskTypeGeometry].nTotalStreamingRequestCount) / 1024));

	AddRow();

	// terrain stats
	AddRow();
	AddCell("Terrain - Average Completion Time (ms):", CELL_BOLD);
	AddCell(stats.typeInfo[eStreamTaskTypeTerrain].fAverageCompletionTime);
	AddRow();
	AddCell("Terrain - Session Read Bandwidth (KB):", CELL_BOLD);
	AddCell(stats.typeInfo[eStreamTaskTypeTerrain].nSessionReadBandwidth / (1024.f));
	AddRow();
	AddCell("Terrain - Request Count:", CELL_BOLD);
	AddCell(stats.typeInfo[eStreamTaskTypeTerrain].nTotalRequestCount);
	AddRow();
	AddCell("Terrain - Streaming Requests:", CELL_BOLD);
	AddCell(stats.typeInfo[eStreamTaskTypeTerrain].nTotalStreamingRequestCount);
	AddRow();
	AddCell("Terrain - Total Read Bytes (MB):", CELL_BOLD);
	AddCell(stats.typeInfo[eStreamTaskTypeTerrain].nTotalReadBytes / (1024.f * 1024.f));
	AddRow();
	AddCell("Terrain - Average Read Size (KB):", CELL_BOLD);
	AddCell((uint32)(stats.typeInfo[eStreamTaskTypeTerrain].nTotalReadBytes /
	                 max((uint32)1, stats.typeInfo[eStreamTaskTypeTerrain].nTotalStreamingRequestCount) / 1024));
	AddRow();
	AddCell("Terrain - Average Request Size (KB):", CELL_BOLD);
	AddCell((uint32)(stats.typeInfo[eStreamTaskTypeTerrain].nTotalRequestDataSize /
	                 max((uint32)1, stats.typeInfo[eStreamTaskTypeTerrain].nTotalStreamingRequestCount) / 1024));

	AddRow();

	// Animation stats
	AddRow();
	AddCell("Animation - Average Completion Time (ms):", CELL_BOLD);
	AddCell(stats.typeInfo[eStreamTaskTypeAnimation].fAverageCompletionTime);
	AddRow();
	AddCell("Animation - Session Read Bandwidth (KB):", CELL_BOLD);
	AddCell(stats.typeInfo[eStreamTaskTypeAnimation].nSessionReadBandwidth / (1024.f));
	AddRow();
	AddCell("Animation - Request Count:", CELL_BOLD);
	AddCell(stats.typeInfo[eStreamTaskTypeAnimation].nTotalRequestCount);
	AddRow();
	AddCell("Animation - Streaming Requests:", CELL_BOLD);
	AddCell(stats.typeInfo[eStreamTaskTypeAnimation].nTotalStreamingRequestCount);
	AddRow();
	AddCell("Animation - Total Read Bytes (MB):", CELL_BOLD);
	AddCell(stats.typeInfo[eStreamTaskTypeAnimation].nTotalReadBytes / (1024.f * 1024.f));
	AddRow();
	AddCell("Animation - Average Read Size (KB):", CELL_BOLD);
	AddCell((uint32)(stats.typeInfo[eStreamTaskTypeAnimation].nTotalReadBytes /
	                 max((uint32)1, stats.typeInfo[eStreamTaskTypeAnimation].nTotalStreamingRequestCount) / 1024));
	AddRow();
	AddCell("Animation - Average Request Size (KB):", CELL_BOLD);
	AddCell((uint32)(stats.typeInfo[eStreamTaskTypeAnimation].nTotalRequestDataSize /
	                 max((uint32)1, stats.typeInfo[eStreamTaskTypeAnimation].nTotalStreamingRequestCount) / 1024));

	AddRow();

	// Sound stats
	AddRow();
	AddCell("Sound - Average Completion Time (ms):", CELL_BOLD);
	AddCell(stats.typeInfo[eStreamTaskTypeSound].fAverageCompletionTime);
	AddRow();
	AddCell("Sound - Session Read Bandwidth (KB):", CELL_BOLD);
	AddCell(stats.typeInfo[eStreamTaskTypeSound].nSessionReadBandwidth / (1024.f));
	AddRow();
	AddCell("Sound - Request Count:", CELL_BOLD);
	AddCell(stats.typeInfo[eStreamTaskTypeSound].nTotalRequestCount);
	AddRow();
	AddCell("Sound - Streaming Requests:", CELL_BOLD);
	AddCell(stats.typeInfo[eStreamTaskTypeSound].nTotalStreamingRequestCount);
	AddRow();
	AddCell("Sound - Total Read Bytes (MB):", CELL_BOLD);
	AddCell(stats.typeInfo[eStreamTaskTypeSound].nTotalReadBytes / (1024.f * 1024.f));
	AddRow();
	AddCell("Sound - Average Read Size (KB):", CELL_BOLD);
	AddCell((uint32)(stats.typeInfo[eStreamTaskTypeSound].nTotalReadBytes /
	                 max((uint32)1, stats.typeInfo[eStreamTaskTypeSound].nTotalStreamingRequestCount) / 1024));
	AddRow();
	AddCell("Sound - Average Request Size (KB):", CELL_BOLD);
	AddCell((uint32)(stats.typeInfo[eStreamTaskTypeSound].nTotalRequestDataSize /
	                 max((uint32)1, stats.typeInfo[eStreamTaskTypeSound].nTotalStreamingRequestCount) / 1024));

	AddRow();

	// Shader stats
	AddRow();
	AddCell("Shader - Average Completion Time (ms):", CELL_BOLD);
	AddCell(stats.typeInfo[eStreamTaskTypeShader].fAverageCompletionTime);
	AddRow();
	AddCell("Shader - Session Read Bandwidth (KB):", CELL_BOLD);
	AddCell(stats.typeInfo[eStreamTaskTypeShader].nSessionReadBandwidth / (1024.f));
	AddRow();
	AddCell("Shader - Request Count:", CELL_BOLD);
	AddCell(stats.typeInfo[eStreamTaskTypeShader].nTotalRequestCount);
	AddRow();
	AddCell("Shader - Streaming Requests:", CELL_BOLD);
	AddCell(stats.typeInfo[eStreamTaskTypeShader].nTotalStreamingRequestCount);
	AddRow();
	AddCell("Shader - Total Read Bytes (MB):", CELL_BOLD);
	AddCell(stats.typeInfo[eStreamTaskTypeShader].nTotalReadBytes / (1024.f * 1024.f));
	AddRow();
	AddCell("Shader - Average Read Size (KB):", CELL_BOLD);
	AddCell((uint32)(stats.typeInfo[eStreamTaskTypeShader].nTotalReadBytes /
	                 max((uint32)1, stats.typeInfo[eStreamTaskTypeShader].nTotalStreamingRequestCount) / 1024));
	AddRow();
	AddCell("Shader - Average Request Size (KB):", CELL_BOLD);
	AddCell((uint32)(stats.typeInfo[eStreamTaskTypeShader].nTotalRequestDataSize /
	                 max((uint32)1, stats.typeInfo[eStreamTaskTypeShader].nTotalStreamingRequestCount) / 1024));
}

void CStatsToExcelExporter::ExportAnimationInfo(SCryEngineStats& stats)
{
	NewWorksheet("AnimationKeys Info");

	XmlNodeRef Column;
	Column = m_CurrTable->newChild("Column");
	Column->setAttr("ss:Width", 400);
	Column = m_CurrTable->newChild("Column");
	Column->setAttr("ss:Width", 80);
	Column = m_CurrTable->newChild("Column");
	Column->setAttr("ss:Width", 80);

	// overal stats
	AddRow();
	AddCell("Animation Keys Current KB:", CELL_BOLD);
	AddCell(stats.m_AnimMemoryTracking.m_nAnimsCurrent / 1024);
	AddRow();
	AddCell("Animation Keys Maximum KB::", CELL_BOLD);
	AddCell(stats.m_AnimMemoryTracking.m_nAnimsMax / 1024);

	uint64 average = 0;
	if (stats.m_AnimMemoryTracking.m_nAnimsCounter)
		average = stats.m_AnimMemoryTracking.m_nAnimsAdd / stats.m_AnimMemoryTracking.m_nAnimsCounter;
	AddRow();
	AddCell("Animation Keys Average KB::", CELL_BOLD);
	AddCell(average / 1024);
	AddRow();
	AddCell("Animation Global Counter::", CELL_BOLD);
	AddCell(stats.m_AnimMemoryTracking.m_nGlobalCAFs);
	AddRow();
	AddCell("Animation Used Global Headers::", CELL_BOLD);
	AddCell(stats.m_AnimMemoryTracking.m_nUsedGlobalCAFs);

	AddRow();
	AddCell("Animation Char Instances Counter::", CELL_BOLD);
	AddCell(stats.m_AnimMemoryTracking.m_numTCharInstances);
	AddRow();
	AddCell("Animation Char Instances Memory::", CELL_BOLD);
	AddCell(stats.m_AnimMemoryTracking.m_nTotalCharMemory);
	AddRow();
	AddCell("Animation Skin Instances Counter::", CELL_BOLD);
	AddCell(stats.m_AnimMemoryTracking.m_numTSkinInstances);
	AddRow();
	AddCell("Animation Skin Instances Memory::", CELL_BOLD);
	AddCell(stats.m_AnimMemoryTracking.m_nTotalSkinMemory);
	AddRow();
	AddCell("Animation Model Counter::", CELL_BOLD);
	AddCell(stats.m_AnimMemoryTracking.m_numModels);
	AddRow();
	AddCell("Animation Model Memory::", CELL_BOLD);
	AddCell(stats.m_AnimMemoryTracking.m_nTotalMMemory);

}

//////////////////////////////////////////////////////////////////////////
void CStatsToExcelExporter::ExportMemInfo(SCryEngineStats& stats)
{
	NewWorksheet("Modules Memory Info");
	FreezeFirstRow();

	XmlNodeRef Column;
	Column = m_CurrTable->newChild("Column");
	Column->setAttr("ss:Width", 300);
	Column = m_CurrTable->newChild("Column");
	Column->setAttr("ss:Width", 90);
	Column = m_CurrTable->newChild("Column");
	Column->setAttr("ss:Width", 90);
	Column = m_CurrTable->newChild("Column");
	Column->setAttr("ss:Width", 90);
	Column = m_CurrTable->newChild("Column");
	Column->setAttr("ss:Width", 20);
	Column = m_CurrTable->newChild("Column");
	Column->setAttr("ss:Width", 90);
	Column = m_CurrTable->newChild("Column");
	Column->setAttr("ss:Width", 90);
	Column = m_CurrTable->newChild("Column");
	Column->setAttr("ss:Width", 90);
	Column = m_CurrTable->newChild("Column");
	Column->setAttr("ss:Width", 90);
	Column = m_CurrTable->newChild("Column");
	Column->setAttr("ss:Width", 90);
	Column = m_CurrTable->newChild("Column");
	Column->setAttr("ss:Width", 90);
	Column = m_CurrTable->newChild("Column");
	Column->setAttr("ss:Width", 90);
	AddRow();
	m_CurrRow->setAttr("ss:StyleID", "s25");
	AddCell("Module");
	AddCell("Dynamic(KB)");
	AddCell("Num Allocs");
	AddCell("Sum Of Allocs (KB)");
	AddCell("");
	AddCell("Static Total (KB)");
	AddCell("Static Code (KB)");
	AddCell("Static Init. Data (KB)");
	AddCell("Static Uninit. Data (KB)");
	AddCell("Strings (KB)");
	AddCell("STL (KB)");
	AddCell("STL Wasted (KB)");
	AddCell("Dynamic - Wasted (KB)");

	AddRow();

	//////////////////////////////////////////////////////////////////////////
	int nRows = 0;

	for (uint32 i = 0; i < stats.memInfo.modules.size(); i++)
	{
		SCryEngineStatsModuleInfo& moduleInfo = stats.memInfo.modules[i];
		const char* szModule = moduleInfo.name;

		AddRow();
		nRows++;
		AddCell(szModule, CELL_BOLD);
		AddCell(moduleInfo.usedInModule / 1024);
		AddCell(moduleInfo.memInfo.num_allocations);
		AddCell(moduleInfo.memInfo.allocated / 1024);
		AddCell("");
		AddCell(moduleInfo.moduleStaticSize / 1024);
		AddCell((uint32)moduleInfo.SizeOfCode / 1024);
		AddCell((uint32)moduleInfo.SizeOfInitializedData / 1024);
		AddCell((uint32)moduleInfo.SizeOfUninitializedData / 1024);
		AddCell((uint32)(moduleInfo.memInfo.CryString_allocated / 1024));
		AddCell((uint32)(moduleInfo.memInfo.STL_allocated / 1024));
		AddCell((uint32)(moduleInfo.memInfo.STL_wasted / 1024));
		AddCell((uint32)((moduleInfo.memInfo.allocated - moduleInfo.memInfo.requested) / 1024));
	}

	AddRow();
	AddCell("");
	m_CurrRow->setAttr("ss:StyleID", "s25");
	AddCell_SumOfRows(nRows);
	AddCell_SumOfRows(nRows);
	AddCell_SumOfRows(nRows);
	AddCell("");
	AddCell_SumOfRows(nRows);
	AddCell_SumOfRows(nRows);
	AddCell_SumOfRows(nRows);

	AddRow();

	AddRow();
	AddCell("Lua Memory Usage (KB)", CELL_BOLD);
	AddCell(stats.nSummaryScriptSize / (1024));
	AddRow();
	AddCell("Total Num Allocs", CELL_BOLD);
	AddCell(stats.memInfo.totalNumAllocsInModules);
	AddRow();
	AddCell("Total Allocated (KB)", CELL_BOLD);
	AddCell(stats.memInfo.totalUsedInModules / 1024);
	AddRow();
	AddCell("Total Code and Static (KB)", CELL_BOLD);
	AddCell(stats.memInfo.totalCodeAndStatic / 1024);
	AddRow();
	AddRow();
	AddRow();
	AddCell("API Textures (KB)", CELL_BOLD);
	AddCell((stats.nSummary_TexturesPoolSize + stats.nSummary_UserTextureSize + stats.nSummary_EngineTextureSize) / (1024 * 1024));
	AddRow();
	AddCell("API Meshes (KB)", CELL_BOLD);
	AddCell(stats.nAPI_MeshSize / 1024);
}

//////////////////////////////////////////////////////////////////////////
void CStatsToExcelExporter::ExportTimeDemoInfo()
{
	if (!GetISystem()->GetITestSystem())
		return;
	STimeDemoInfo* pTD = GetISystem()->GetITestSystem()->GetTimeDemoInfo();
	if (!pTD)
		return;

	NewWorksheet("TimeDemo");
	FreezeFirstRow();

	XmlNodeRef Column;
	Column = m_CurrTable->newChild("Column");
	Column->setAttr("ss:Width", 400);
	Column = m_CurrTable->newChild("Column");
	Column->setAttr("ss:Width", 80);
	Column = m_CurrTable->newChild("Column");
	Column->setAttr("ss:Width", 80);

	AddRow();
	AddCell("Play Time:", CELL_BOLD);
	AddCell(pTD->lastPlayedTotalTime);
	AddRow();
	AddCell("Num Frames:", CELL_BOLD);
	AddCell(pTD->nFrameCount);
	AddRow();
	AddCell("Average FPS:", CELL_BOLD);
	AddCell(pTD->lastAveFrameRate);
	AddRow();
	AddCell("Min FPS:", CELL_BOLD);
	AddCell(pTD->minFPS);
	AddCell("At Frame:");
	AddCell(pTD->minFPS_Frame);
	AddRow();
	AddCell("Max FPS:", CELL_BOLD);
	AddCell(pTD->maxFPS);
	AddCell("At Frame:");
	AddCell(pTD->maxFPS_Frame);
	AddRow();
	AddCell("Average Tri/Sec:", CELL_BOLD);
	AddCell((uint32)(pTD->nTotalPolysPlayed / pTD->lastPlayedTotalTime));
	AddRow();
	AddCell("Average Tri/Frame:", CELL_BOLD);
	AddCell((uint32)(pTD->nTotalPolysPlayed / pTD->nFrameCount));
	AddRow();
	AddCell("Played/Recorded Tris ratio:", CELL_BOLD);
	AddCell(pTD->nTotalPolysRecorded ? (float)pTD->nTotalPolysPlayed / pTD->nTotalPolysRecorded : 0.f);

	//////////////////////////////////////////////////////////////////////////
	NewWorksheet("TimeDemoFrames");
	FreezeFirstRow();

	Column = m_CurrTable->newChild("Column");
	Column->setAttr("ss:Width", 80);
	Column = m_CurrTable->newChild("Column");
	Column->setAttr("ss:Width", 80);
	Column = m_CurrTable->newChild("Column");
	Column->setAttr("ss:Width", 80);
	AddRow();
	m_CurrRow->setAttr("ss:StyleID", "s25");
	AddCell("Frame Number");
	AddCell("Frame Rate");
	AddCell("Rendered Polygons");
	AddCell("Draw Calls");

	AddRow();

	for (int i = 0; i < pTD->nFrameCount; i++)
	{
		AddRow();
		AddCell(i);
		AddCell(pTD->pFrames[i].fFrameRate);
		AddCell(pTD->pFrames[i].nPolysRendered);
		AddCell(pTD->pFrames[i].nDrawCalls);
	}
}

void CStatsToExcelExporter::ExportFPSBuckets()
{
	//get perfHUD Export stats
	ICryPerfHUD* perfHUD = GetISystem()->GetPerfHUD();

	if (perfHUD)
	{
		float totalTime = 0;
		const std::vector<ICryPerfHUD::PerfBucket>* fpsBuckets = perfHUD->GetFpsBuckets(totalTime);

		if (fpsBuckets && totalTime > 0.f)
		{
			int numBuckets = fpsBuckets->size();

			AddRow();
			AddRow();
			m_CurrRow->setAttr("ss:StyleID", "s25");

			AddCell("Frame Rate Bucket");
			AddCell("Time Spent%");

			for (int i = 0; i < numBuckets; i++)
			{
				AddRow();

				char buf[32];
				cry_sprintf(buf, ">=%.1f FPS", fpsBuckets->at(i).target);
				AddCell(buf);

				float percentAtTarget = 100.f * (fpsBuckets->at(i).timeAtTarget / totalTime);
				AddCell(percentAtTarget);
			}
		}
	}
}

//////////////////////////////////////////////////////////////////////////
static void SaveLevelStats(IConsoleCmdArgs* pArgs)
{
	#if !defined(_RELEASE)
	CryLog("Execute SaveLevelStats");

	CDebugAllowFileAccess allowFileAccess;

	{
		string levelName = "no_level";

		ICVar* sv_map = gEnv->pConsole->GetCVar("sv_map");
		if (sv_map)
			levelName = sv_map->GetString();

		levelName = PathUtil::GetFileName(levelName);

		bool bDepends = true;
		if (pArgs->GetArgCount() > 1)
			bDepends = true;

		CEngineStats engineStats(bDepends);

		// level.xml
		{
			CStatsToExcelExporter excelExporter;

			string filename = PathUtil::ReplaceExtension(levelName, "xml");

			excelExporter.ExportToFile(engineStats.m_stats, filename);

			CryLog("SaveLevelStats exported '%s'", filename.c_str());
		}

		// level_dependencies.xml
		if (bDepends)
		{
			CStatsToExcelExporter excelExporter;

			engineStats.m_ResourceCollector.ComputeDependencyCnt();

			string filename = PathUtil::ReplaceExtension(string("depends_") + levelName, "xml");

			excelExporter.ExportDependenciesToFile(engineStats.m_ResourceCollector, filename);

			// log to log file - modifies engineStats.m_ResourceCollector data
			//		engineStats.m_ResourceCollector.LogData(*gEnv->pLog);
			CryLog("SaveLevelStats exported '%s'", filename.c_str());
		}

	}
	#endif
}

#else // (!defined (_RELEASE) || defined(ENABLE_PROFILING_CODE))

bool QueryModuleMemoryInfo(SCryEngineStatsModuleInfo& moduleInfo, int index)
{
	return false;
}

#endif // (!defined (_RELEASE) || defined(ENABLE_PROFILING_CODE))

void RegisterEngineStatistics()
{
#if (!defined (_RELEASE) || defined(ENABLE_PROFILING_CODE))
	REGISTER_COMMAND("SaveLevelStats", SaveLevelStats, 0,
	                 "Calling this command creates multiple XML files with level statistics.\n"
	                 "The data includes file usage, dependencies, size in more/disk.\n"
	                 "The files can be loaded in Excel.");
#endif
}<|MERGE_RESOLUTION|>--- conflicted
+++ resolved
@@ -24,14 +24,9 @@
 #include <CrySystem/IStreamEngine.h>
 
 // Access to some game info.
-<<<<<<< HEAD
-#include <CryGame/IGameFramework.h>  // IGameFramework
-#include <../CryAction/ILevelSystem.h>   // ILevelSystemListener
-=======
 #include <CryGame/IGame.h>          // IGame
 #include <CryGame/IGameFramework.h> // IGameFramework
 #include "ILevelSystem.h"           // IGameFramework
->>>>>>> 91547e78
 
 const std::vector<const char*>& GetModuleNames()
 {
@@ -1173,7 +1168,6 @@
 		GetObjectsByType(eERType_Vegetation, lstInstances);
 		GetObjectsByType(eERType_Light, lstInstances);
 		GetObjectsByType(eERType_Decal, lstInstances);
-		GetObjectsByType(eERType_Character, lstInstances);
 
 		std::vector<IRenderNode*>::const_iterator itEnd = lstInstances.end();
 		for (std::vector<IRenderNode*>::iterator it = lstInstances.begin(); it != itEnd; ++it)
