--- conflicted
+++ resolved
@@ -1,100 +1,11 @@
 ﻿// Copyright 2001-2016 Crytek GmbH / Crytek Group. All rights reserved.
 
-using System;
+using CryEngine.EntitySystem;
 using System.Collections.Generic;
-using CryEngine.Common;
-using CryEngine.EntitySystem;
 using System.Linq;
-using CryEngine.Sydewinder.Types;
 
 namespace CryEngine.Sydewinder
 {
-<<<<<<< HEAD
-	public static class GamePool
-	{
-		private static Dictionary<uint, DestroyableBase> _gameObjects = new Dictionary<uint, DestroyableBase>();
-		private static List<uint> _flagedForPurge = new List<uint>();
-		private static List<DestroyableBase> _deferredInsert = new List<DestroyableBase>();
-		private static bool _updatingPool = false;
-
-		public static void AddObjectToPool(DestroyableBase gameObject)
-		{
-			if (_updatingPool)
-				_deferredInsert.Add (gameObject);
-			else {
-				_gameObjects.Add (gameObject.ID, gameObject);
-			}
-		}
-
-		/// <summary> 
-		/// Flag for destroy to avoid concurrency while.
-		/// iterating through game objects
-		/// </summary>
-		/// <param name="id">Identifier.</param>
-		public static void FlagForPurge(uint id)
-		{			
-			_flagedForPurge.Add(id);
-		}
-
-		public static void UpdatePool()
-		{
-			foreach(var item in _deferredInsert)
-				_gameObjects.Add(item.ID, item);
-			_deferredInsert.Clear();
-
-			_updatingPool = true;
-
-			// Collect active game objects.
-			var removeables = _gameObjects.Values.Where(x => x.IsAlive == false).ToArray();
-			for (int i = 0; i < removeables.Length; i++)
-				RemoveObjectFromPool(removeables [i].ID);			
-
-			// Move all game objects.
-			foreach (DestroyableBase gameObj in _gameObjects.Values) 
-				gameObj.Move();			
-
-			// Remove not needed objects.
-			foreach (uint id in _flagedForPurge)
-				RemoveObjectFromPool(id);
-
-			_flagedForPurge.Clear();
-			_updatingPool = false;
-		}
-
-		/// <summary>
-		/// Avoids physicalized position change by setting same position again.
-		/// Won't remove or purge objects.
-		/// </summary>
-		public static void UpdatePoolForPausedGame()
-		{
-			// Keep position of all game objects
-			foreach (DestroyableBase gameObj in _gameObjects.Values) 
-				gameObj.KeepPosition();
-		}
-
-		public static void Clear()
-		{
-			uint[] ids = _gameObjects.Keys.ToArray();
-			foreach (var id in ids)
-				RemoveObjectFromPool(id);
-			_flagedForPurge.Clear();
-		}
-
-		private static void RemoveObjectFromPool(uint id)
-		{
-			_gameObjects.Remove(id);
-			Entity.ById(id).UnsubscribeFromCollision();
-			Env.EntitySystem.RemoveEntity(id);
-		}
-
-		public static DestroyableBase GetMoveableByEntityId(uint entityId)
-		{
-			DestroyableBase movable = null;
-			_gameObjects.TryGetValue (entityId, out movable);
-			return movable;
-		}
-	}
-=======
     public static class GamePool
     {
         private static Dictionary<uint, DestroyableBase> _gameObjects = new Dictionary<uint, DestroyableBase>();
@@ -184,5 +95,4 @@
             return movable;
         }
     }
->>>>>>> 98428a17
 }