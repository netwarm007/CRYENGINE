--- conflicted
+++ resolved
@@ -181,7 +181,7 @@
 void* CheckCompositeMatch(const char* name, const std::shared_ptr<T>& composite, const char* compositeName)
 {
 	typedef TC::SuperSubClass<ICryUnknown, T> Rel;
-	COMPILE_TIME_ASSERT(Rel::exists);
+	static_assert(Rel::exists, "Unexpected enum value!");
 	return NameMatch(name, compositeName) ? const_cast<void*>(static_cast<const void*>(&composite)) : 0;
 }
 
@@ -224,9 +224,9 @@
       (void)(name);                                  \
       void* res = 0; (void)(res);                    \
 
-#define CRYCOMPOSITE_ADD(member, membername)                          \
-  COMPILE_TIME_ASSERT((CRY_ARRAY_COUNT(membername)) > 1);             \
-  if ((res = CW::CheckCompositeMatch(name, member, membername)) != 0) \
+#define CRYCOMPOSITE_ADD(member, membername)                                   \
+  static_assert(CRY_ARRAY_COUNT(membername) > 1, "'membername' is too short"); \
+  if ((res = CW::CheckCompositeMatch(name, member, membername)) != 0)          \
     return res;
 
 #define _CRYCOMPOSITE_END(implclassname)                                  \
@@ -289,24 +289,29 @@
 		pIIDs = m_pIIDs;
 		numIIDs = m_numIIDs;
 	}
-<<<<<<< HEAD
-=======
 
 	virtual const SRegFactoryNode* GetRegFactoryNode() const
 	{
 		return &m_regFactory;
 	}
 
->>>>>>> 98428a17
 public:
-	template<class Tp>
-	struct public_creator_for_T : public Tp {};
+	struct CustomDeleter
+	{
+		void operator()(T* p)
+		{
+			// Explicit call to the destructor
+			p->~T();
+			// Memory aligned free
+			CryModuleMemalignFree(p);
+		}
+	};
 
 	virtual ICryUnknownPtr CreateClassInstance() const
 	{
-		stl::aligned_alloc<public_creator_for_T<T>, std::alignment_of<public_creator_for_T<T>>::value> allocator;
-		std::shared_ptr<T> p = std::allocate_shared<public_creator_for_T<T>>(allocator);
-		return cryinterface_cast<ICryUnknown>(p);
+		void* pAlignedMemory = CryModuleMemalign(sizeof(T), std::alignment_of<T>::value);
+		
+		return cryinterface_cast<ICryUnknown>(std::shared_ptr<T>(new(pAlignedMemory) T(), CustomDeleter()));
 	}
 
 	CFactory()
@@ -395,40 +400,25 @@
     {                                                                                                               \
       ICryUnknownPtr p = s_factory.CreateClassInstance();                                                           \
       return std::shared_ptr<implclassname>(*static_cast<std::shared_ptr<implclassname>*>(static_cast<void*>(&p))); \
-<<<<<<< HEAD
-    }                                                                                                               \
-                                                                                                                    \
-  protected:                                                                                                        \
-    implclassname();                                                                                                \
-    virtual ~implclassname();
-=======
     }
->>>>>>> 98428a17
 
 #define _BEFRIEND_OPS()           \
   _BEFRIEND_CRYINTERFACE_CAST()   \
   _BEFRIEND_CRYCOMPOSITE_QUERY()
 
 #define CRYGENERATE_CLASS(implclassname, cname, cidHigh, cidLow) \
-<<<<<<< HEAD
-=======
   friend struct CFactory<implclassname>::CustomDeleter;          \
->>>>>>> 98428a17
   _CRYFACTORY_DECLARE(implclassname)                             \
   _BEFRIEND_OPS()                                                \
   _IMPLEMENT_ICRYUNKNOWN()                                       \
   _ENFORCE_CRYFACTORY_USAGE(implclassname, cname, cidHigh, cidLow)
 
-<<<<<<< HEAD
-#define CRYGENERATE_SINGLETONCLASS(implclassname, cname, cidHigh, cidLow) \
-=======
 #define CRYGENERATE_CLASS_FROM_INTERFACE(implclassname, interfaceName, cname, cidHigh, cidLow) \
   CRYINTERFACE_SIMPLE(interfaceName)                                                           \
   CRYGENERATE_CLASS(implclassname, cname, cidHigh, cidLow)
 
 #define CRYGENERATE_SINGLETONCLASS(implclassname, cname, cidHigh, cidLow) \
   friend struct CFactory<implclassname>::CustomDeleter;                   \
->>>>>>> 98428a17
   _CRYFACTORY_DECLARE_SINGLETON(implclassname)                            \
   _BEFRIEND_OPS()                                                         \
   _IMPLEMENT_ICRYUNKNOWN()                                                \
