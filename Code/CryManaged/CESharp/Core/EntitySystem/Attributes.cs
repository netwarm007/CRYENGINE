--- conflicted
+++ resolved
@@ -1,17 +1,13 @@
 // Copyright 2001-2016 Crytek GmbH / Crytek Group. All rights reserved.
 
+using CryEngine.Attributes;
 using System;
-using CryEngine.Attributes;
 
 namespace CryEngine
 {
 	/// <summary>
-<<<<<<< HEAD
-	/// Allows you to provide (Sandbox-relevant) metadata for CESharp entity classes. Only used for types inheriting from 'BaseEntity'
-=======
 	/// Allows creating an entity class containing a default entity component that is spawned with every instance. 
     /// Only used for types inheriting from 'EntityComponent'.
->>>>>>> 98428a17
 	/// </summary>
 	[AttributeUsage(AttributeTargets.Class | AttributeTargets.Struct)]
 	public sealed class EntityClassAttribute : Attribute
@@ -37,13 +33,6 @@
 		/// If set, the marked entity class will not be displayed inside Sandbox.
 		/// </summary>
 		public bool Hide { get; set; }
-<<<<<<< HEAD
-		/// <summary>
-		/// Helper function to determine if any custom Sandbox info has been set.
-		/// </summary>
-		public bool HasEditorInfo { get { return !(String.IsNullOrEmpty(EditorPath) && String.IsNullOrEmpty(Helper) && String.IsNullOrEmpty(Icon)); }}
-=======
->>>>>>> 98428a17
 		#endregion
 
 		#region Constructors
@@ -57,153 +46,6 @@
 		}
 		#endregion
 	}
-<<<<<<< HEAD
-
-	public enum EEditTypes
-	{
-		Default,
-		[StringValue("n")]
-		Number,
-		[StringValue("i")]
-		Integer,
-		[StringValue("b")]
-		Bool,
-		[StringValue("f")]
-		Float,
-		[StringValue("s")]
-		String,
-		[StringValue("ei")]
-		Integer_Enum,
-		[StringValue("es")]
-		String_Enum,
-		[StringValue("shader")]
-		Shader,
-		[StringValue("clr")]
-		Color,
-		[StringValue("vector")]
-		Vector,
-		[StringValue("tex")]
-		Texture,
-		[StringValue("obj")]
-		Geometry,
-		[StringValue("file")]
-		File,
-		[StringValue("aibehavior")]
-		AiBehavior,
-		[StringValue("aipfpropertieslist")]
-		AiPfPropertiesList,
-		[StringValue("aientityclasses")]
-		AiEntityClasses,
-		[StringValue("aiterritory")]
-		AiTerritory,
-		[StringValue("aiwave")]
-		AiWave,
-		[StringValue("text")]
-		Text,
-		[StringValue("equip")]
-		Equip,
-		[StringValue("reverbpreset")]
-		ReverbPreset,
-		[StringValue("eaxpreset")]
-		EaxPreset,
-		[StringValue("aianchor")]
-		AiAnchor,
-		[StringValue("soclass")]
-		SmarObjectClass,
-		[StringValue("soclasses")]
-		SmartObjectClasses,
-		[StringValue("sostate")]
-		SmartObjectState,
-		[StringValue("sostates")]
-		SmartObjectStates,
-		[StringValue("sopattern")]
-		SmartObjectPattern,
-		[StringValue("soaction")]
-		SmartObjectAction,
-		[StringValue("sohelper")]
-		SmartObjectHelper,
-		[StringValue("sonavhelper")]
-		SmartObjectNavHelper,
-		[StringValue("soanimhelper")]
-		SmartObjectAnimHelper,
-		[StringValue("soevent")]
-		SmartObjectEevent,
-		[StringValue("sotemplate")]
-		SmartObjectTemplate,
-		[StringValue("customaction")]
-		CustomAction,
-		[StringValue("gametoken")]
-		GameToken,
-		[StringValue("seq_")]
-		Sequence,
-		[StringValue("seqid_")]
-		SequenceId,
-		[StringValue("mission")]
-		Mission,
-		[StringValue("lightanimation_")]
-		LightAnimation,
-		[StringValue("flare_")]
-		Flare,
-		[StringValue("ParticleEffect")]
-		ParticleEffect,
-		[StringValue("geomcache")]
-		GeomCache,
-		[StringValue("material")]
-		Material,
-		[StringValue("audioTrigger")]
-		AudioTrigger,
-		[StringValue("audioSwitch")]
-		AudioSwitch,
-		[StringValue("audioSwitchState")]
-		AudioSwitchState,
-		[StringValue("audioRTPC")]
-		AudioRTPC,
-		[StringValue("audioEnvironment")]
-		AudioEnvironment,
-		[StringValue("audioPreloadRequest")]
-		AudioPreloadRequest
-	}
-
-	/// <summary>
-	/// Marked properties will be available in the Sandbox
-	/// </summary>
-	[AttributeUsage(AttributeTargets.Property)]
-	public sealed class EntityPropertyAttribute : Attribute
-	{
-		#region Properties
-		/// <summary>
-		/// Mouse-Over description for Sandbox.
-		/// </summary>
-		public string Description { get; set; }
-		/// <summary>
-		/// Sandbox edit type. Determines the Sandbox control for this property.
-		/// </summary>
-		public EEditTypes EditType { get; set; }
-		/// <summary>
-		/// Minimum valid value inside Sandbox.
-		/// </summary>
-		public float Min { get; set; }
-		/// <summary>
-		/// Maximum valid value inside Sandbox.
-		/// </summary>
-		public float Max { get; set; }
-		/// <summary>
-		/// Default value, when creating the entity.
-		/// </summary>
-		public string Default { get; set; }
-		#endregion
-
-		#region Constructors
-		public EntityPropertyAttribute(string description = null, EEditTypes editType = EEditTypes.Default, float min = Int16.MinValue, float max = Int16.MaxValue, string defaultValue = null)
-		{
-			Description = description;
-			EditType = editType;
-			Min = min;
-			Max = max;
-			Default = defaultValue;
-		}
-		#endregion
-=======
     
 	/// <summary>
 	/// Attribute indicating that an entity represents a player
@@ -212,6 +54,5 @@
 	[AttributeUsage(AttributeTargets.Class, AllowMultiple = false, Inherited = false)]
 	public sealed class PlayerEntityAttribute : Attribute
 	{
->>>>>>> 98428a17
 	}
 }