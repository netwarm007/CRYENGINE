// Copyright 2001-2016 Crytek GmbH / Crytek Group. All rights reserved.

// -------------------------------------------------------------------------
//  Created:     04/03/2015 by Filipe amim
//  Description:
// -------------------------------------------------------------------------
//
////////////////////////////////////////////////////////////////////////////

#ifndef PARTICLESPLINE_H
#define PARTICLESPLINE_H

#pragma once

#include <CryMath/ISplines.h>
#include <CrySerialization/IArchive.h>
#include <CryMath/Range.h>

namespace pfx2
{

class CParticleSpline : public ISplineEvaluator
{
public:
	CParticleSpline();

	void         MakeFlatLine(float v) { return MakeLinear(v, v); }
	void         MakeLinear(float v0 = 0.0f, float v1 = 1.0f);

	size_t       GetNumKeys() const { return m_keys.size(); }
	bool         HasKeys() const    { return GetNumKeys() > 0; }

	float        Interpolate(float time) const;
#ifdef CRY_PFX2_USE_SSE
	floatv       Interpolate(const floatv time) const;
#endif
	const Range& GetValueRange() const { return m_valueRange; }

	// ISplineEvaluator
	virtual int        GetKeyCount() const override { return GetNumKeys(); }
	virtual void       GetKey(int i, KeyType& key) const override;
	virtual void       FromSpline(const ISplineEvaluator& spline) override;

	virtual void       Interpolate(float time, ValueType& value) override;

	static  Formatting StringFormatting()             { return Formatting(";,:"); }
	virtual Formatting GetFormatting() const override { return StringFormatting(); }

	virtual bool       FromString(cstr str) override;
	virtual bool       Serialize(Serialization::IArchive& ar, const char* name, const char* label) override;

	struct CSourceSpline : public spline::CSplineKeyInterpolator<spline::ClampedKey<float>>
	{
		typedef spline::ClampedKey<float> key_type;
		virtual Formatting GetFormatting() const override { return CParticleSpline::StringFormatting(); }
	};

private:
	void  Resize(size_t size);
	float DefaultSlope(size_t keyIdx) const;
	float StartSlope(size_t keyIdx) const;
	float EndSlope(size_t keyIdx) const;

	struct SplineKey
	{
		float time;
		float timeMult;
		float value;
		float coeff0;
		float coeff1;
	};

<<<<<<< HEAD
	std::vector<SplineKey>     m_keys;
	std::vector<spline::Flags> m_keyFlags;
	Range                      m_valueRange;
=======
	// Key array allocated via Resize. coeff0 and coeff1 are absent for final key
	size_t     m_numKeys;
	SplineKey* m_keys;
	Range      m_valueRange;
>>>>>>> 91547e78
};

// Automatically creates a global Serialize() for Type, which invokes Type.Serialize
// This serializes Type is a single node, rather than the default for structs,
// which creates a node with nested members.
#define SERIALIZATION_WITH_MEMBER_FUNCTION(Type)                                                       \
  inline bool Serialize(Serialization::IArchive & ar, Type & val, const char* name, const char* label) \
  { return val.Serialize(ar, name, label); }                                                           \


SERIALIZATION_WITH_MEMBER_FUNCTION(CParticleSpline)

template<int DIMS>
class CParticleMultiSpline : public spline::CMultiSplineEvaluator<CParticleSpline, DIMS>
{
public:
	bool HasKeys() const
	{
		for (const auto& spline : m_splines)
			if (spline.HasKeys())
				return true;
		return false;
	}
	Range GetValueRange() const
	{
		Range range(Range::EMPTY);
		for (const auto& spline : m_splines)
			range |= spline.GetValueRange();
		return range;
	}
	float GetMaxValue() const { return GetValueRange().start; }
	float GetMinValue() const { return GetValueRange().end; }

	bool  Serialize(Serialization::IArchive& ar, const char* name, const char* label) override
	{
		if (ar.isEdit())
		{
			return ar(static_cast<IMultiSplineEvaluator&>(*this), name, label);
		}
		else
		{
			return ar(m_splines, name, label);
		}
	}

protected:
	using spline::CMultiSplineEvaluator<CParticleSpline, DIMS>::m_splines;        // Help the compiler understand what it already should
};

template<int DIMS> SERIALIZATION_WITH_MEMBER_FUNCTION(CParticleMultiSpline<DIMS> )

class CParticleDoubleSpline : public CParticleMultiSpline<2>
{
public:
	ILINE float  Interpolate(float time, float unormRand) const;
#ifdef CRY_PFX2_USE_SSE
	ILINE floatv Interpolate(floatv time, floatv unormRand) const;
#endif
};

SERIALIZATION_WITH_MEMBER_FUNCTION(CParticleDoubleSpline)

class CParticleColorSpline : public CParticleMultiSpline<3>
{
public:
	ILINE ColorF  Interpolate(float time) const;
#ifdef CRY_PFX2_USE_SSE
	ILINE ColorFv Interpolate(floatv time) const;
#endif
};

SERIALIZATION_WITH_MEMBER_FUNCTION(CParticleColorSpline)

}

#include "ParticleSplineImpl.h"

#endif<|MERGE_RESOLUTION|>--- conflicted
+++ resolved
@@ -23,11 +23,12 @@
 {
 public:
 	CParticleSpline();
+	~CParticleSpline();
 
 	void         MakeFlatLine(float v) { return MakeLinear(v, v); }
 	void         MakeLinear(float v0 = 0.0f, float v1 = 1.0f);
 
-	size_t       GetNumKeys() const { return m_keys.size(); }
+	size_t       GetNumKeys() const { return m_numKeys; }
 	bool         HasKeys() const    { return GetNumKeys() > 0; }
 
 	float        Interpolate(float time) const;
@@ -35,6 +36,8 @@
 	floatv       Interpolate(const floatv time) const;
 #endif
 	const Range& GetValueRange() const { return m_valueRange; }
+	float        GetMaxValue() const   { return m_valueRange.end; }
+	float        GetMinValue() const   { return m_valueRange.start; }
 
 	// ISplineEvaluator
 	virtual int        GetKeyCount() const override { return GetNumKeys(); }
@@ -43,7 +46,7 @@
 
 	virtual void       Interpolate(float time, ValueType& value) override;
 
-	static  Formatting StringFormatting()             { return Formatting(";,:"); }
+	static Formatting  StringFormatting()             { return Formatting(";,:"); }
 	virtual Formatting GetFormatting() const override { return StringFormatting(); }
 
 	virtual bool       FromString(cstr str) override;
@@ -61,25 +64,24 @@
 	float StartSlope(size_t keyIdx) const;
 	float EndSlope(size_t keyIdx) const;
 
-	struct SplineKey
+	struct SplineKeyBase
 	{
 		float time;
 		float timeMult;
 		float value;
+	};
+
+	// Key structure for all but last key
+	struct SplineKey : SplineKeyBase
+	{
 		float coeff0;
 		float coeff1;
 	};
 
-<<<<<<< HEAD
-	std::vector<SplineKey>     m_keys;
-	std::vector<spline::Flags> m_keyFlags;
-	Range                      m_valueRange;
-=======
 	// Key array allocated via Resize. coeff0 and coeff1 are absent for final key
 	size_t     m_numKeys;
 	SplineKey* m_keys;
 	Range      m_valueRange;
->>>>>>> 91547e78
 };
 
 // Automatically creates a global Serialize() for Type, which invokes Type.Serialize
