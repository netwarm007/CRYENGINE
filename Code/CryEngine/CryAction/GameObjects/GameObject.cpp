--- conflicted
+++ resolved
@@ -116,6 +116,7 @@
 static float g_visibilityTimeoutTime = 0.0f;
 
 static std::set<CGameObject*> g_updateSchedulingProfile;
+static CryCriticalSection g_updateSchedulingProfileCritSec;
 
 void CGameObject::CreateCVars()
 {
@@ -129,6 +130,7 @@
 CGameObject::CGameObject() :
 	m_pActionDelegate(0),
 	m_pViewDelegate(0),
+	m_pView(0),
 	m_pProfileManager(0),
 #if GAME_OBJECT_SUPPORTS_CUSTOM_USER_DATA
 	m_pUserData(0),
@@ -152,9 +154,10 @@
 	m_bPhysicsDisabled(false),
 	m_bNoSyncPhysics(false),
 	m_bNeedsNetworkRebind(false),
+	m_bOnInitEventCalled(false),
 	m_cachedParentId(0)
 {
-	COMPILE_TIME_ASSERT(eGFE_Last <= 64);
+	static_assert(eGFE_Last <= 64, "Unexpected enum value!");
 
 	if (!m_pGOS)
 		m_pGOS = (CGameObjectSystem*) CCryAction::GetCryAction()->GetIGameObjectSystem();
@@ -225,7 +228,7 @@
 
 	if (g_visibilityTimeout)
 	{
-		IEntityRenderProxy* pProxy = (IEntityRenderProxy*)GetEntity()->GetProxy(ENTITY_PROXY_RENDER);
+		IEntityRender* pProxy = GetEntity()->GetRenderInterface();
 		if (pProxy)
 		{
 			float fDiff = gEnv->pTimer->GetCurrTime() - pProxy->GetLastSeenTime();
@@ -331,13 +334,22 @@
 }
 
 //------------------------------------------------------------------------
-bool CGameObject::Init(IEntity* pEntity, SEntitySpawnParams& spawnParams)
-{
-	m_pEntity = pEntity;
-	m_entityId = pEntity->GetId();
+void CGameObject::Initialize()
+{
+	m_entityId = m_pEntity->GetId();
 
 	m_pSchedulingProfiles = ((CGameObjectSystem*)CCryAction::GetCryAction()->GetIGameObjectSystem())->GetEntitySchedulerProfiles(m_pEntity);
 
+	GetEntity()->SetFlags(GetEntity()->GetFlags() | ENTITY_FLAG_SEND_RENDER_EVENT);
+}
+
+//////////////////////////////////////////////////////////////////////////
+void CGameObject::OnInitEvent()
+{
+	if (m_bOnInitEventCalled)
+		return;
+
+	m_bOnInitEventCalled = true;
 	IGameObjectSystem* pGOS = m_pGOS;
 
 	if (!m_extensions.empty())
@@ -347,14 +359,17 @@
 		// this loop repopulates m_extensions
 		for (TExtensions::const_iterator iter = preExtensions.begin(); iter != preExtensions.end(); ++iter)
 		{
+			auto *pParams = m_pUserData ?
+				static_cast<IGameObjectSystem::SEntitySpawnParamsForGameObjectWithPreactivatedExtension*>(m_pUserData) : nullptr;
+
 			const char* szExtensionName = pGOS->GetName(iter->id);
-			if (!ChangeExtension(szExtensionName, eCE_Activate))
+			if (!ChangeExtension(szExtensionName, eCE_Activate, pParams ? pParams->pSpawnSerializer : nullptr))
 			{
 				if (szExtensionName)
 				{
 					gEnv->pLog->LogError("[GameObject]: Couldn't activate extension %s", szExtensionName);
 				}
-				return false;
+				//return false;
 			}
 		}
 
@@ -365,92 +380,6 @@
 			iter->activated = false;
 		}
 	}
-
-	GetEntity()->SetFlags(GetEntity()->GetFlags() | ENTITY_FLAG_SEND_RENDER_EVENT);
-
-	return true;
-}
-
-//------------------------------------------------------------------------
-void CGameObject::Reload(IEntity* pEntity, SEntitySpawnParams& spawnParams)
-{
-	assert(pEntity);
-	assert(m_pEntity == pEntity);
-	PREFAST_ASSUME(pEntity);
-
-	m_pEntity = pEntity;
-	m_entityId = pEntity ? pEntity->GetId() : 0;
-	m_pMovementController = NULL;
-
-	m_pActionDelegate = 0;
-	m_pViewDelegate = 0;
-	m_pProfileManager = 0;
-	m_channelId = 0;
-	m_enabledAspects = NET_ASPECT_ALL;
-	;
-	m_delegatableAspects = NET_ASPECT_ALL;
-	m_enabledPhysicsEvents = 0;
-	m_forceUpdate = 0;
-	m_updateState = eUS_NotVisible_FarAway;
-	m_updateTimer = 0.1f;
-	m_isBoundToNetwork = false;
-	m_inRange = false;
-	m_justExchanging = false;
-	m_aiMode = eGOAIAM_VisibleOrInRange;
-	m_physDisableMode = eADPM_Never;
-	m_prePhysicsUpdateRule = ePPU_Never;
-	m_bPrePhysicsEnabled = false;
-	m_predictionHandle = 0;
-	m_bPhysicsDisabled = false;
-	m_bNoSyncPhysics = false;
-	m_bNeedsNetworkRebind = false;
-
-	m_pSchedulingProfiles = ((CGameObjectSystem*)CCryAction::GetCryAction()->GetIGameObjectSystem())->GetEntitySchedulerProfiles(m_pEntity);
-
-	m_pEntity->SetFlags(m_pEntity->GetFlags() | ENTITY_FLAG_SEND_RENDER_EVENT);
-
-	m_distanceChecker.Reset();
-
-	if (!m_extensions.empty())
-	{
-		TExtensions keepExtensions;
-		keepExtensions.reserve(m_extensions.size());
-		for (TExtensions::iterator itExtension = m_extensions.begin(), itExtensionsEnd = m_extensions.end(); itExtension != itExtensionsEnd; ++itExtension)
-		{
-			SExtension& extension = *itExtension;
-			assert(extension.pExtension.get());
-
-			if (!extension.pExtension || !extension.pExtension->ReloadExtension(this, spawnParams))
-			{
-				GetEntity()->RegisterComponent(extension.pExtension, false);
-				extension.pExtension.reset();
-			}
-			else
-			{
-				keepExtensions.push_back(extension);
-			}
-		}
-
-		m_extensions.resize(keepExtensions.size());
-		std::copy(keepExtensions.begin(), keepExtensions.end(), m_extensions.begin());
-
-		bool bHasPostUpdates = false;
-		if (!keepExtensions.empty())
-		{
-			for (TExtensions::iterator itExtension = keepExtensions.begin(), itExtensionsEnd = keepExtensions.end(); itExtension != itExtensionsEnd; ++itExtension)
-			{
-				SExtension& extension = *itExtension;
-				assert(extension.pExtension.get());
-
-				extension.pExtension->PostReloadExtension(this, spawnParams);
-				bHasPostUpdates |= extension.postUpdate;
-			}
-		}
-
-		m_pGOS->SetPostUpdate(this, bHasPostUpdates);
-	}
-
-	EvaluateUpdateActivation();
 }
 
 bool CGameObject::BindToNetwork(EBindToNetworkMode mode)
@@ -528,7 +457,7 @@
 	NetworkAspectType aspects = gameObjectAspects;
 	INetChannel* pControllingChannel = NULL;
 
-	if (!m_bNoSyncPhysics && (GetEntity()->GetProxy(ENTITY_PROXY_PHYSICS) || m_pProfileManager))
+	if (!m_bNoSyncPhysics && (GetEntity()->GetPhysicalEntity() || m_pProfileManager))
 	{
 		aspects |= eEA_Physics;
 		//		aspects &= ~eEA_Volatile;
@@ -577,7 +506,10 @@
 	}
 
 	m_isBoundToNetwork = true;
-	g_updateSchedulingProfile.insert(this);
+	{
+		AUTO_LOCK(g_updateSchedulingProfileCritSec);
+		g_updateSchedulingProfile.insert(this);
+	}
 	EvaluateUpdateActivation();
 
 	return true;
@@ -589,7 +521,7 @@
 }
 
 //------------------------------------------------------------------------
-void CGameObject::Done()
+void CGameObject::OnShutDown()
 {
 	// cannot release extensions while Physics is in a CB.
 	AcquireMutex();
@@ -635,7 +567,7 @@
 		pOut += sprintf(pOut, " force:%d", m_forceUpdate);
 	if (m_physDisableMode != eADPM_Never)
 		pOut += sprintf(pOut, " physDisable:%d", m_physDisableMode);
-	gEnv->pRenderer->Draw2dLabel(10, g_y += 10, 1, white, false, "%s", buf);
+	IRenderAuxText::Draw2dLabel(10, g_y += 10, 1, white, false, "%s", buf);
 	if (pTMC)
 		pTMC->PutText(0, g_TextModeY++, buf);
 
@@ -681,7 +613,7 @@
 				}
 				if (ShouldUpdateSlot(&*iter, slot, slotbit, checkAIDisable))
 				{
-					gEnv->pRenderer->Draw2dLabel(20, g_y += 10, 1, white, false, "%s", buf);
+					IRenderAuxText::Draw2dLabel(20, g_y += 10, 1, white, false, "%s", buf);
 					if (pTMC)
 						pTMC->PutText(1, g_TextModeY++, buf);
 				}
@@ -817,6 +749,7 @@
 
 void CGameObject::UpdateSchedulingProfiles()
 {
+	AUTO_LOCK(g_updateSchedulingProfileCritSec);
 	for (std::set<CGameObject*>::iterator it = g_updateSchedulingProfile.begin(); it != g_updateSchedulingProfile.end(); )
 	{
 		std::set<CGameObject*>::iterator next = it;
@@ -845,16 +778,35 @@
 	{
 		switch (event.event)
 		{
-		case ENTITY_EVENT_RENDER:
-			{
-				const SRendParams* rParams = reinterpret_cast<const SRendParams*>(event.nParam[0]);
-				m_updateState = (rParams->fDistance < FAR_AWAY_DISTANCE) ? eUS_CheckVisibility_Close : eUS_CheckVisibility_FarAway;
-
-				UpdateStateEvent(eUSE_BecomeVisible);
+		case ENTITY_EVENT_UPDATE:
+			{
+				SEntityUpdateContext* pCtx = (SEntityUpdateContext*)event.nParam[0];
+				Update(*pCtx);
 			}
 			break;
+		case ENTITY_EVENT_RENDER_VISIBILITY_CHANGE:
+			{
+				bool bVisible = event.nParam[0] != 0;
+				if (bVisible)
+				{
+					// Get distance of entity from camera.
+					float distanceFromCamera = GetEntity()->GetPos().GetDistance(GetISystem()->GetViewCamera().GetPosition());
+					m_updateState = (distanceFromCamera < FAR_AWAY_DISTANCE) ? eUS_CheckVisibility_Close : eUS_CheckVisibility_FarAway;
+
+					UpdateStateEvent(eUSE_BecomeVisible);
+				}
+			}
+			break;
 
 		case ENTITY_EVENT_INIT:
+			OnInitEvent();
+			if (m_bNeedsNetworkRebind)
+			{
+				m_bNeedsNetworkRebind = false;
+				BindToNetwork(eBTNM_Force);
+			}
+			break;
+		case ENTITY_EVENT_RESET:
 			if (m_bNeedsNetworkRebind)
 			{
 				m_bNeedsNetworkRebind = false;
@@ -931,11 +883,29 @@
 		if (IAIObject* aiObject = m_pEntity->GetAI())
 			aiObject->EntityEvent(event);
 
-		for (TExtensions::iterator iter = m_extensions.begin(); iter != m_extensions.end(); ++iter)
-		{
-			iter->pExtension->ProcessEvent(event);
-		}
-	}
+		// Events to extensions are sent by Entity system as they are EntityComponents
+		/*
+		   for (TExtensions::iterator iter = m_extensions.begin(); iter != m_extensions.end(); ++iter)
+		   {
+		   iter->pExtension->ProcessEvent(event);
+		   }
+		 */
+	}
+}
+
+uint64 CGameObject::GetEventMask() const
+{
+	return
+	  BIT64(ENTITY_EVENT_INIT) |
+		BIT64(ENTITY_EVENT_RESET) |
+	  BIT64(ENTITY_EVENT_DONE) |
+	  BIT64(ENTITY_EVENT_UPDATE) |
+	  BIT64(ENTITY_EVENT_RENDER_VISIBILITY_CHANGE) |
+	  BIT64(ENTITY_EVENT_ENTERAREA) |
+	  BIT64(ENTITY_EVENT_LEAVEAREA) |
+	  BIT64(ENTITY_EVENT_POST_SERIALIZE) |
+	  BIT64(ENTITY_EVENT_HIDE) |
+	  BIT64(ENTITY_EVENT_UNHIDE);
 }
 
 //------------------------------------------------------------------------
@@ -944,9 +914,9 @@
 	for (TExtensions::iterator iter = m_extensions.begin(); iter != m_extensions.end(); ++iter)
 	{
 		if (iter->pExtension->GetRMIBase() == pBase)
-			return iter->pExtension.get();
-	}
-	return NULL;
+			return iter->pExtension;
+	}
+	return nullptr;
 }
 
 //------------------------------------------------------------------------
@@ -963,6 +933,15 @@
 	if (m_pViewDelegate || !pGOV)
 		return false;
 	m_pViewDelegate = pGOV;
+
+	if (m_pView == nullptr)
+	{
+		m_pView = gEnv->pGameFramework->GetIViewSystem()->CreateView();
+		m_pView->LinkTo(this);
+	}
+
+	gEnv->pGameFramework->GetIViewSystem()->SetActiveView(m_pView);
+
 	return true;
 }
 
@@ -1025,33 +1004,9 @@
 }
 
 //////////////////////////////////////////////////////////////////////////
-bool CGameObject::NeedSerialize()
+bool CGameObject::NeedGameSerialize()
 {
 	return true;
-}
-
-//////////////////////////////////////////////////////////////////////////
-bool CGameObject::GetSignature(TSerialize signature)
-{
-	FUNCTION_PROFILER(GetISystem(), PROFILE_ACTION);
-
-	bool bResult = true;
-
-	signature.BeginGroup("GOExtensions");
-
-	TExtensions::iterator itExtension = m_extensions.begin();
-	TExtensions::iterator itExtensionEnd = m_extensions.end();
-	for (; bResult && itExtension != itExtensionEnd; ++itExtension)
-	{
-		struct SExtension& extension = *itExtension;
-
-		// Let extension add to signature
-		bResult &= (!extension.pExtension || extension.pExtension->GetEntityPoolSignature(signature));
-	}
-
-	signature.EndGroup();
-
-	return bResult;
 }
 
 static const char* AspectProfileSerializationName(int i)
@@ -1081,7 +1036,7 @@
 }
 
 //------------------------------------------------------------------------
-void CGameObject::Serialize(TSerialize ser)
+void CGameObject::GameSerialize(TSerialize ser)
 {
 	FullSerialize(ser);
 }
@@ -1261,10 +1216,7 @@
 
 	if (aspect == eEA_Physics && !m_pProfileManager)
 	{
-		if (IEntityPhysicalProxy* pProxy = (IEntityPhysicalProxy*) GetEntity()->GetProxy(ENTITY_PROXY_PHYSICS))
-			pProxy->Serialize(ser);
-		else
-			return false;
+		GetEntity()->PhysicsNetSerialize(ser);
 	}
 
 	return true;
@@ -1279,7 +1231,7 @@
 		aspects |= iter->pExtension->GetNetSerializeAspects();
 	}
 
-	if (!m_bNoSyncPhysics && (GetEntity()->GetProxy(ENTITY_PROXY_PHYSICS) || m_pProfileManager))
+	if (!m_bNoSyncPhysics && (GetEntity()->GetPhysicalEntity() || m_pProfileManager))
 	{
 		aspects |= eEA_Physics;
 	}
@@ -1311,7 +1263,11 @@
 //------------------------------------------------------------------------
 void CGameObject::SetAuthority(bool auth)
 {
-	g_updateSchedulingProfile.insert(this);
+	{
+		AUTO_LOCK(g_updateSchedulingProfileCritSec);
+		g_updateSchedulingProfile.insert(this);
+	}
+
 	for (TExtensions::iterator iter = m_extensions.begin(); iter != m_extensions.end(); ++iter)
 		iter->pExtension->SetAuthority(auth);
 }
@@ -1412,7 +1368,7 @@
 		// locate the extension
 		TExtensions::const_iterator iter = std::lower_bound(m_extensions.begin(), m_extensions.end(), ext);
 		if (iter != m_extensions.end() && iter->id == ext.id)
-			return iter->pExtension.get();
+			return iter->pExtension;
 	}
 
 	return 0;
@@ -1429,7 +1385,7 @@
 }
 
 //------------------------------------------------------------------------
-IGameObjectExtension* CGameObject::ChangeExtension(const char* name, EChangeExtension change)
+IGameObjectExtension* CGameObject::ChangeExtension(const char* name, EChangeExtension change, TSerialize* pSpawnSerializer)
 {
 	IGameObjectExtension* pRet = NULL;
 
@@ -1438,7 +1394,7 @@
 	// fetch extension id
 	ext.id = pGameObjectSystem->GetID(name);
 
-	if (m_pEntity) // init has been called, things are safe
+	if (m_pEntity && m_bOnInitEventCalled) // init has been called, things are safe
 	{
 		m_justExchanging = true;
 		if (ext.id != IGameObjectSystem::InvalidExtensionID)
@@ -1453,16 +1409,17 @@
 				{
 					iter->refCount += (change == eCE_Acquire);
 					iter->activated |= (change == eCE_Activate);
-					pRet = iter->pExtension.get();
+					pRet = iter->pExtension;
 				}
 				else
 				{
 					ext.refCount += (change == eCE_Acquire);
 					ext.activated |= (change == eCE_Activate);
-					ext.pExtension = pGameObjectSystem->Instantiate(ext.id, this);
+					ext.pExtension = pGameObjectSystem->Instantiate(ext.id, this, pSpawnSerializer);
+					assert(ext.pExtension);
 					if (ext.pExtension)
 					{
-						pRet = ext.pExtension.get();
+						pRet = ext.pExtension;
 						if (updatingEntity == GetEntityId())
 						{
 							CRY_ASSERT(m_nAddingExtension < MAX_ADDING_EXTENSIONS);
@@ -1532,19 +1489,13 @@
 {
 	ClearCache();
 	if (iter->postUpdate)
-<<<<<<< HEAD
-		DisablePostUpdates(iter->pExtension.get());
-	IGameObjectExtensionPtr pExtension = iter->pExtension;
-=======
 		DisablePostUpdates(iter->pExtension);
 	IGameObjectExtension* pExtension = iter->pExtension;
 	pExtension->OnShutDown();
->>>>>>> 98428a17
 	std::swap(m_extensions.back(), *iter);
 	m_extensions.pop_back();
 	std::sort(m_extensions.begin(), m_extensions.end());
-	GetEntity()->RegisterComponent(pExtension, false);
-	pExtension.reset();
+	GetEntity()->RemoveComponent(pExtension);
 }
 
 //------------------------------------------------------------------------
@@ -1593,8 +1544,8 @@
 		ReleaseProfileManager(m_pProfileManager);
 		CRY_ASSERT(0 == m_pProfileManager);
 
-		CRY_ASSERT(0 == m_pActionDelegate);
-		CRY_ASSERT(0 == m_pViewDelegate);
+		//CRY_ASSERT(0 == m_pActionDelegate);
+		//CRY_ASSERT(0 == m_pViewDelegate);
 	}
 
 	inFlush = wasInFlush;
@@ -1647,7 +1598,7 @@
 	bool hasPostUpdates = false;
 	for (TExtensions::iterator iter = m_extensions.begin(); iter != m_extensions.end(); ++iter)
 	{
-		if (iter->pExtension.get() == pExtension)
+		if (iter->pExtension == pExtension)
 		{
 			iter->postUpdate = false;
 		}
@@ -2421,7 +2372,7 @@
 	IEntity* pDistanceChecker = pGameObjectSystem->CreatePlayerProximityTrigger();
 	if (pDistanceChecker)
 	{
-		((IEntityTriggerProxy*)pDistanceChecker->GetProxy(ENTITY_PROXY_TRIGGER))->ForwardEventsTo(receiverId);
+		((IEntityTriggerComponent*)pDistanceChecker->GetProxy(ENTITY_PROXY_TRIGGER))->ForwardEventsTo(receiverId);
 		m_distanceCheckerTimer = -1.0f;
 		m_distanceChecker = pDistanceChecker->GetId();
 		Update(0.0f);
@@ -2450,7 +2401,7 @@
 		m_distanceCheckerTimer -= frameTime;
 		if (m_distanceCheckerTimer < 0.0f)
 		{
-			IEntityTriggerProxy* pProxy = (IEntityTriggerProxy*)pDistanceChecker->GetProxy(ENTITY_PROXY_TRIGGER);
+			IEntityTriggerComponent* pProxy = (IEntityTriggerComponent*)pDistanceChecker->GetProxy(ENTITY_PROXY_TRIGGER);
 			if (pProxy)
 			{
 				pProxy->SetTriggerBounds(CreateDistanceAABB(owner.GetEntity()->GetWorldPos()));
