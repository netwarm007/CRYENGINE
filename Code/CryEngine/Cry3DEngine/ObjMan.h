--- conflicted
+++ resolved
@@ -155,15 +155,18 @@
 	SObjManRenderDebugInfo()
 		: pEnt(nullptr)
 		, fEntDistance(0.0f)
+		, nDLightMask(0)
 	{}
 
-	SObjManRenderDebugInfo(IRenderNode* _pEnt, float _fEntDistance)
+	SObjManRenderDebugInfo(IRenderNode* _pEnt, float _fEntDistance, int _nDLightMask)
 		: pEnt(_pEnt)
 		, fEntDistance(_fEntDistance)
+		, nDLightMask(_nDLightMask)
 	{}
 
 	IRenderNode* pEnt;
 	float        fEntDistance;
+	int          nDLightMask;
 };
 
 //////////////////////////////////////////////////////////////////////////
@@ -238,13 +241,15 @@
 	void MakeShadowCastersList(CVisArea* pReceiverArea, const AABB& aabbReceiver,
 	                           int dwAllowedTypes, int32 nRenderNodeFlags, Vec3 vLightPos, CDLight* pLight, ShadowMapFrustum* pFr, PodArray<struct SPlaneObject>* pShadowHull, const SRenderingPassInfo& passInfo);
 
-	int MakeStaticShadowCastersList(IRenderNode* pIgnoreNode, ShadowMapFrustum* pFrustum, const PodArray<struct SPlaneObject>* pShadowHull, int renderNodeExcludeFlags, int nMaxNodes, const SRenderingPassInfo& passInfo);
+	int MakeStaticShadowCastersList(IRenderNode* pIgnoreNode, ShadowMapFrustum* pFrustum, int renderNodeExcludeFlags, int nMaxNodes, const SRenderingPassInfo& passInfo);
 
 	// decal pre-caching
 	typedef std::vector<IDecalRenderNode*> DecalsToPrecreate;
 	DecalsToPrecreate m_decalsToPrecreate;
 
-	void                    PrecacheStatObjMaterial(IMaterial* pMaterial, const float fEntDistance, IStatObj* pStatObj, bool bFullUpdate, bool bDrawNear);
+	void PrecacheStatObjMaterial(IMaterial* pMaterial, const float fEntDistance, IStatObj* pStatObj, bool bFullUpdate, bool bDrawNear);
+	void PrecacheCharacter(IRenderNode* pObj, const float fImportance, ICharacterInstance* pCharacter, IMaterial* pSlotMat,
+	                       const Matrix34& matParent, const float fEntDistance, const float fScale, int nMaxDepth, bool bFullUpdate, bool bDrawNear, int nLod);
 
 	void                    PrecacheStatObj(CStatObj* pStatObj, int nLod, const Matrix34A& statObjMatrix, IMaterial* pMaterial, float fImportance, float fEntDistance, bool bFullUpdate, bool bHighPriority);
 
@@ -313,16 +318,13 @@
 										 SSectorTextureSet * pTerrainTexInfo,
 										 const AABB &objBox, float fEntDistance, bool bSunOnly,
 										 CVisArea * pVisArea, bool nCheckOcclusion, const SRenderingPassInfo &passInfo);
-
-	int  ComputeDissolve(const CLodValue& lodValueIn, IRenderNode* pEnt, float fEntDistance, CLodValue arrlodValuesOut[2]);
-
 	void RenderDecalAndRoad(IRenderNode* pEnt, PodArray<CDLight*>* pAffectingLights,
 	                        const Vec3& vAmbColor, const AABB& objBox, float fEntDistance,
 	                        bool bSunOnly, bool nCheckOcclusion, const SRenderingPassInfo& passInfo);
 
-	void      RenderObjectDebugInfo(IRenderNode* pEnt, float fEntDistance, const SRenderingPassInfo& passInfo);
+	void      RenderObjectDebugInfo(IRenderNode* pEnt, float fEntDistance, int nDLightMask, const SRenderingPassInfo& passInfo);
 	void      RenderAllObjectDebugInfo();
-	void      RenderObjectDebugInfo_Impl(IRenderNode* pEnt, float fEntDistance);
+	void      RenderObjectDebugInfo_Impl(IRenderNode* pEnt, float fEntDistance, int nDLightMask);
 	void      RemoveFromRenderAllObjectDebugInfo(IRenderNode* pEnt);
 
 	float     GetXYRadius(int nType, int nSID = GetDefSID());
@@ -339,6 +341,20 @@
 	                        bool bIndoorOccludersOnly,
 	                        EOcclusionObjectType eOcclusionObjectType,
 	                        const SRenderingPassInfo& passInfo);
+
+	void AddDecalToRenderer(float fDistance,
+	                        IMaterial* pMat,
+	                        const int nDynLMask,
+	                        const uint8 sortPrio,
+	                        Vec3 right,
+	                        Vec3 up,
+	                        const UCol& ucResCol,
+	                        const uint8 uBlendType,
+	                        const Vec3& vAmbientColor,
+	                        Vec3 vPos,
+	                        const int nAfterWater,
+	                        const SRenderingPassInfo& passInfo,
+	                        CVegetation* pVegetation);
 
 	// tmp containers (replacement for local static vars)
 
@@ -446,6 +462,9 @@
 	static void FillTerrainTexInfo(IOctreeNode* pOcNode, float fEntDistance, struct SSectorTextureSet*& pTerrainTexInfo, const AABB& objBox);
 	PodArray<CVisArea*> m_tmpAreas0, m_tmpAreas1;
 
+	uint8        GetDissolveRef(float fDist, float fMaxViewDist);
+	float        GetLodDistDissolveRef(SLodDistDissolveTransitionState* pState, float curDist, int nNewLod, const SRenderingPassInfo& passInfo);
+
 	void         CleanStreamingData();
 	IRenderMesh* GetRenderMeshBox();
 
@@ -453,12 +472,15 @@
 	void         BeginOcclusionCulling(const SRenderingPassInfo& passInfo);
 	void         EndOcclusionCulling();
 	void         RenderBufferedRenderMeshes(const SRenderingPassInfo& passInfo);
-<<<<<<< HEAD
-	uint32       GetResourcesModificationChecksum(IRenderNode* pOwnerNode) const;
-=======
 	uint32			 GetResourcesModificationChecksum(IRenderNode * pOwnerNode) const;
->>>>>>> 91547e78
 	bool         AddOrCreatePersistentRenderObject(SRenderNodeTempData* pTempData, CRenderObject*& pRenderObject, const CLodValue* pLodValue, const SRenderingPassInfo& passInfo) const;
+
+private:
+	void PrecacheCharacterCollect(IRenderNode* pObj, const float fImportance, ICharacterInstance* pCharacter, IMaterial* pSlotMat,
+	                              const Matrix34& matParent, const float fEntDistance, const float fScale, int nMaxDepth, bool bFullUpdate, bool bDrawNear, int nLod,
+	                              const int nRoundId, std::vector<std::pair<IMaterial*, float>>& collectedMaterials);
+
+	std::vector<std::pair<IMaterial*, float>> m_collectedMaterials;
 
 public:
 	//////////////////////////////////////////////////////////////////////////
