// Copyright 2001-2016 Crytek GmbH / Crytek Group. All rights reserved.

#pragma once

#include "IComponent.h"

// Forward declarations.
struct IPhysicalEntity;
struct IEntityClass;
struct IEntityArchetype;
class CStream;
class CCamera;
struct EntityCloneState;
struct IEntity;
struct SEntityUpdateContext;
struct IEntitySerializationContext;
struct IScriptTable;
struct AABB;
class XmlNodeRef;
class CDLight;
struct AIObjectParams;
struct IParticleEffect;
struct SpawnParams;
struct IComponentEventDistributer;
struct IEntityProxy;
struct IGeomCacheRenderNode;
struct ICharacterInstance;
struct IParticleEmitter;
struct IStatObj;

//////////////////////////////////////////////////////////////////////////
struct IGameObject;
struct IAIObject;
struct IMaterial;
//////////////////////////////////////////////////////////////////////////

#define FORWARD_DIRECTION Vec3(0, 1, 0)

typedef unsigned int EntityId;          //!< Unique identifier for each entity instance. Don't change the type!
#define INVALID_ENTITYID ((EntityId)(0))

//! Unique Entity identifier, only used for saved entities.
typedef uint64 EntityGUID;

#if !defined(SWIG)
enum EPartIds
{
	PARTID_MAX_SLOTS_log2  = 9,
	PARTID_MAX_SLOTS       = 1 << PARTID_MAX_SLOTS_log2, //!< The maximum amount of slots in entity/skeleton/compound statobj.
	PARTID_MAX_ATTACHMENTS = 32,                         //!< The maximum amount of physicalized entity attachments(must be a power of 2 and <32).
	PARTID_LINKED          = 1 << 30,                    //!< Marks partids that belong to linked entities.
};
#endif

//! Phys part id format:.
//! Bit 31 = 0 (since partids can't be negative).
//! Bit 30 - 1 if part belongs to an attached entity.
//! Bits 29,28 - count of nested levels (numLevels) - 1, i.e. compound statobj within a cga within an entity.
//! Lowest PARTID_MAX_SLOTS_log2*numLevels bits - indices of slots at the corresponding level.
//! Bits directly above those - attachment id if bit 30 is set.
inline int ParsePartId(int partId, int& nLevels, int& nSlotBits)
{
	nSlotBits = (nLevels = (partId >> 28 & 3) + 1) * PARTID_MAX_SLOTS_log2;
	return partId >> 30 & 1;
}

//! Allocate next level of slots.
inline int AllocPartIdRange(int partId, int nSlots)
{
	int nLevels, nBits;
	ParsePartId(partId, nLevels, nBits);
	return partId & 1 << 30 | nLevels << 28 | (partId & (1 << 28) - 1) << PARTID_MAX_SLOTS_log2;
}

//! Extract slot index from partid; 0 = top level.
inline int GetSlotIdx(int partId, int level = 0)
{
	int nLevels, nBits;
	ParsePartId(partId, nLevels, nBits);
	return partId >> (nLevels - 1 - level) * PARTID_MAX_SLOTS_log2 & PARTID_MAX_SLOTS - 1;
}

// (MATT) This should really live in a minimal AI include, which right now we don't have  {2009/04/08}
#ifndef INVALID_AIOBJECTID
typedef uint32 tAIObjectID;
	#define INVALID_AIOBJECTID ((tAIObjectID)(0))
#endif

//////////////////////////////////////////////////////////////////////////
#include "IEntityProxy.h"
#include <CryNetwork/SerializeFwd.h>
//////////////////////////////////////////////////////////////////////////

struct SEntitySpawnParams
{
	//! The Entity unique identifier (EntityId).
	//! If 0 then an ID will be generated automatically (based on the bStaticEntityId parameter).
	EntityId   id;
	EntityId   prevId;          //!< Previously used entityId, in the case of reloading.

	EntityGUID guid;            //!< Optional entity guid.
	EntityGUID prevGuid;        //!< Previously used entityGuid, in the case of reloading.

	//! Class of entity.
	IEntityClass* pClass;

	//! Entity archetype.
	IEntityArchetype* pArchetype;

	//! The name of the layer the entity resides in, when in the Editor.
	const char* sLayerName;

	//! Reference to entity's xml node in level data.
	XmlNodeRef entityNode;

	//////////////////////////////////////////////////////////////////////////
	// Initial Entity parameters.
	const char* sName;          //!< \note The name of the entity does not need to be unique.
	uint32      nFlags;         //!< Entity flags, e.g. ENTITY_FLAG_CASTSHADOW.
	uint32      nFlagsExtended; //!< EEntityFlagsExtended flags.
	bool        bIgnoreLock;    //!< Spawn lock.

	//! To support save games compatible with patched levels (patched levels might use.
	//! More EntityIDs and save game might conflict with dynamic ones).
	bool  bStaticEntityId;

	Vec3  vPosition;                  //!< Initial entity position (Local space).
	Quat  qRotation;                  //!< Initial entity rotation (Local space).
	Vec3  vScale;                     //!< Initial entity scale (Local space).
	void* pUserData;                  //!< Any user defined data. It will be available for container when it will be created.
	//////////////////////////////////////////////////////////////////////////

	//////////////////////////////////////////////////////////////////////////
	// Optional properties table.
	IScriptTable* pPropertiesTable;
	IScriptTable* pPropertiesInstanceTable;
	//////////////////////////////////////////////////////////////////////////

	SEntitySpawnParams()
		: id(0)
		, prevId(0)
		, guid(0)
		, prevGuid(0)
		, nFlags(0)
		, nFlagsExtended(0)
		, bIgnoreLock(false)
		, bStaticEntityId(false)
		, pClass(NULL)
		, sName("")
		, sLayerName("")
		, pArchetype(NULL)
		, vPosition(ZERO)
		, vScale(Vec3Constants<float>::fVec3_One)
		, pUserData(0)
		, pPropertiesTable(0)
		, pPropertiesInstanceTable(0)
	{
		qRotation.SetIdentity();
	}
};

//! Entity update context structure.
struct SEntityUpdateContext
{
	int      nFrameID;            //!< Current rendering frame id.
	CCamera* pCamera;             //!< Current camera.
	float    fCurrTime;           //!< Current system time.
	float    fFrameTime;          //!< Delta frame time (of last frame).
	bool     bProfileToLog;       //!< Indicates if a profile entity must update the log.
	int      numUpdatedEntities;  //!< Number of updated entities.
	int      numVisibleEntities;  //!< Number of visible and updated entities.
	float    fMaxViewDist;        //!< Maximal view distance.
	float    fMaxViewDistSquared; //!< Maximal view distance squared.
	Vec3     vCameraPos;          //!< Camera source position.

	SEntityUpdateContext() : nFrameID(0), pCamera(0), fCurrTime(0),
		bProfileToLog(false), numVisibleEntities(0), numUpdatedEntities(0), fMaxViewDist(1e+8), fFrameTime(0) {};
};

enum EEntityXFormFlags
{
	ENTITY_XFORM_POS                      = BIT(1),
	ENTITY_XFORM_ROT                      = BIT(2),
	ENTITY_XFORM_SCL                      = BIT(3),
	ENTITY_XFORM_NO_PROPOGATE             = BIT(4),
	ENTITY_XFORM_FROM_PARENT              = BIT(5),   //!< When parent changes his transformation.
	ENTITY_XFORM_PHYSICS_STEP             = BIT(13),
	ENTITY_XFORM_EDITOR                   = BIT(14),
	ENTITY_XFORM_TRACKVIEW                = BIT(15),
	ENTITY_XFORM_TIMEDEMO                 = BIT(16),
	ENTITY_XFORM_NOT_REREGISTER           = BIT(17),  //!< Optimization flag, when set object will not be re-registered in 3D engine.
	ENTITY_XFORM_NO_EVENT                 = BIT(18),  //!< Suppresses ENTITY_EVENT_XFORM event.
	ENTITY_XFORM_NO_SEND_TO_ENTITY_SYSTEM = BIT(19),
	ENTITY_XFORM_USER                     = 0x1000000,
};

//! EEntityEvent defines all events that can be sent to an entity.
enum EEntityEvent
{
	//! Sent when the entity local or world transformation matrix change (position/rotation/scale).
	//! nParam[0] = combination of the EEntityXFormFlags.
	ENTITY_EVENT_XFORM = 0,

	//! Called when the entity is moved/scaled/rotated in the editor. Only send on mouseButtonUp (hence finished).
	ENTITY_EVENT_XFORM_FINISHED_EDITOR,

	//! Sent when the entity timer expire.
	//! nParam[0] = TimerId, nParam[1] = milliseconds.
	ENTITY_EVENT_TIMER,

	//! Sent for unremovable entities when they are respawn.
	ENTITY_EVENT_INIT,

	//! Sent before entity is removed.
	ENTITY_EVENT_DONE,

	//! Sent when the entity becomes visible or invisible.
	//! nParam[0] is 1 if the entity becomes visible or 0 if the entity becomes invisible.
	ENTITY_EVENT_VISIBLITY,

	//! Sent to reset the state of the entity (used from Editor).
	//! nParam[0] is 1 if entering gamemode, 0 if exiting
	ENTITY_EVENT_RESET,

	//! Sent to parent entity after child entity have been attached.
	//! nParam[0] contains ID of child entity.
	ENTITY_EVENT_ATTACH,

	//! Sent to child entity after it has been attached to the parent.
	//! nParam[0] contains ID of parent entity.
	ENTITY_EVENT_ATTACH_THIS,

	//! Sent to parent entity after child entity have been detached.
	//! nParam[0] contains ID of child entity.
	ENTITY_EVENT_DETACH,

	//! Sent to child entity after it has been detached from the parent.
	//! nParam[0] contains ID of parent entity.
	ENTITY_EVENT_DETACH_THIS,

	//! Sent to parent entity after child entity have been linked.
	//! nParam[0] contains IEntityLink ptr.
	ENTITY_EVENT_LINK,

	//! Sent to parent entity before child entity have been delinked.
	//! nParam[0] contains IEntityLink ptr.
	ENTITY_EVENT_DELINK,

	//! Sent when the entity must be hidden.
	ENTITY_EVENT_HIDE,

	//! Sent when the entity must become not hidden.
	ENTITY_EVENT_UNHIDE,

	//! Sent when a physics processing for the entity must be enabled/disabled.
	//! nParam[0] == 1 physics must be enabled if 0 physics must be disabled.
	ENTITY_EVENT_ENABLE_PHYSICS,

	//! Sent when a physics in an entity changes state.
	//! nParam[0] == 1 physics entity awakes, 0 physics entity get to a sleep state.
	ENTITY_EVENT_PHYSICS_CHANGE_STATE,

	//! Sent when script is broadcasting its events.
	//! nParam[0] = Pointer to the ASCIIZ string with the name of the script event.
	//! nParam[1] = Type of the event value from IEntityClass::EventValueType.
	//! nParam[2] = Pointer to the event value depending on the type.
	ENTITY_EVENT_SCRIPT_EVENT,

	//! Sent when triggering entity enters to the area proximity, this event sent to all target entities of the area.
	//! nParam[0] = TriggerEntityId, nParam[1] = AreaId, nParam[2] = EntityId of Area
	ENTITY_EVENT_ENTERAREA,

	//! Sent when triggering entity leaves the area proximity, this event sent to all target entities of the area.
	//! nParam[0] = TriggerEntityId, nParam[1] = AreaId, nParam[2] = EntityId of Area
	ENTITY_EVENT_LEAVEAREA,

	//! Sent when triggering entity is near to the area proximity, this event sent to all target entities of the area.
	//! nParam[0] = TriggerEntityId, nParam[1] = AreaId, nParam[2] = EntityId of Area
	ENTITY_EVENT_ENTERNEARAREA,

	//! Sent when triggering entity leaves the near area within proximity region of the outside area border.
	//! nParam[0] = TriggerEntityId, nParam[1] = AreaId, nParam[2] = EntityId of Area
	ENTITY_EVENT_LEAVENEARAREA,

	//! Sent when triggering entity moves inside the area within proximity region of the outside area border.
	//! nParam[0] = TriggerEntityId, nParam[1] = AreaId, nParam[2] = EntityId of Area
	ENTITY_EVENT_MOVEINSIDEAREA,

	// Sent when triggering entity moves inside an area of higher priority then the area this entity is linked to.
	// nParam[0] = TriggerEntityId, nParam[1] = AreaId, nParam[2] = EntityId of Area with low prio, nParam[3] = EntityId of Area with high prio
	//ENTITY_EVENT_EXCLUSIVEMOVEINSIDEAREA,

	//! Sent when triggering entity moves inside the area within the near region of the outside area border.
	//! nParam[0] = TriggerEntityId, nParam[1] = AreaId, nParam[2] = EntityId of Area, fParam[0] = FadeRatio (0-1)
	ENTITY_EVENT_MOVENEARAREA,

	//! Sent when triggering entity enters or leaves an area so all active areas of same group get notified. This event is sent to all target entities of the area.
	ENTITY_EVENT_CROSS_AREA,

	//! Sent when an entity with pef_monitor_poststep receives a poststep notification (the hamdler should be thread safe!)
	//! fParam[0] = time interval
	ENTITY_EVENT_PHYS_POSTSTEP,

	//! Sent when Breakable object is broken in physics.
	ENTITY_EVENT_PHYS_BREAK,

	//! Sent when AI object of the entity finished executing current order/action.
	ENTITY_EVENT_AI_DONE,

	//! Sent when a sound finished or was stopped playing.
	ENTITY_EVENT_SOUND_DONE,

	//! Sent when an entity has not been rendered for a while (the time specified via cvar "es_not_seen_timeout")
	//! \note This is sent only if ENTITY_FLAG_SEND_NOT_SEEN_TIMEOUT is set.
	ENTITY_EVENT_NOT_SEEN_TIMEOUT,

	//! Physical collision.
	ENTITY_EVENT_COLLISION,

	//! Called when entity is rendered (Only if ENTITY_FLAG_SEND_RENDER_EVENT is set).
	//! nParam[0] is a pointer to the current rendering SRenderParams structure.
	ENTITY_EVENT_RENDER,

	//! Called when the pre-physics update is done; fParam[0] is the frame time.
	ENTITY_EVENT_PREPHYSICSUPDATE,

	//! Called when the level loading is complete.
	ENTITY_EVENT_LEVEL_LOADED,

	//! Called when the level is started.
	ENTITY_EVENT_START_LEVEL,

	//! Called when the game is started (games may start multiple times).
	ENTITY_EVENT_START_GAME,

	//! Called when the entity enters a script state.
	ENTITY_EVENT_ENTER_SCRIPT_STATE,

	//! Called when the entity leaves a script state.
	ENTITY_EVENT_LEAVE_SCRIPT_STATE,

	//! Called before we serialized the game from file.
	ENTITY_EVENT_PRE_SERIALIZE,

	//! Called after we serialized the game from file.
	ENTITY_EVENT_POST_SERIALIZE,

	//! Called when the entity becomes invisible.
	ENTITY_EVENT_INVISIBLE,

	//! Called when the entity gets out of invisibility.
	ENTITY_EVENT_VISIBLE,

	//! Called when the entity material change.
	//! nParam[0] = pointer to the new IMaterial.
	ENTITY_EVENT_MATERIAL,

	//! Called when the entitys material layer mask changes.
	ENTITY_EVENT_MATERIAL_LAYER,

	//! Called when the entity gets hits by a weapon.
	ENTITY_EVENT_ONHIT,

	//! Called when an animation event (placed on animations in editor) is encountered.
	//! nParam[0] = AnimEventInstance* pEventParameters.
	ENTITY_EVENT_ANIM_EVENT,

	//! Called from ScriptBind_Entity when script requests to set collidermode.
	//! nParam[0] = ColliderMode
	ENTITY_EVENT_SCRIPT_REQUEST_COLLIDERMODE,

	//! Called to activate some output in a flow node connected to the entity
	//! nParam[0] = Output port index
	//! nParam[1] = TFlowInputData* to send to output
	ENTITY_EVENT_ACTIVATE_FLOW_NODE_OUTPUT,

	//! Called in the editor when some property of the current selected entity changes.
	ENTITY_EVENT_EDITOR_PROPERTY_CHANGED,

	//! Called when a script reloading is requested and done in the editor.
	ENTITY_EVENT_RELOAD_SCRIPT,

	//! Called when the entity is added to the list of entities that are updated.
	ENTITY_EVENT_ACTIVATED,

	//! Called when the entity is removed from the list of entities that are updated.
	ENTITY_EVENT_DEACTIVATED,

	//! Called when the entity should be added to the radar.
	ENTITY_EVENT_ADD_TO_RADAR,

	//! Called when the entity should be removed from the radar.
	ENTITY_EVENT_REMOVE_FROM_RADAR,

	//! Last entity event in list.
	ENTITY_EVENT_LAST,
};

#define ENTITY_PERFORMANCE_EXPENSIVE_EVENTS_MASK (BIT64(ENTITY_EVENT_RENDER_VISIBILITY_CHANGE)|BIT64(ENTITY_EVENT_PREPHYSICSUPDATE)|BIT64(ENTITY_EVENT_UPDATE))

//! Variant of default BIT macro to safely handle 64-bit numbers.
#define ENTITY_EVENT_BIT(x) BIT64((x))

//! SEntityEvent structure describe event id and parameters that can be sent to an entity.
struct SEntityEvent
{
	SEntityEvent(
	  const int n0,
	  const int n1,
	  const int n2,
	  const int n3,
	  const float f0,
	  const float f1,
	  const float f2,
	  Vec3 const& _vec)
		: vec(_vec)
	{
		nParam[0] = n0;
		nParam[1] = n1;
		nParam[2] = n2;
		nParam[3] = n3;
		fParam[0] = f0;
		fParam[1] = f1;
		fParam[2] = f2;
	}

	SEntityEvent()
		: event(ENTITY_EVENT_LAST)
		, vec(ZERO)
	{
		nParam[0] = nParam[1] = nParam[2] = nParam[3] = 0;
		fParam[0] = fParam[1] = fParam[2] = 0.0f;
	}

	explicit SEntityEvent(EEntityEvent const _event)
		: event(_event)
		, vec(ZERO)
	{
		nParam[0] = nParam[1] = nParam[2] = nParam[3] = 0;
		fParam[0] = fParam[1] = fParam[2] = 0.0f;
	}

	EEntityEvent event;     //!< Any event from EEntityEvent enum.
	INT_PTR      nParam[4]; //!< Event parameters.
	float        fParam[3];
	Vec3         vec;
};

//! Updates policy defines in which cases to call entity update function every frame.
enum EEntityUpdatePolicy
{
	ENTITY_UPDATE_NEVER,           //!< Never update entity every frame.
	ENTITY_UPDATE_IN_RANGE,        //!< Only update entity if it is in specified range from active camera.
	ENTITY_UPDATE_POT_VISIBLE,     //!< Only update entity if it is potentially visible.
	ENTITY_UPDATE_VISIBLE,         //!< Only update entity if it is visible.
	ENTITY_UPDATE_PHYSICS,         //!< Only update entity if it is need to be updated due to physics.
	ENTITY_UPDATE_PHYSICS_VISIBLE, //!< Only update entity if it is need to be updated due to physics or if it is visible.
	ENTITY_UPDATE_ALWAYS,          //!< Always update entity every frame.
};

//! Flags can be set on entity with SetFlags/GetFlags method.
enum EEntityFlags
{
	//////////////////////////////////////////////////////////////////////////
	// Persistent flags (can be set from the editor).
	ENTITY_FLAG_CASTSHADOW          = BIT(1),
	ENTITY_FLAG_UNREMOVABLE         = BIT(2),        //!< This entity cannot be removed using IEntitySystem::RemoveEntity until this flag is cleared.
	ENTITY_FLAG_GOOD_OCCLUDER       = BIT(3),
	ENTITY_FLAG_NO_DECALNODE_DECALS = BIT(4),
	//////////////////////////////////////////////////////////////////////////

	ENTITY_FLAG_WRITE_ONLY              = BIT(5),
	ENTITY_FLAG_NOT_REGISTER_IN_SECTORS = BIT(6),
	ENTITY_FLAG_CALC_PHYSICS            = BIT(7),
	ENTITY_FLAG_CLIENT_ONLY             = BIT(8),
	ENTITY_FLAG_SERVER_ONLY             = BIT(9),
	ENTITY_FLAG_CUSTOM_VIEWDIST_RATIO   = BIT(10),  //!< This entity have special custom view distance ratio (AI/Vehicles must have it).
	ENTITY_FLAG_CALCBBOX_USEALL         = BIT(11),  //!< use character and objects in BBOx calculations.
	ENTITY_FLAG_VOLUME_SOUND            = BIT(12),  //!< Entity is a volume sound (will get moved around by the sound proxy).
	ENTITY_FLAG_HAS_AI                  = BIT(13),  //!< Entity has an AI object.
	ENTITY_FLAG_TRIGGER_AREAS           = BIT(14),  //!< This entity will trigger areas when it enters them.
	ENTITY_FLAG_NO_SAVE                 = BIT(15),  //!< This entity will not be saved.
	ENTITY_FLAG_CAMERA_SOURCE           = BIT(16),  //!< This entity is a camera source.
	ENTITY_FLAG_CLIENTSIDE_STATE        = BIT(17),  //!< Prevents error when state changes on the client and does not sync state changes to the client.
	ENTITY_FLAG_SEND_RENDER_EVENT       = BIT(18),  //!< When set entity will send ENTITY_EVENT_RENDER every time its rendered.
	ENTITY_FLAG_NO_PROXIMITY            = BIT(19),  //!< Entity will not be registered in the partition grid and can not be found by proximity queries.
	ENTITY_FLAG_PROCEDURAL              = BIT(20),  //!< Entity has been generated at runtime.
	ENTITY_FLAG_UPDATE_HIDDEN           = BIT(21),  //!< Entity will be update even when hidden.
	ENTITY_FLAG_NEVER_NETWORK_STATIC    = BIT(22),  //!< Entity should never be considered a static entity by the network system.
	ENTITY_FLAG_IGNORE_PHYSICS_UPDATE   = BIT(23),  //!< Used by Editor only, (don't set).
	ENTITY_FLAG_SPAWNED                 = BIT(24),  //!< Entity was spawned dynamically without a class.
	ENTITY_FLAG_SLOTS_CHANGED           = BIT(25),  //!< Entity's slots were changed dynamically.
	ENTITY_FLAG_MODIFIED_BY_PHYSICS     = BIT(26),  //!< Entity was procedurally modified by physics.
	ENTITY_FLAG_OUTDOORONLY             = BIT(27),  //!< Same as Brush->Outdoor only.
	ENTITY_FLAG_SEND_NOT_SEEN_TIMEOUT   = BIT(28),  //!< Entity will be sent ENTITY_EVENT_NOT_SEEN_TIMEOUT if it is not rendered for 30 seconds.
	ENTITY_FLAG_RECVWIND                = BIT(29),  //!< Receives wind.
	ENTITY_FLAG_LOCAL_PLAYER            = BIT(30),
	ENTITY_FLAG_AI_HIDEABLE             = BIT(31),  //!< AI can use the object to calculate automatic hide points.
};

enum EEntityFlagsExtended
{
	ENTITY_FLAG_EXTENDED_AUDIO_LISTENER                 = BIT(0),
	ENTITY_FLAG_EXTENDED_AUDIO_DISABLED                 = BIT(1),
	ENTITY_FLAG_EXTENDED_NEEDS_MOVEINSIDE               = BIT(2),
	ENTITY_FLAG_EXTENDED_CAN_COLLIDE_WITH_MERGED_MESHES = BIT(3),
	ENTITY_FLAG_EXTENDED_DYNAMIC_DISTANCE_SHADOWS       = BIT(4),
};

//! Flags can be passed to IEntity::Serialize().
enum EEntitySerializeFlags
{

	ENTITY_SERIALIZE_PROXIES    = BIT(1),    //!< Serialize proxies.
	ENTITY_SERIALIZE_POSITION   = BIT(2),    //!< Serialize properties common to all entities (position, rotation, scale).
	ENTITY_SERIALIZE_ROTATION   = BIT(3),
	ENTITY_SERIALIZE_SCALE      = BIT(4),
	ENTITY_SERIALIZE_GEOMETRIES = BIT(5),
	ENTITY_SERIALIZE_PROPERTIES = BIT(6),
};

enum EEntityGetSetSlotFlags
{
	ENTITY_SLOT_ACTUAL = 1 << 31
};

#define ENTITY_LINK_NAME_MAX_LENGTH 31

struct IEntityLink
{
	char         name[ENTITY_LINK_NAME_MAX_LENGTH + 1]; //!< Name of the link.
	EntityId     entityId;                              //!< Entity targeted by the link.
	EntityGUID   entityGuid;                            //!< Entity targeted by the link.
	IEntityLink* next;                                  //!< Pointer to the next link, or NULL if last link.
};

struct SChildAttachParams
{
	SChildAttachParams()
		: m_nAttachFlags(0)
		, m_target(NULL)
	{}

	SChildAttachParams(const int nAttachFlags)
		: m_nAttachFlags(nAttachFlags)
		, m_target(NULL)
	{}

	SChildAttachParams(const int nAttachFlags, const char* target)
		: m_nAttachFlags(nAttachFlags)
		, m_target(target)
	{}

	int         m_nAttachFlags;
	const char* m_target;
};

//! Interface to entity object.
struct IEntity
{
	enum EEntityLoadFlags
	{
		EF_AUTO_PHYSICALIZE = 0x0001,
		EF_NO_STREAMING     = 0x0002,
	};
	enum EAttachmentFlags
	{
		ATTACHMENT_KEEP_TRANSFORMATION = BIT(0),    //!< Keeps world transformation of entity when attaching or detaching it.
		ATTACHMENT_GEOMCACHENODE       = BIT(1),    //!< Attach to geom cache node.
		ATTACHMENT_CHARACTERBONE       = BIT(2),    //!< Attached to character bone.
	};

#ifdef SEG_WORLD
	enum ESWObjFlag
	{
		ESWOF_Normal   = 0x00,
		ESWOF_CrossSeg = 0x01,
		ESWOF_Global   = 0x02
	};

	virtual void SetLocalSeg(bool bL) = 0;
	virtual bool IsLocalSeg() const = 0;
#endif //SEG_WORLD

	// <interfuscator:shuffle>
	virtual ~IEntity(){}

	//! Retrieves the runtime unique identifier of this entity assigned to it by the Entity System.
	//! EntityId may not be the same when saving/loading entity.
	//! EntityId is mostly used in runtime for fast and unique identification of entities..
	//! \return The entity ID.
	virtual EntityId GetId() const = 0;

	//! Retrieves the globally unique identifier of this entity assigned to it by the Entity System.
	//! EntityGuid is guaranteed to be the same when saving/loading entity, it is also same in the editor and in the game.
	//! \return The entity globally unique identifier.
	virtual EntityGUID GetGuid() const = 0;

	//! Retrieves the entity class pointer.
	//! Entity class defines entity type, what script it will use, etc...
	//! \return Pointer to the entity class interface.
	virtual IEntityClass* GetClass() const = 0;

	//! Retrieves the entity archetype.
	//! Entity archetype contain definition for entity script properties.
	//! \return Pointer to the entity archetype interface.
	virtual IEntityArchetype* GetArchetype() const = 0;

	//! Sets entity flags, completely replaces all flags which are already set in the entity.
	//! \param flags Flag values which are defined in EEntityFlags.
	virtual void SetFlags(uint32 flags) = 0;

	//! Gets current entity flags.
	virtual uint32 GetFlags() const = 0;

	//! Adds flag/s to the current set of entity flags (logical OR).
	//! \param flagsToAdd Combination of bit flags to add.
	virtual void AddFlags(uint32 flagsToAdd) = 0;

	//! Removes flag/s from the current set of entity flags (logical AND NOT).
	//! \param flagsToClear Combination of bit flags to remove.
	virtual void ClearFlags(uint32 flagsToClear) = 0;

	//! Checks if the specified entity flag is set.
	//! \param flagsToCheck Combination of bit flags to check.
	virtual bool CheckFlags(uint32 flagsToCheck) const = 0;

	//! Sets entity flags, completely replaces all flags which are already set in the entity.
	//! \param flags - Extended flag values which are defined in EEntityFlagsExtended.
	virtual void SetFlagsExtended(uint32 flags) = 0;

	//! Gets current entity EEntityFlagsExtended flags.
	virtual uint32 GetFlagsExtended() const = 0;

	//! Checks if this entity was marked for deletion.
	//! If this function returns true, it will be deleted on next frame, and it is pointless to perform any operations on such entity.
	//! \return True if entity marked for deletion, false otherwise.
	virtual bool IsGarbage() const = 0;

	//! Changes the entity name.
	//! Entity name does not have to be unique, but for the sake of easier finding entities by name it is better to not
	//! assign the same name to different entities.
	//! \param sName New name for the entity.
	virtual void SetName(const char* sName) = 0;

	//! Gets entity name.
	//! \return Name of the entity.
	virtual const char* GetName() const = 0;

	//! Returns textual description of entity for logging.
	virtual string GetEntityTextDescription() const = 0;

	//! Serializes entity parameters to/from XML.
	virtual void SerializeXML(XmlNodeRef& entityNode, bool bLoading) = 0;

	//! \retval true if this entity was loaded from level file.
	//! \retval false for entities created dynamically.
	virtual bool IsLoadedFromLevelFile() const = 0;

	// Entity Hierarchy.

	//! Attaches the child entity to this entity.
	//! The child entity will inherit all the transformation of the parent entity.
	//! \param pChildEntity Child entity to attach.
	//! \param attachParams Attachment parameters.
	virtual void AttachChild(IEntity* pChildEntity, const SChildAttachParams& attachParams = SChildAttachParams()) = 0;

	//! Detaches all the child entities attached to this entity.
	//! \param nDetachFlags Combination of the EAttachmentFlags flags.
	virtual void DetachAll(int nDetachFlags = 0) = 0;

	//! Detach this entity from the parent entity (assumes that this entity is the child entity).
	//! \param nDetachFlags Combination of the EAttachmentFlags flags.
	virtual void DetachThis(int nDetachFlags = 0, int nWhyFlags = 0) = 0;

	//! Retrieves the number of attached child entities.
	virtual int GetChildCount() const = 0;

	//! Retrieves the attached child entity by index.
	//! \param nIndex Index of the child entity, must be 0 <= nIndex < GetChildCount().
	//! \return Pointer to the child entity interface.
	virtual IEntity* GetChild(int nIndex) const = 0;

	//! Retrieves the parent of this entity.
	//! \return Pointer to the parent entity interface, or NULL if this entity does not have a parent.
	virtual IEntity* GetParent() const = 0;

	//! Retrieves the TM of the point this entity is attached to if it has a parent.
	//! \note This can be different from GetParent()->GetWorldTM() when the attachment point is not the pivot.
	//! \return World space matrix of the parent attachment transform
	virtual Matrix34 GetParentAttachPointWorldTM() const = 0;

	//! \return true if the matrix returned by GetParentAttachPointWorldTM is valid, otherwise false.
	virtual bool IsParentAttachmentValid() const = 0;

	// Entity transformation.

	//! Sets entity transformation matrix in the world space.
	//! \param tm World space transformation matrix (Non unifrorm scale is not supported).
	virtual void SetWorldTM(const Matrix34& tm, int nWhyFlags = 0) = 0;

	//! Sets entity transformation matrix in the local entity space.
	//! \param tm Local space transformation matrix (Non unifrorm scale is not supported).
	virtual void SetLocalTM(const Matrix34& tm, int nWhyFlags = 0) = 0;

	//! Retrieves the entity transformation matrix in the world space.
	//! \return World space transformation matrix (Include transformations of all parent entities).
	virtual const Matrix34& GetWorldTM() const = 0;

	//! Retrieves the entity transformation matrix in the local entity space.
	//! \return Local space transformation matrix.
	virtual Matrix34 GetLocalTM() const = 0;

	//! Retrieves the entity axis aligned bounding box in the world space.
	//! \param bbox Output parameter for the bounding box.
	virtual void GetWorldBounds(AABB& bbox) const = 0;

	//! Retrieves the entity axis aligned bounding box in the local entity space.
	//! \param bbox Output parameter for the bounding box.
	virtual void GetLocalBounds(AABB& bbox) const = 0;

	//////////////////////////////////////////////////////////////////////////
	//! Set the entity local space position.
	virtual void SetPos(const Vec3& vPos, int nWhyFlags = 0, bool bRecalcPhyBounds = false, bool bForce = false) = 0;

	//! Retrieve the entity local space position.
	virtual const Vec3& GetPos() const = 0;

	//! Sets the entity local space rotation quaternion.
	virtual void SetRotation(const Quat& qRotation, int nWhyFlags = 0) = 0;

	//! Retrieves the entity local space rotation quaternion.
	virtual const Quat& GetRotation() const = 0;

	//! Sets the entity local space scale.
	virtual void SetScale(const Vec3& vScale, int nWhyFlags = 0) = 0;

	//! Retrieves the entity local space scale.
	virtual const Vec3& GetScale() const = 0;

	//! Sets the entity position,rotation and scale at once.
	virtual void SetPosRotScale(const Vec3& vPos, const Quat& qRotation, const Vec3& vScale, int nWhyFlags = 0) = 0;

	//! Helper function to retrieve world space entity position.
	virtual Vec3 GetWorldPos() const = 0;

	//! Helper function to retrieve world space entity orientation angles.
	virtual Ang3 GetWorldAngles() const = 0;

	//! Helper function to retrieve world space entity orientation quaternion
	virtual Quat GetWorldRotation() const = 0;

	//! Helper function to retrieve world space forward dir
	virtual const Vec3& GetForwardDir() const = 0;

	//////////////////////////////////////////////////////////////////////////

	//! Activates entity, if entity is active it will be updated every frame.
	virtual void Activate(bool bActive) = 0;

	//! Check if the entity is active now.
	virtual bool IsActive() const = 0;

	//! Activates entity, if entity is active it will be updated every frame.
	virtual void PrePhysicsActivate(bool bActive) = 0;

	//! Check if the entity is active now.
	virtual bool IsPrePhysicsActive() = 0;

	//////////////////////////////////////////////////////////////////////////

	//! Saves or loads entity parameters to/from stream using serialization context class.
	//! \param serializer Serialization context class, provides all the information needed to properly serialize entity contents.
	//! \param nFlags Additional custom serialization flags.
	virtual void Serialize(TSerialize serializer, int nFlags = 0) = 0;

	//////////////////////////////////////////////////////////////////////////

	//! Sends event to the entity.
	//! \param event Event description (event id, parameters).
	virtual bool SendEvent(SEntityEvent& event) = 0;

	//////////////////////////////////////////////////////////////////////////

	//! Starts the entity timer.
	//! Entity timers are owned by entity, every entity can have it`s own independent timers,
	//! so TimerId must not be unique across multiple entities.
	//! When timer finishes entity system will signal to the entity *once* with an event ENTITY_EVENT_TIME.
	//! Multiple timers can be started simultaneously with different timer ids.
	//! If some timer is not yet finished and another timer with the same timerID is set, the new one
	//! will override old timer, and old timer will not send finish event.
	//! \param nTimerId Timer ID, multiple timers with different IDs are possible.
	//! \param nMilliSeconds Timer timeout time in milliseconds.
	virtual void SetTimer(int nTimerId, int nMilliSeconds) = 0;

	//! Stops already started entity timer with this id.
	//! \param nTimerId Timer ID of the timer started for this entity.
	virtual void KillTimer(int nTimerId) = 0;

	//! Hides this entity, makes it invisible and disable its physics.
	//! \param bHide If true hide the entity, is false unhides it.
	virtual void Hide(bool bHide) = 0;

	//! Checks if the entity is hidden.
	virtual bool IsHidden() const = 0;

	//! Makes the entity invisible and disable its physics.
	//! Different from hide in that the entity is still updated.
	virtual void Invisible(bool bInvisible) = 0;

	//! Checks if the entity is invisible.
	virtual bool IsInvisible() const = 0;

	//////////////////////////////////////////////////////////////////////////
	virtual IAIObject*  GetAI() = 0;
	virtual bool        HasAI() const = 0;
	virtual tAIObjectID GetAIObjectID() const = 0;
	virtual void        SetAIObjectID(tAIObjectID id) = 0;
	//////////////////////////////////////////////////////////////////////////
	virtual bool        RegisterInAISystem(const AIObjectParams& params) = 0;
	//////////////////////////////////////////////////////////////////////////

	//! Changes the entity update policy.
	//! Update policy of entity defines the automatic activation rules for the entity.
	//! For example. when a physical object awakens it will activate the entity, and when will go to sleep
	//! again will deactivate it.
	//! Or entity can become active every time that it becomes visible, and deactivated when goes out of view.
	//! There are multiple such predefined update policies exist, consider EEntityUpdatePolicy enum.
	//! \param eUpdatePolicy - Update policy, one of EEntityUpdatePolicy enums.
	virtual void SetUpdatePolicy(EEntityUpdatePolicy eUpdatePolicy) = 0;

	//! Retrieves the entity update policy.
	virtual EEntityUpdatePolicy GetUpdatePolicy() const = 0;

	// Entity Proxies Interfaces access functions.

	//! Retrieves a pointer to the specified proxy interface in the entity.
	//! \param proxy Proxy interface identifier.
	//! \return Valid pointer to the requested entity proxy object, or NULL if such proxy not exist.
	virtual IEntityProxy* GetProxy(EEntityProxy proxy) const = 0;

	//! Replaces the specified proxy interface in the entity.
	//! \param proxy Proxy interface identifier.
	//! \param pProxy Pointer to the Proxy interface.
	virtual void SetProxy(EEntityProxy proxy, IEntityProxyPtr pProxy) = 0;

	//! Creates a specified proxy in the entity.
	//! \param proxy Proxy interface identifier.
	//! \return Valid pointer to the created entity proxy object, or NULL if creation failed.
	virtual IEntityProxyPtr CreateProxy(EEntityProxy proxy) = 0;

	//! Register or unregisters a component with the entity.
	//! \param pComponent The target component.
<<<<<<< HEAD
	//! \param flags IComponent contains the relevent flags to control registration behaviour.
	virtual void RegisterComponent(IComponentPtr pComponent, const int flags) = 0;
=======
	//! \param flags IEntityComponent.h contains the relevent flags to control registration behaviour.
	//! \param eventMask is a bit mask of the EEntityEvents flags.
	//! \return if input param pComponent is null AddComponent will try to create a component for the provided interface id.
	virtual IEntityComponent* AddComponent(CryInterfaceID typeId, std::shared_ptr<IEntityComponent> pComponent,bool bAllowDuplicate) = 0;

	//! Remove previously created component from the Entity
	//! \param pComponent Component pointer to remove from the Entity
	virtual void RemoveComponent(IEntityComponent* pComponent) = 0;

	//! Return first component of the entity with the specified interface ID.
	//! \param interfaceID Identifier for the component interface.
	virtual IEntityComponent* GetComponentByTypeId(const CryInterfaceID& interfaceID) const = 0;

	//! Get existing or Create a new initialized component inside the entity.
	template<typename ComponentType>
	ComponentType* GetOrCreateComponent();

	//! Get existing or Create a new initialized component using the new operator of the class type, typeid of the component is null guid.
	template<typename ComponentType>
	ComponentType* GetOrCreateComponentClass();

	//! Create a new initialized component using interface type id to create a class using factory component class creation.
	//! ComponentType must be a valid interface that can be queried with cryidof<ComponentType>()
	//! Instance of the component is created by the lookup in the class registry for the first class that implements ComponentType interface,
	//! If such class is not previously registered the assert will be raised and method will fail.
	template<typename ComponentType>
	ComponentType* CreateComponent(bool bAllowDuplicate=false);

	//! Create a new initialized component using a new operator of the class type, typeid of the component is null guid.
	template<typename ComponentClass>
	ComponentClass* CreateComponentClass(bool bAllowDuplicate=false);

	//! Helper template function to simplify querying components
	//! ex: auto pScriptProxy = pEntity->GetComponent<IEntityScriptComponent>();
	template<typename ComponentType>
	ComponentType* GetComponent() const 
	{
		//static_assert(IEntityComponent::IsDeclared<ComponentType>::Check, "Tried to query component  that was not declared with CRY_ENTITY_COMPONENT_INTERFACE, CRY_ENTITY_COMPONENT_INTERFACE_AND_CLASS or CRY_ENTITY_COMPONENT_CLASS!");

		return static_cast<ComponentType*>(GetComponentByTypeId(cryiidof<ComponentType>())); 
	}


	//! Creates instances of the components contained in the other entity
	//! Also copies over properties for all the components created.
	virtual void CloneComponentsFrom(IEntity& otherEntity) = 0;
>>>>>>> 98428a17

	//////////////////////////////////////////////////////////////////////////
	// Physics.
	//////////////////////////////////////////////////////////////////////////
	virtual void             Physicalize(SEntityPhysicalizeParams& params) = 0;
	//! \return A physical entity assigned to an entity.
	virtual IPhysicalEntity* GetPhysics() const = 0;

	virtual int              PhysicalizeSlot(int slot, SEntityPhysicalizeParams& params) = 0;
	virtual void             UnphysicalizeSlot(int slot) = 0;
	virtual void             UpdateSlotPhysics(int slot) = 0;

	virtual void             SetPhysicsState(XmlNodeRef& physicsState) = 0;

	// Custom entity material.

	//! Assigns a custom material to the entity.
	//! \param pMaterial Pointer to custom material interface.
	virtual void SetMaterial(IMaterial* pMaterial) = 0;

	//! Retrieves a custom material set to the entity.
	//! \return Pointer to custom material interface or NULL if custom material not set.
	virtual IMaterial* GetMaterial() = 0;

	// Working with Slots.

	//! Check if the slot with specified index exist.
	//! \param nIndex Index of required slot.
	virtual bool IsSlotValid(int nIndex) const = 0;

	//! Frees slot at specified index.
	virtual void FreeSlot(int nIndex) = 0;

	//! Gets number of allocated object slots in the entity.
	virtual int GetSlotCount() const = 0;

	//! Gets object slot information.
	//! \param nIndex Index of required slot.
	//! \param slotInfo Output variable where description of the slot will be written.
	virtual bool GetSlotInfo(int nIndex, SEntitySlotInfo& slotInfo) const = 0;

	//! \return World transformation matrix of the object slot.
	virtual const Matrix34& GetSlotWorldTM(int nSlot) const = 0;

	//! \return Local transformation matrix relative to host entity transformation matrix of the object slot.
	//! \param nSlot - Index of required slot.
	//! \param bRelativeToParent - flag specifying whether the local transformation matrix is relative to the parent slot or the entity.
	virtual const Matrix34& GetSlotLocalTM(int nSlot, bool bRelativeToParent) const = 0;

	//! Sets local transformation matrix of the object slot.
	virtual void SetSlotLocalTM(int nSlot, const Matrix34& localTM, int nWhyFlags = 0) = 0;

	//! Sets camera space position of the object slot.
	virtual void SetSlotCameraSpacePos(int nSlot, const Vec3& cameraSpacePos) = 0;

	//! Gets camera space position of the object slot.
	virtual void GetSlotCameraSpacePos(int nSlot, Vec3& cameraSpacePos) const = 0;

	//! Attaches child slot to the parent slot.
	//! This will form hierarchical transformation relationship between object slots.
	//! \param nParentIndex Index of the parent slot (Child slot will be attached to this one).
	//! \param nChildIndex Index of the child slot.
	virtual bool SetParentSlot(int nParentIndex, int nChildIndex) = 0;

	//! Assigns a custom material to the specified object slot.
	//! \param nSlot Index of the slot, if -1 assign this material to all existing slots.
	//! \param pMaterial Pointer to custom material interface.
	virtual void SetSlotMaterial(int nSlot, IMaterial* pMaterial) = 0;

	//! Sets the flags of the specified slot.
	//! \param nSlot Index of the slot, if -1 apply to all existing slots.
	//! \param nFlags Flags to set.
	virtual void SetSlotFlags(int nSlot, uint32 nFlags) = 0;

	//! Retrieves the flags of the specified slot.
	//! \param nSlot Index of the slot.
	//! \return Slot flags, or 0 if specified slot is not valid.
	virtual uint32 GetSlotFlags(int nSlot) const = 0;

	//! \param nSlot - Index of the slot.
	//! \return true if character is to be updated, otherwise false.
	virtual bool ShouldUpdateCharacter(int nSlot) const = 0;

	//! Fast method to get the character at the specified slot.
	//! \param nSlot Index of the slot.
	//! \return Character pointer or NULL if character with this slot does not exist.
	virtual ICharacterInstance* GetCharacter(int nSlot) = 0;

	//! Sets character instance of a slot, and creates slot if necessary.
	//! \param nSlot		Index of a slot, or -1 if a new slot need to be allocated.
	//! \param pCharacter	A pointer to character instance.
	//! \return An integer which refers to the slot index which used.
	virtual int SetCharacter(ICharacterInstance* pCharacter, int nSlot) = 0;

	//! Fast method to get the static object at the specified slot.
	//! \param nSlot Index of the slot; | with ENTITY_SLOT_ACTUAL to disable compound statobj handling.
	//! \return StatObj pointer or NULL if stat object with this slot does not exist.
	virtual IStatObj* GetStatObj(int nSlot) = 0;

	//! Fast method to get the particle em at the specified slot.
	//! \param nSlot Index of the slot.
	//! \return IParticleEmitter pointer or NULL if stat object with this slot does not exist.
	virtual IParticleEmitter* GetParticleEmitter(int nSlot) = 0;

	//! Fast method to get the geom cache render cache at the specified slot.
	//! \param nSlot Index of the slot.
	//! \return IGeomCacheRenderNode pointer or NULL if stat object with this slot does not exist.
	virtual IGeomCacheRenderNode* GetGeomCacheRenderNode(int nSlot) = 0;

	//! Moves the contents of a render slot from one entity to another, will also move any associated physics.
	//! \param targetIEnt Entity to receive the new slot info.
	//! \param nSlot Index of the slot.
	virtual void MoveSlot(IEntity* targetIEnt, int nSlot) = 0;

	//! Sets static object of a slot, creates slot if necessary
	//! \param nSlot Index of a slot, or -1 if a new slot need to be allocated; | with ENTITY_SLOT_ACTUAL to disable compound statobj handling.
	//! \param pStatObj Pointer to the new static object.
	//! \param mass New mass of the slot, negative value to keep the current.
	//! \return Integer which refer to the slot index which used
	virtual int SetStatObj(IStatObj* pStatObj, int nSlot, bool bUpdatePhysics, float mass = -1.0f) = 0;

	//! Loads static geometry to the specified slot, or to next available slot.
	//! If same object is already loaded in this slot, operation is ignored.
	//! If this slot number is occupied by different kind of object it is overwritten with static object.
	//! \param nLoadFlags See ELoadFlags
	//! \see ELoadFlags
	//! \return Slot id where the object was loaded, or -1 if loading failed.
	virtual int LoadGeometry(int nSlot, const char* sFilename, const char* sGeomName = NULL, int nLoadFlags = 0) = 0;

	//! Loads character to the specified slot, or to next available slot.
	//! If same character is already loaded in this slot, operation is ignored.
	//! If this slot number is occupied by different kind of object it is overwritten.
	//! \return Slot id where the object was loaded, or -1 if loading failed.
	virtual int LoadCharacter(int nSlot, const char* sFilename, int nLoadFlags = 0) = 0;

#if defined(USE_GEOM_CACHES)
	//! Loads geometry cache to the specified slot, or to next available slot.
	//! If same geometry cache is already loaded in this slot, operation is ignored.
	//! If this slot number is occupied by different kind of object it is overwritten.
	//! \return Slot id where the object was loaded, or -1 if loading failed.
	virtual int LoadGeomCache(int nSlot, const char* sFilename) = 0;
#endif

	//! Loads a new particle emitter to the specified slot, or to next available slot.
	//! If same character is already loaded in this slot, operation is ignored.
	//! If this slot number is occupied by different kind of object it is overwritten.
	//! \return Slot id where the particle emitter was loaded, or -1 if loading failed.
	virtual int LoadParticleEmitter(int nSlot, IParticleEffect* pEffect, SpawnParams const* params = NULL, bool bPrime = false, bool bSerialize = false) = 0;
	virtual int SetParticleEmitter(int nSlot, IParticleEmitter* pEmitter, bool bSerialize = false) = 0;

	//! Loads a light source to the specified slot, or to next available slot.
	//! \return Slot id where the light source was loaded, or -1 if loading failed.
	virtual int LoadLight(int nSlot, CDLight* pLight) = 0;

	//! Invalidates the entity's and all its children's transformation matrices!
	virtual void InvalidateTM(int nWhyFlags = 0, bool bRecalcPhyBounds = false) = 0;

	//! Easy Script table access.
	IScriptTable* GetScriptTable() const;

	//! Enable/Disable physics by flag.
	virtual void EnablePhysics(bool enable) = 0;

	//////////////////////////////////////////////////////////////////////////
	//! Entity links.
	//////////////////////////////////////////////////////////////////////////

	//! Gets pointer to the first entity link.
	virtual IEntityLink* GetEntityLinks() = 0;
	virtual IEntityLink* AddEntityLink(const char* sLinkName, EntityId entityId, EntityGUID entityGuid = 0) = 0;
	virtual void         RemoveEntityLink(IEntityLink* pLink) = 0;
	virtual void         RemoveAllEntityLinks() = 0;
	//////////////////////////////////////////////////////////////////////////

	//! \param[out] partId Set to the child's partId.
	//! \return An attached child entity that corresponds to the physical part partId.
	virtual IEntity* UnmapAttachedChild(int& partId) = 0;

	//! \return true if entity is completely initialized.
	virtual bool IsInitialized() const = 0;

	//! Draw a debug view of this entity geometry.
	virtual void DebugDraw(const struct SGeometryDebugDrawInfo& info) = 0;

	virtual void GetMemoryUsage(ICrySizer* pSizer) const = 0;

	//! Increase/or decrease KeepAliveCounter
	//! Used as a refcount to prevent deletion when deferring some events
	//! (like physics collisions which can refer these entities).
	virtual void IncKeepAliveCounter() = 0;
	virtual void DecKeepAliveCounter() = 0;
	virtual void ResetKeepAliveCounter() = 0;
	virtual bool IsKeptAlive() const = 0;

	//! LiveCreate entity manipulation.
	//! Process the LiveCreate message with a variable change.
	//! This function is used as low-latency update vs updating the whole entity.
	//! \return true if handled, false otherwise
	virtual bool HandleVariableChange(const char* szVarName, const void* pVarData) = 0;

#ifdef SEG_WORLD
	//! Draw a debug view of this entity geometry
	virtual unsigned int GetSwObjDebugFlag() const = 0;
	virtual void         SetSwObjDebugFlag(unsigned int uiVal) = 0;
#endif //SEG_WORLD

<<<<<<< HEAD
=======
	//! ObjectID that corresponds to editor base objects. This is used for selection and highlighting
	//! so it should be set by editor and have a 1-1 correspondence with a baseobject. This is intended as a
	//! runtime ID and does not need to be serialized
	virtual uint32 GetEditorObjectID() const = 0;
	virtual void   SetObjectID(uint32 ID) = 0;
	virtual void   GetEditorObjectInfo(bool& bSelected, bool& bHighlighted) const = 0;
	virtual void   SetEditorObjectInfo(bool bSelected, bool bHighlighted) = 0;

>>>>>>> 98428a17
	// </interfuscator:shuffle>
};

//////////////////////////////////////////////////////////////////////////
// CryComponent helpers: has to be here due to circular dependancy.

template<typename TYPE>
struct DeleteWithRelease
{
	void operator()(TYPE* p) { p->Release(); }
};

template<typename TYPE>
std::shared_ptr<TYPE> ComponentCreate()
{
	std::shared_ptr<TYPE> p(new TYPE);
	return p;
}

template<typename TYPE>
std::shared_ptr<TYPE> ComponentCreate_DeleteWithRelease()
{
	std::shared_ptr<TYPE> p(new TYPE, DeleteWithRelease<TYPE>());
	return p;
}

<<<<<<< HEAD
template<typename TYPE>
std::shared_ptr<TYPE> ComponentCreateAndRegister(const IComponent::SComponentInitializer& componentInitializer, const int flags = 0)
=======
//////////////////////////////////////////////////////////////////////////
template<typename ComponentType>
inline ComponentType* IEntity::GetOrCreateComponentClass()
{
	auto component = GetComponent<ComponentType>();
	if (component)
		return component;
	else
		return CreateComponentClass<ComponentType>();
}

// Helper methods
//! Set the viewDistRatio on the render node.
inline void IEntity::SetViewDistRatio(int nViewDistRatio)
>>>>>>> 98428a17
{
	CRY_ASSERT(componentInitializer.m_pEntity);
	std::shared_ptr<TYPE> pComponent;
	pComponent = ComponentCreate<TYPE>();
	componentInitializer.m_pEntity->RegisterComponent(pComponent, flags | IComponent::EComponentFlags_Enable);
	pComponent->Initialize(componentInitializer);
	return pComponent;
}

template<typename TYPE>
std::shared_ptr<TYPE> ComponentCreateAndRegister_DeleteWithRelease(const IComponent::SComponentInitializer& componentInitializer, const int flags = 0)
{
	CRY_ASSERT(componentInitializer.m_pEntity);
	std::shared_ptr<TYPE> pComponent;
	pComponent = ComponentCreate_DeleteWithRelease<TYPE>();
	componentInitializer.m_pEntity->RegisterComponent(pComponent, flags | IComponent::EComponentFlags_Enable);
	pComponent->Initialize(componentInitializer);
	return pComponent;
}

template<typename DST, typename SRC>
DST crycomponent_cast(SRC pComponent) { return std::static_pointer_cast<typename DST::element_type>(pComponent); }

// Inline implementation.
inline IScriptTable* IEntity::GetScriptTable() const
{
	IEntityScriptProxy* pScriptProxy = (IEntityScriptProxy*)GetProxy(ENTITY_PROXY_SCRIPT);
	if (pScriptProxy)
		return pScriptProxy->GetScriptTable();
	return NULL;
}<|MERGE_RESOLUTION|>--- conflicted
+++ resolved
@@ -2,7 +2,10 @@
 
 #pragma once
 
-#include "IComponent.h"
+typedef unsigned int EntityId;          //!< Unique identifier for each entity instance. Don't change the type!
+#define INVALID_ENTITYID ((EntityId)(0))
+
+#include <CryEntitySystem/IEntityComponent.h>
 
 // Forward declarations.
 struct IPhysicalEntity;
@@ -21,8 +24,6 @@
 struct AIObjectParams;
 struct IParticleEffect;
 struct SpawnParams;
-struct IComponentEventDistributer;
-struct IEntityProxy;
 struct IGeomCacheRenderNode;
 struct ICharacterInstance;
 struct IParticleEmitter;
@@ -35,9 +36,6 @@
 //////////////////////////////////////////////////////////////////////////
 
 #define FORWARD_DIRECTION Vec3(0, 1, 0)
-
-typedef unsigned int EntityId;          //!< Unique identifier for each entity instance. Don't change the type!
-#define INVALID_ENTITYID ((EntityId)(0))
 
 //! Unique Entity identifier, only used for saved entities.
 typedef uint64 EntityGUID;
@@ -87,7 +85,7 @@
 #endif
 
 //////////////////////////////////////////////////////////////////////////
-#include "IEntityProxy.h"
+
 #include <CryNetwork/SerializeFwd.h>
 //////////////////////////////////////////////////////////////////////////
 
@@ -191,6 +189,7 @@
 	ENTITY_XFORM_NOT_REREGISTER           = BIT(17),  //!< Optimization flag, when set object will not be re-registered in 3D engine.
 	ENTITY_XFORM_NO_EVENT                 = BIT(18),  //!< Suppresses ENTITY_EVENT_XFORM event.
 	ENTITY_XFORM_NO_SEND_TO_ENTITY_SYSTEM = BIT(19),
+	ENTITY_XFORM_IGNORE_PHYSICS           = BIT(20),  //!< When set physics ignore xform event handling.
 	ENTITY_XFORM_USER                     = 0x1000000,
 };
 
@@ -200,6 +199,10 @@
 	//! Sent when the entity local or world transformation matrix change (position/rotation/scale).
 	//! nParam[0] = combination of the EEntityXFormFlags.
 	ENTITY_EVENT_XFORM = 0,
+
+	//! Sent when the entity is updating every frame.
+	//! nParam[0] = pointer to SEntityUpdateContext structure.
+	ENTITY_EVENT_UPDATE,
 
 	//! Called when the entity is moved/scaled/rotated in the editor. Only send on mouseButtonUp (hence finished).
 	ENTITY_EVENT_XFORM_FINISHED_EDITOR,
@@ -276,6 +279,7 @@
 
 	//! Sent when triggering entity is near to the area proximity, this event sent to all target entities of the area.
 	//! nParam[0] = TriggerEntityId, nParam[1] = AreaId, nParam[2] = EntityId of Area
+	//! fParam[0] = distance
 	ENTITY_EVENT_ENTERNEARAREA,
 
 	//! Sent when triggering entity leaves the near area within proximity region of the outside area border.
@@ -310,16 +314,15 @@
 	//! Sent when a sound finished or was stopped playing.
 	ENTITY_EVENT_SOUND_DONE,
 
-	//! Sent when an entity has not been rendered for a while (the time specified via cvar "es_not_seen_timeout")
-	//! \note This is sent only if ENTITY_FLAG_SEND_NOT_SEEN_TIMEOUT is set.
-	ENTITY_EVENT_NOT_SEEN_TIMEOUT,
-
 	//! Physical collision.
 	ENTITY_EVENT_COLLISION,
 
-	//! Called when entity is rendered (Only if ENTITY_FLAG_SEND_RENDER_EVENT is set).
-	//! nParam[0] is a pointer to the current rendering SRenderParams structure.
-	ENTITY_EVENT_RENDER,
+	//! Sent only if ENTITY_FLAG_SEND_RENDER_EVENT is set
+	//! Called when entity is first rendered (When any of the entity render nodes are considered by 3D engine for rendering this frame)
+  //! Or called when entity is not being rendered for at least several frames
+	//! nParam[0] == 0 if rendeing Stops.
+	//! nParam[0] == 1 if rendeing Starts.
+	ENTITY_EVENT_RENDER_VISIBILITY_CHANGE,
 
 	//! Called when the pre-physics update is done; fParam[0] is the frame time.
 	ENTITY_EVENT_PREPHYSICSUPDATE,
@@ -346,9 +349,11 @@
 	ENTITY_EVENT_POST_SERIALIZE,
 
 	//! Called when the entity becomes invisible.
+	//! nParam[0] = if 1 physics will ignore this event
 	ENTITY_EVENT_INVISIBLE,
 
 	//! Called when the entity gets out of invisibility.
+	//! nParam[0] = if 1 physics will ignore this event
 	ENTITY_EVENT_VISIBLE,
 
 	//! Called when the entity material change.
@@ -374,7 +379,7 @@
 	//! nParam[1] = TFlowInputData* to send to output
 	ENTITY_EVENT_ACTIVATE_FLOW_NODE_OUTPUT,
 
-	//! Called in the editor when some property of the current selected entity changes.
+	//! Called in the editor when a Lua property of the selected entity changes. This is *not* sent when using IEntityPropertyGroup
 	ENTITY_EVENT_EDITOR_PROPERTY_CHANGED,
 
 	//! Called when a script reloading is requested and done in the editor.
@@ -482,7 +487,7 @@
 	ENTITY_FLAG_NO_SAVE                 = BIT(15),  //!< This entity will not be saved.
 	ENTITY_FLAG_CAMERA_SOURCE           = BIT(16),  //!< This entity is a camera source.
 	ENTITY_FLAG_CLIENTSIDE_STATE        = BIT(17),  //!< Prevents error when state changes on the client and does not sync state changes to the client.
-	ENTITY_FLAG_SEND_RENDER_EVENT       = BIT(18),  //!< When set entity will send ENTITY_EVENT_RENDER every time its rendered.
+	ENTITY_FLAG_SEND_RENDER_EVENT       = BIT(18),  //!< When set entity will send ENTITY_EVENT_RENDER_VISIBILITY_CHANGE when starts or stop actual rendering.
 	ENTITY_FLAG_NO_PROXIMITY            = BIT(19),  //!< Entity will not be registered in the partition grid and can not be found by proximity queries.
 	ENTITY_FLAG_PROCEDURAL              = BIT(20),  //!< Entity has been generated at runtime.
 	ENTITY_FLAG_UPDATE_HIDDEN           = BIT(21),  //!< Entity will be update even when hidden.
@@ -492,7 +497,7 @@
 	ENTITY_FLAG_SLOTS_CHANGED           = BIT(25),  //!< Entity's slots were changed dynamically.
 	ENTITY_FLAG_MODIFIED_BY_PHYSICS     = BIT(26),  //!< Entity was procedurally modified by physics.
 	ENTITY_FLAG_OUTDOORONLY             = BIT(27),  //!< Same as Brush->Outdoor only.
-	ENTITY_FLAG_SEND_NOT_SEEN_TIMEOUT   = BIT(28),  //!< Entity will be sent ENTITY_EVENT_NOT_SEEN_TIMEOUT if it is not rendered for 30 seconds.
+
 	ENTITY_FLAG_RECVWIND                = BIT(29),  //!< Receives wind.
 	ENTITY_FLAG_LOCAL_PLAYER            = BIT(30),
 	ENTITY_FLAG_AI_HIDEABLE             = BIT(31),  //!< AI can use the object to calculate automatic hide points.
@@ -505,7 +510,13 @@
 	ENTITY_FLAG_EXTENDED_NEEDS_MOVEINSIDE               = BIT(2),
 	ENTITY_FLAG_EXTENDED_CAN_COLLIDE_WITH_MERGED_MESHES = BIT(3),
 	ENTITY_FLAG_EXTENDED_DYNAMIC_DISTANCE_SHADOWS       = BIT(4),
-};
+	ENTITY_FLAG_EXTENDED_GI_MODE_BIT0                   = BIT(5), // Bit0 of entity GI mode, see IRenderNode::EGIMode
+	ENTITY_FLAG_EXTENDED_GI_MODE_BIT1                   = BIT(6), // Bit1 of entity GI mode, see IRenderNode::EGIMode
+	ENTITY_FLAG_EXTENDED_GI_MODE_BIT2                   = BIT(7), // Bit2 of entity GI mode, see IRenderNode::EGIMode
+};
+
+#define ENTITY_FLAG_EXTENDED_GI_MODE_BIT_OFFSET 5               // Bit offset of entity GI mode in EEntityFlagsExtended.
+#define ENTITY_FLAG_EXTENDED_GI_MODE_BIT_MASK (ENTITY_FLAG_EXTENDED_GI_MODE_BIT0 | ENTITY_FLAG_EXTENDED_GI_MODE_BIT1 | ENTITY_FLAG_EXTENDED_GI_MODE_BIT2) // Bit mask of entity GI mode.
 
 //! Flags can be passed to IEntity::Serialize().
 enum EEntitySerializeFlags
@@ -553,6 +564,121 @@
 
 	int         m_nAttachFlags;
 	const char* m_target;
+};
+
+//! Parameters passed to IEntity::Physicalize function.
+struct SEntityPhysicalizeParams
+{
+	//////////////////////////////////////////////////////////////////////////
+	SEntityPhysicalizeParams() : type(0), density(-1), mass(-1), nSlot(-1), nFlagsOR(0), nFlagsAND(UINT_MAX),
+		pAttachToEntity(NULL), nAttachToPart(-1), fStiffnessScale(0), bCopyJointVelocities(false),
+		pParticle(NULL), pBuoyancy(NULL), pPlayerDimensions(NULL), pPlayerDynamics(NULL), pCar(NULL), pAreaDef(NULL), nLod(0), szPropsOverride(0) {};
+	//////////////////////////////////////////////////////////////////////////
+
+	//! Physicalization type must be one of pe_type enums.
+	int type;
+
+	//! Index of object slot. -1 if all slots should be used.
+	int nSlot;
+
+	//! Only one either density or mass must be set, parameter set to 0 is ignored.
+	float density;
+	float mass;
+
+	//! Optional physical flag.
+	int nFlagsAND;
+
+	//! Optional physical flag.
+	int nFlagsOR;
+
+	//! When physicalizing geometry can specify to use physics from different LOD.
+	//! Used for characters that have ragdoll physics in Lod1.
+	int nLod;
+
+	//! Physical entity to attach this physics object (Only for Soft physical entity).
+	IPhysicalEntity* pAttachToEntity;
+
+	//! Part ID in entity to attach to (Only for Soft physical entity).
+	int nAttachToPart;
+
+	//! Used for character physicalization (Scale of force in character joint's springs).
+	float fStiffnessScale;
+
+	//! Copy joints velocities when converting a character to ragdoll.
+	bool                         bCopyJointVelocities;
+
+	struct pe_params_particle*   pParticle;
+	struct pe_params_buoyancy*   pBuoyancy;
+	struct pe_player_dimensions* pPlayerDimensions;
+	struct pe_player_dynamics*   pPlayerDynamics;
+	struct pe_params_car*        pCar;
+
+	//! This parameters are only used when type == PE_AREA.
+	struct AreaDefinition
+	{
+		enum EAreaType
+		{
+			AREA_SPHERE,            //!< Physical area will be sphere.
+			AREA_BOX,               //!< Physical area will be box.
+			AREA_GEOMETRY,          //!< Physical area will use geometry from the specified slot.
+			AREA_SHAPE,             //!< Physical area will points to specify 2D shape.
+			AREA_CYLINDER,          //!< Physical area will be a cylinder.
+			AREA_SPLINE,            //!< Physical area will be a spline-tube.
+		};
+
+		EAreaType areaType;
+		float     fRadius;        //!< Must be set when using AREA_SPHERE or AREA_CYLINDER area type or an AREA_SPLINE.
+		Vec3      boxmin, boxmax; //!< Min,Max of bounding box, must be set when using AREA_BOX area type.
+		Vec3*     pPoints;        //!< Must be set when using AREA_SHAPE area type or an AREA_SPLINE.
+		int       nNumPoints;     //!< Number of points in pPoints array.
+		float     zmin, zmax;     //!< Min/Max of points.
+		Vec3      center;
+		Vec3      axis;
+
+		//! pGravityParams must be a valid pointer to the area gravity params structure.
+		struct pe_params_area* pGravityParams;
+
+		AreaDefinition() : areaType(AREA_SPHERE), fRadius(0), boxmin(0, 0, 0), boxmax(0, 0, 0),
+			pPoints(NULL), nNumPoints(0), pGravityParams(NULL), zmin(0), zmax(0), center(0, 0, 0), axis(0, 0, 0) {}
+	};
+
+	//! When physicalizing with type == PE_AREA this must be a valid pointer to the AreaDefinition structure.
+	AreaDefinition* pAreaDef;
+
+	//! An optional string with text properties overrides for CGF nodes.
+	const char* szPropsOverride;
+};
+
+//! Description of the contents of the entity slot.
+struct SEntitySlotInfo
+{
+	//! Slot flags.
+	int nFlags;
+
+	//! Index of parent slot, (-1 if no parent).
+	int nParentSlot;
+
+	//! Hide mask used by breakable object to indicate what index of the CStatObj sub-object is hidden.
+	hidemask nSubObjHideMask;
+
+	//! Slot local transformation matrix.
+	const Matrix34* pLocalTM;
+
+	//! Slot world transformation matrix.
+	const Matrix34* pWorldTM;
+
+	// Objects that can bound to the slot.
+	EntityId                     entityId;
+	struct IStatObj*             pStatObj;
+	struct ICharacterInstance*   pCharacter;
+	struct IParticleEmitter*     pParticleEmitter;
+	struct ILightSource*         pLight;
+	struct IRenderNode*          pChildRenderNode;
+#if defined(USE_GEOM_CACHES)
+	struct IGeomCacheRenderNode* pGeomCacheRenderNode;
+#endif
+	//! Custom Material used for the slot.
+	IMaterial* pMaterial;
 };
 
 //! Interface to entity object.
@@ -582,6 +708,29 @@
 	virtual bool IsLocalSeg() const = 0;
 #endif //SEG_WORLD
 
+	struct SRenderNodeParams
+	{
+		uint8             lodRatio = 100;                  //!< LOD ratio
+		uint8             viewDistRatio = 100;             //!< View Distance Ratio
+		ESystemConfigSpec minSpec = END_CONFIG_SPEC_ENUM;  //!< Minimal spec where this node is rendered
+		float             opacity = 1.0f;                  //!< Opacity of the render node.
+		uint32            additionalRenderNodeFlags = 0;   //!< Additional flags to add on the render node (see ERenderNodeFlags)
+
+		// Helper methods.
+		void SetRndFlags(uint64 flags, bool enable) { if (enable) additionalRenderNodeFlags |= flags; else additionalRenderNodeFlags &= ~flags; }
+		void SetLodRatio(int nLodRatio)             { lodRatio = (uint8)std::min(255, std::max(0, nLodRatio)); }
+		void SetViewDistRatio(int nViewDistRatio)   { viewDistRatio = (uint8)std::min(255, std::max(0, nViewDistRatio)); }
+		void SetMinSpec(ESystemConfigSpec spec)     { minSpec = spec; }
+	};
+
+	//! Parameters passed to the IEntity::PreviewRender
+	struct SPreviewRenderParams
+	{
+		const struct SRendParams*        pRenderParams = nullptr;
+		const struct SRenderingPassInfo* pPassInfo = nullptr;
+	};
+
+public:
 	// <interfuscator:shuffle>
 	virtual ~IEntity(){}
 
@@ -651,7 +800,9 @@
 	virtual string GetEntityTextDescription() const = 0;
 
 	//! Serializes entity parameters to/from XML.
-	virtual void SerializeXML(XmlNodeRef& entityNode, bool bLoading) = 0;
+	virtual void SerializeXML(XmlNodeRef& entityNode, bool bLoading, bool bIncludeScriptProxy = true) = 0;
+
+	virtual void SerializeProperties(Serialization::IArchive& ar) = 0;
 
 	//! \retval true if this entity was loaded from level file.
 	//! \retval false for entities created dynamically.
@@ -718,6 +869,14 @@
 	//! Retrieves the entity axis aligned bounding box in the local entity space.
 	//! \param bbox Output parameter for the bounding box.
 	virtual void GetLocalBounds(AABB& bbox) const = 0;
+
+	//! Force local bounds.
+	//! \param[out] bounds Bounding box in local space.
+	//! \param bDoNotRecalculate When set to true entity will never try to recalculate local bounding box set by this call.
+	virtual void SetLocalBounds(const AABB& bounds, bool bDoNotRecalculate) = 0;
+
+	//! Invalidates local or world space bounding box.
+	virtual void InvalidateLocalBounds() = 0;
 
 	//////////////////////////////////////////////////////////////////////////
 	//! Set the entity local space position.
@@ -820,6 +979,9 @@
 	virtual bool        RegisterInAISystem(const AIObjectParams& params) = 0;
 	//////////////////////////////////////////////////////////////////////////
 
+	//! Retrieve access to the rendering functionality of the Entity.
+	IEntity* GetRenderInterface() { return this; };
+
 	//! Changes the entity update policy.
 	//! Update policy of entity defines the automatic activation rules for the entity.
 	//! For example. when a physical object awakens it will activate the entity, and when will go to sleep
@@ -837,24 +999,19 @@
 	//! Retrieves a pointer to the specified proxy interface in the entity.
 	//! \param proxy Proxy interface identifier.
 	//! \return Valid pointer to the requested entity proxy object, or NULL if such proxy not exist.
-	virtual IEntityProxy* GetProxy(EEntityProxy proxy) const = 0;
-
-	//! Replaces the specified proxy interface in the entity.
-	//! \param proxy Proxy interface identifier.
-	//! \param pProxy Pointer to the Proxy interface.
-	virtual void SetProxy(EEntityProxy proxy, IEntityProxyPtr pProxy) = 0;
+	virtual IEntityComponent* GetProxy(EEntityProxy proxy) const = 0;
 
 	//! Creates a specified proxy in the entity.
 	//! \param proxy Proxy interface identifier.
 	//! \return Valid pointer to the created entity proxy object, or NULL if creation failed.
-	virtual IEntityProxyPtr CreateProxy(EEntityProxy proxy) = 0;
+	virtual IEntityComponent* CreateProxy(EEntityProxy proxy) = 0;
+
+	//////////////////////////////////////////////////////////////////////////
+	// EntityComponents
+	//////////////////////////////////////////////////////////////////////////
 
 	//! Register or unregisters a component with the entity.
 	//! \param pComponent The target component.
-<<<<<<< HEAD
-	//! \param flags IComponent contains the relevent flags to control registration behaviour.
-	virtual void RegisterComponent(IComponentPtr pComponent, const int flags) = 0;
-=======
 	//! \param flags IEntityComponent.h contains the relevent flags to control registration behaviour.
 	//! \param eventMask is a bit mask of the EEntityEvents flags.
 	//! \return if input param pComponent is null AddComponent will try to create a component for the provided interface id.
@@ -901,14 +1058,26 @@
 	//! Creates instances of the components contained in the other entity
 	//! Also copies over properties for all the components created.
 	virtual void CloneComponentsFrom(IEntity& otherEntity) = 0;
->>>>>>> 98428a17
 
 	//////////////////////////////////////////////////////////////////////////
 	// Physics.
 	//////////////////////////////////////////////////////////////////////////
-	virtual void             Physicalize(SEntityPhysicalizeParams& params) = 0;
+	//! Physicalize entity by creating a PhysicalEntity based on a specified physical parameters
+	virtual void Physicalize(SEntityPhysicalizeParams& params) = 0;
+
+	//! Enable/Disable physics by flag.
+	virtual void EnablePhysics(bool enable) = 0;
+	//! Is physical simulation enabled?
+	virtual bool IsPhysicsEnabled() const = 0;
+
+	//! Assign a pre-created physical entity to this proxy.
+	//! \param pPhysEntity The pre-created physical entity.
+	//! \param nSlot Slot Index to which the new position will be taken from.
+	virtual void AssignPhysicalEntity(IPhysicalEntity* pPhysEntity, int nSlot = -1) = 0;
+
 	//! \return A physical entity assigned to an entity.
 	virtual IPhysicalEntity* GetPhysics() const = 0;
+	IPhysicalEntity*         GetPhysicalEntity() const { return GetPhysics(); };
 
 	virtual int              PhysicalizeSlot(int slot, SEntityPhysicalizeParams& params) = 0;
 	virtual void             UnphysicalizeSlot(int slot) = 0;
@@ -916,6 +1085,27 @@
 
 	virtual void             SetPhysicsState(XmlNodeRef& physicsState) = 0;
 
+	//! Get world bounds of physical object.
+	//! \param[out] bounds Bounding box in world space.
+	virtual void GetPhysicsWorldBounds(AABB& bounds) const = 0;
+
+	//! Add impulse to physical entity.
+	virtual void AddImpulse(int ipart, const Vec3& pos, const Vec3& impulse, bool bPos, float fAuxScale, float fPushScale = 1.0f) = 0;
+
+	//! Physicalizes the foliage of StatObj in slot iSlot.
+	virtual bool PhysicalizeFoliage(int iSlot) = 0;
+	//! Dephysicalizes the foliage in slot iSlot.
+	virtual void DephysicalizeFoliage(int iSlot) = 0;
+
+	//! retrieve starting partid for a given slot.
+	virtual int GetPhysicalEntityPartId0(int islot = 0) = 0;
+
+	//! Enable/disable network serialization of the physics aspect.
+	virtual void PhysicsNetSerializeEnable(bool enable) = 0;
+	virtual void PhysicsNetSerializeTyped(TSerialize &ser, int type, int flags) = 0;
+	virtual void PhysicsNetSerialize(TSerialize &ser) = 0;
+	//////////////////////////////////////////////////////////////////////////
+
 	// Custom entity material.
 
 	//! Assigns a custom material to the entity.
@@ -932,11 +1122,17 @@
 	//! \param nIndex Index of required slot.
 	virtual bool IsSlotValid(int nIndex) const = 0;
 
+	//! Allocates index for an entity slot.
+	virtual int AllocateSlot() = 0;
+
 	//! Frees slot at specified index.
 	virtual void FreeSlot(int nIndex) = 0;
 
 	//! Gets number of allocated object slots in the entity.
 	virtual int GetSlotCount() const = 0;
+
+	//! Removes all object slots from the entity.
+	virtual void ClearSlots() = 0;
 
 	//! Gets object slot information.
 	//! \param nIndex Index of required slot.
@@ -971,6 +1167,17 @@
 	//! \param pMaterial Pointer to custom material interface.
 	virtual void SetSlotMaterial(int nSlot, IMaterial* pMaterial) = 0;
 
+	//! Retrieve slot's custom material (This material Must have been applied before with the SetSlotMaterial).
+	//! \param nSlot Slot to query custom material from.
+	//! \return Custom material applied on the slot.
+	virtual IMaterial* GetSlotMaterial(int nSlot) const = 0;
+
+	//! Retrieve an actual material used for rendering specified slot.
+	//! Will return custom applied material or if custom material not set will return an actual material assigned to the slot geometry.
+	//! \param nSlot Slot to query used material from, if -1 material will be taken from the first renderable slot.
+	//! \return Material used for rendering, or NULL if slot is not rendered.
+	virtual IMaterial* GetRenderMaterial(int nSlot = -1) const = 0;
+
 	//! Sets the flags of the specified slot.
 	//! \param nSlot Index of the slot, if -1 apply to all existing slots.
 	//! \param nFlags Flags to set.
@@ -980,6 +1187,14 @@
 	//! \param nSlot Index of the slot.
 	//! \return Slot flags, or 0 if specified slot is not valid.
 	virtual uint32 GetSlotFlags(int nSlot) const = 0;
+
+	//! Assign sub-object hide mask to slot.
+	//! \param nSlot Slot to apply hide mask to.
+	virtual void SetSubObjHideMask(int nSlot, hidemask nSubObjHideMask) = 0;
+
+	//! Retrieve sub-object hide mask from slot.
+	//! \param nSlot Slot to apply hide mask to.
+	virtual hidemask GetSubObjHideMask(int nSlot) const = 0;
 
 	//! \param nSlot - Index of the slot.
 	//! \return true if character is to be updated, otherwise false.
@@ -1056,14 +1271,31 @@
 	//! \return Slot id where the light source was loaded, or -1 if loading failed.
 	virtual int LoadLight(int nSlot, CDLight* pLight) = 0;
 
+	virtual int LoadCloud(int nSlot, const char* sFilename) = 0;
+	virtual int SetCloudMovementProperties(int nSlot, const struct SCloudMovementProperties& properties) = 0;
+
 	//! Invalidates the entity's and all its children's transformation matrices!
 	virtual void InvalidateTM(int nWhyFlags = 0, bool bRecalcPhyBounds = false) = 0;
 
 	//! Easy Script table access.
-	IScriptTable* GetScriptTable() const;
-
-	//! Enable/Disable physics by flag.
-	virtual void EnablePhysics(bool enable) = 0;
+	virtual IScriptTable* GetScriptTable() const = 0;
+
+	//! Retrieve 3D Engine render node, used to render this entity for a given slot.
+	//! If nSlot is -1 return first existing render node in slots.
+	virtual IRenderNode* GetRenderNode(int nSlot = -1) const = 0;
+
+	//! Check if Entity is being Rendered by 3dengine.
+	//! It doesn't necessary mean that it will be visible on screen but only that 3d engine considers it for a rendering now
+	virtual bool         IsRendered() const = 0;
+
+	//! Render a preview of the Entity
+	//! This method is not used when entity is normally rendered
+	//! But only used for previewing the entity in the Sandbox Editor
+	virtual void         PreviewRender(SPreviewRenderParams &params) = 0;
+
+	//! Sets common parameters that are applied on all render nodes for this render proxy.
+	virtual void                       SetRenderNodeParams(const IEntity::SRenderNodeParams& params) = 0;
+	virtual IEntity::SRenderNodeParams GetRenderNodeParams() const = 0;
 
 	//////////////////////////////////////////////////////////////////////////
 	//! Entity links.
@@ -1102,14 +1334,18 @@
 	//! \return true if handled, false otherwise
 	virtual bool HandleVariableChange(const char* szVarName, const void* pVarData) = 0;
 
+	//! Called by the 3DEngine when RenderNode created by this entity start or stop being rendered.
+	virtual void OnRenderNodeVisibilityChange(bool bBecomeVisible) = 0;
+
+	//! \return the last time (as set by the system timer) when the entity was last seen.
+	virtual float GetLastSeenTime() const = 0;
+
 #ifdef SEG_WORLD
 	//! Draw a debug view of this entity geometry
 	virtual unsigned int GetSwObjDebugFlag() const = 0;
 	virtual void         SetSwObjDebugFlag(unsigned int uiVal) = 0;
 #endif //SEG_WORLD
 
-<<<<<<< HEAD
-=======
 	//! ObjectID that corresponds to editor base objects. This is used for selection and highlighting
 	//! so it should be set by editor and have a 1-1 correspondence with a baseobject. This is intended as a
 	//! runtime ID and does not need to be serialized
@@ -1118,37 +1354,54 @@
 	virtual void   GetEditorObjectInfo(bool& bSelected, bool& bHighlighted) const = 0;
 	virtual void   SetEditorObjectInfo(bool bSelected, bool bHighlighted) = 0;
 
->>>>>>> 98428a17
 	// </interfuscator:shuffle>
-};
+
+	//////////////////////////////////////////////////////////////////////////
+	// Helper methods
+	//! Set the viewDistRatio on the render node.
+	void  SetViewDistRatio(int nViewDistRatio);
+	//! Sets the LodRatio on the render node.
+	void  SetLodRatio(int nLodRatio);
+	void  SetAdditionalRenderNodeFlags(uint64 flags, bool bEnable);
+	void  SetOpacity(float fAmount);
+	float GetOpacity() const { return GetRenderNodeParams().opacity; };
+	//////////////////////////////////////////////////////////////////////////
+};
+
+typedef IEntity IEntityRender;
+typedef IEntity IEntityPhysicalProxy;
+
+template<typename DST, typename SRC>
+DST crycomponent_cast(SRC pComponent) { return static_cast<DST>(pComponent); }
+
+template<typename ComponentType>
+inline ComponentType* IEntity::CreateComponentClass(bool bAllowDuplicate)
+{
+	return static_cast<ComponentType*>(AddComponent(cryiidof<ComponentType>(), std::make_shared<ComponentType>(), bAllowDuplicate));
+}
+
+template<typename ComponentInterfaceType>
+inline ComponentInterfaceType* IEntity::CreateComponent(bool bAllowDuplicate)
+{
+	//static_assert(InterfaceCastSemantics::cryhasiid<ComponentInterfaceType>::Check, "Tried to create component class that was not declared with CRY_ENTITY_COMPONENT_INTERFACE_AND_CLASS, CRY_ENTITY_COMPONENT_CLASS or CRY_ENTITY_COMPONENT_INTERFACE in a public scope!");
+
+	ComponentInterfaceType* pReturn = static_cast<ComponentInterfaceType*>(AddComponent(cryiidof<ComponentInterfaceType>(), nullptr, bAllowDuplicate));
+	assert(pReturn); // Must return a valid component interface
+
+	return pReturn;
+}
 
 //////////////////////////////////////////////////////////////////////////
-// CryComponent helpers: has to be here due to circular dependancy.
-
-template<typename TYPE>
-struct DeleteWithRelease
-{
-	void operator()(TYPE* p) { p->Release(); }
-};
-
-template<typename TYPE>
-std::shared_ptr<TYPE> ComponentCreate()
-{
-	std::shared_ptr<TYPE> p(new TYPE);
-	return p;
+template<typename ComponentType>
+inline ComponentType* IEntity::GetOrCreateComponent()
+{
+	auto component = GetComponent<ComponentType>();
+	if (component)
+		return component;
+	else
+		return CreateComponent<ComponentType>();
 }
 
-template<typename TYPE>
-std::shared_ptr<TYPE> ComponentCreate_DeleteWithRelease()
-{
-	std::shared_ptr<TYPE> p(new TYPE, DeleteWithRelease<TYPE>());
-	return p;
-}
-
-<<<<<<< HEAD
-template<typename TYPE>
-std::shared_ptr<TYPE> ComponentCreateAndRegister(const IComponent::SComponentInitializer& componentInitializer, const int flags = 0)
-=======
 //////////////////////////////////////////////////////////////////////////
 template<typename ComponentType>
 inline ComponentType* IEntity::GetOrCreateComponentClass()
@@ -1163,35 +1416,30 @@
 // Helper methods
 //! Set the viewDistRatio on the render node.
 inline void IEntity::SetViewDistRatio(int nViewDistRatio)
->>>>>>> 98428a17
-{
-	CRY_ASSERT(componentInitializer.m_pEntity);
-	std::shared_ptr<TYPE> pComponent;
-	pComponent = ComponentCreate<TYPE>();
-	componentInitializer.m_pEntity->RegisterComponent(pComponent, flags | IComponent::EComponentFlags_Enable);
-	pComponent->Initialize(componentInitializer);
-	return pComponent;
+{
+	auto params = GetRenderNodeParams();
+	params.SetViewDistRatio(nViewDistRatio);
+	SetRenderNodeParams(params);
 }
 
-template<typename TYPE>
-std::shared_ptr<TYPE> ComponentCreateAndRegister_DeleteWithRelease(const IComponent::SComponentInitializer& componentInitializer, const int flags = 0)
-{
-	CRY_ASSERT(componentInitializer.m_pEntity);
-	std::shared_ptr<TYPE> pComponent;
-	pComponent = ComponentCreate_DeleteWithRelease<TYPE>();
-	componentInitializer.m_pEntity->RegisterComponent(pComponent, flags | IComponent::EComponentFlags_Enable);
-	pComponent->Initialize(componentInitializer);
-	return pComponent;
+//! Sets the LodRatio on the render node.
+inline void IEntity::SetLodRatio(int nLodRatio)
+{
+	auto params = GetRenderNodeParams();
+	params.SetLodRatio(nLodRatio);
+	SetRenderNodeParams(params);
 }
-
-template<typename DST, typename SRC>
-DST crycomponent_cast(SRC pComponent) { return std::static_pointer_cast<typename DST::element_type>(pComponent); }
-
-// Inline implementation.
-inline IScriptTable* IEntity::GetScriptTable() const
-{
-	IEntityScriptProxy* pScriptProxy = (IEntityScriptProxy*)GetProxy(ENTITY_PROXY_SCRIPT);
-	if (pScriptProxy)
-		return pScriptProxy->GetScriptTable();
-	return NULL;
-}+inline void IEntity::SetAdditionalRenderNodeFlags(uint64 flags, bool bEnable)
+{
+	auto params = GetRenderNodeParams();
+	params.SetRndFlags(flags, bEnable);
+	SetRenderNodeParams(params);
+}
+inline void IEntity::SetOpacity(float fAmount)
+{
+	auto params = GetRenderNodeParams();
+	params.opacity = fAmount;
+	SetRenderNodeParams(params);
+}
+
+ILINE EntityId IEntityComponent::GetEntityId() const { return m_pEntity->GetId(); }