// Copyright 2001-2016 Crytek GmbH / Crytek Group. All rights reserved.

// -------------------------------------------------------------------------
//  File name:   LipSync_FacialInstance.h
//  Version:     v1.00
//  Created:     2014-08-29 by Christian Werle.
//  Description: Automatic start of facial animation when a sound is being played back.
//               Legacy version that uses CryAnimation's FacialInstance.
// -------------------------------------------------------------------------
//  History:
//
////////////////////////////////////////////////////////////////////////////

#pragma once

class CLipSyncProvider_FacialInstance : public ILipSyncProvider
{
public:
	explicit CLipSyncProvider_FacialInstance(EntityId entityId);

	// ILipSyncProvider
	virtual void RequestLipSync(IEntityAudioProxy* pProxy, const AudioControlId audioTriggerId, const ELipSyncMethod lipSyncMethod) override;
	virtual void StartLipSync(IEntityAudioProxy* pProxy, const AudioControlId audioTriggerId, const ELipSyncMethod lipSyncMethod) override;
	virtual void PauseLipSync(IEntityAudioProxy* pProxy, const AudioControlId audioTriggerId, const ELipSyncMethod lipSyncMethod) override;
	virtual void UnpauseLipSync(IEntityAudioProxy* pProxy, const AudioControlId audioTriggerId, const ELipSyncMethod lipSyncMethod) override;
	virtual void StopLipSync(IEntityAudioProxy* pProxy, const AudioControlId audioTriggerId, const ELipSyncMethod lipSyncMethod) override;
	virtual void UpdateLipSync(IEntityAudioProxy* pProxy, const AudioControlId audioTriggerId, const ELipSyncMethod lipSyncMethod) override;
	// ~ILipSyncProvider

	void FullSerialize(TSerialize ser);
	void GetEntityPoolSignature(TSerialize signature);

private:
	void LipSyncWithSound(const AudioControlId audioTriggerId, bool bStop = false);
	EntityId m_entityId;
};
DECLARE_SHARED_POINTERS(CLipSyncProvider_FacialInstance);

class CLipSync_FacialInstance : public CGameObjectExtensionHelper<CLipSync_FacialInstance, IGameObjectExtension>
{
public:
	// IGameObjectExtension
	virtual void                 GetMemoryUsage(ICrySizer* pSizer) const override;
	virtual bool                 Init(IGameObject* pGameObject) override;
	virtual void                 PostInit(IGameObject* pGameObject) override;
	virtual void                 InitClient(int channelId) override;
	virtual void                 PostInitClient(int channelId) override;
	virtual bool                 ReloadExtension(IGameObject* pGameObject, const SEntitySpawnParams& params) override;
	virtual void                 PostReloadExtension(IGameObject* pGameObject, const SEntitySpawnParams& params) override;
<<<<<<< HEAD
	virtual bool                 GetEntityPoolSignature(TSerialize signature) override;
	virtual void                 Release() override;
=======
>>>>>>> 98428a17
	virtual void                 FullSerialize(TSerialize ser) override;
	virtual bool                 NetSerialize(TSerialize ser, EEntityAspects aspect, uint8 profile, int pflags) override;
	virtual void                 PostSerialize() override;
	virtual void                 SerializeSpawnInfo(TSerialize ser) override;
	virtual ISerializableInfoPtr GetSpawnInfo() override;
	virtual void                 Update(SEntityUpdateContext& ctx, int updateSlot) override;
	virtual void                 HandleEvent(const SGameObjectEvent& event) override;
	virtual void                 ProcessEvent(SEntityEvent& event) override;
	virtual void                 SetChannelId(uint16 id) override;
	virtual void                 SetAuthority(bool auth) override;
	virtual void                 PostUpdate(float frameTime) override;
	virtual void                 PostRemoteSpawn() override;
	// ~IGameObjectExtension

	// IEntityComponent
	virtual void OnShutDown() override;
	// ~IEntityComponent

private:
	void InjectLipSyncProvider();

private:
	CLipSyncProvider_FacialInstancePtr m_pLipSyncProvider;
};<|MERGE_RESOLUTION|>--- conflicted
+++ resolved
@@ -13,22 +13,23 @@
 
 #pragma once
 
+#include <CryAction/ILipSyncProvider.h>
+
 class CLipSyncProvider_FacialInstance : public ILipSyncProvider
 {
 public:
 	explicit CLipSyncProvider_FacialInstance(EntityId entityId);
 
 	// ILipSyncProvider
-	virtual void RequestLipSync(IEntityAudioProxy* pProxy, const AudioControlId audioTriggerId, const ELipSyncMethod lipSyncMethod) override;
-	virtual void StartLipSync(IEntityAudioProxy* pProxy, const AudioControlId audioTriggerId, const ELipSyncMethod lipSyncMethod) override;
-	virtual void PauseLipSync(IEntityAudioProxy* pProxy, const AudioControlId audioTriggerId, const ELipSyncMethod lipSyncMethod) override;
-	virtual void UnpauseLipSync(IEntityAudioProxy* pProxy, const AudioControlId audioTriggerId, const ELipSyncMethod lipSyncMethod) override;
-	virtual void StopLipSync(IEntityAudioProxy* pProxy, const AudioControlId audioTriggerId, const ELipSyncMethod lipSyncMethod) override;
-	virtual void UpdateLipSync(IEntityAudioProxy* pProxy, const AudioControlId audioTriggerId, const ELipSyncMethod lipSyncMethod) override;
+	virtual void RequestLipSync(IEntityAudioComponent* pProxy, const AudioControlId audioTriggerId, const ELipSyncMethod lipSyncMethod) override;
+	virtual void StartLipSync(IEntityAudioComponent* pProxy, const AudioControlId audioTriggerId, const ELipSyncMethod lipSyncMethod) override;
+	virtual void PauseLipSync(IEntityAudioComponent* pProxy, const AudioControlId audioTriggerId, const ELipSyncMethod lipSyncMethod) override;
+	virtual void UnpauseLipSync(IEntityAudioComponent* pProxy, const AudioControlId audioTriggerId, const ELipSyncMethod lipSyncMethod) override;
+	virtual void StopLipSync(IEntityAudioComponent* pProxy, const AudioControlId audioTriggerId, const ELipSyncMethod lipSyncMethod) override;
+	virtual void UpdateLipSync(IEntityAudioComponent* pProxy, const AudioControlId audioTriggerId, const ELipSyncMethod lipSyncMethod) override;
 	// ~ILipSyncProvider
 
 	void FullSerialize(TSerialize ser);
-	void GetEntityPoolSignature(TSerialize signature);
 
 private:
 	void LipSyncWithSound(const AudioControlId audioTriggerId, bool bStop = false);
@@ -40,6 +41,7 @@
 {
 public:
 	// IGameObjectExtension
+	virtual void                 Initialize() override {};
 	virtual void                 GetMemoryUsage(ICrySizer* pSizer) const override;
 	virtual bool                 Init(IGameObject* pGameObject) override;
 	virtual void                 PostInit(IGameObject* pGameObject) override;
@@ -47,11 +49,6 @@
 	virtual void                 PostInitClient(int channelId) override;
 	virtual bool                 ReloadExtension(IGameObject* pGameObject, const SEntitySpawnParams& params) override;
 	virtual void                 PostReloadExtension(IGameObject* pGameObject, const SEntitySpawnParams& params) override;
-<<<<<<< HEAD
-	virtual bool                 GetEntityPoolSignature(TSerialize signature) override;
-	virtual void                 Release() override;
-=======
->>>>>>> 98428a17
 	virtual void                 FullSerialize(TSerialize ser) override;
 	virtual bool                 NetSerialize(TSerialize ser, EEntityAspects aspect, uint8 profile, int pflags) override;
 	virtual void                 PostSerialize() override;
@@ -60,6 +57,7 @@
 	virtual void                 Update(SEntityUpdateContext& ctx, int updateSlot) override;
 	virtual void                 HandleEvent(const SGameObjectEvent& event) override;
 	virtual void                 ProcessEvent(SEntityEvent& event) override;
+	virtual uint64               GetEventMask() const override;
 	virtual void                 SetChannelId(uint16 id) override;
 	virtual void                 SetAuthority(bool auth) override;
 	virtual void                 PostUpdate(float frameTime) override;
