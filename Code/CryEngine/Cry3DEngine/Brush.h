--- conflicted
+++ resolved
@@ -22,6 +22,7 @@
 
 	virtual const char*         GetEntityClassName() const final;
 	virtual Vec3                GetPos(bool bWorldOnly = true) const final;
+	virtual float               GetScale() const;
 	virtual const char*         GetName() const final;
 	virtual bool                HasChanged();
 	virtual void                Render(const struct SRendParams& EntDrawParams, const SRenderingPassInfo& passInfo) final;
@@ -38,7 +39,7 @@
 
 	virtual void                SetCollisionClassIndex(int tableIndex) final { m_collisionClassIdx = tableIndex; }
 
-	virtual void                SetLayerId(uint16 nLayerId) final            { m_nLayerId = nLayerId; Get3DEngine()->C3DEngine::UpdateObjectsLayerAABB(this); }
+	virtual void                SetLayerId(uint16 nLayerId) final;
 	virtual uint16              GetLayerId() final                           { return m_nLayerId; }
 	virtual struct IRenderMesh* GetRenderMesh(int nLod) final;
 
@@ -78,50 +79,59 @@
 	virtual void       FillBBox(AABB& aabb) final;
 	virtual void       OffsetPosition(const Vec3& delta) final;
 
+	virtual void SetCameraSpacePos( Vec3* pCameraSpacePos ) final;
+	virtual void SetSubObjectHideMask( hidemask subObjHideMask ) final;
+
 	virtual bool       CanExecuteRenderAsJob() final;
+	
+	virtual void       DisablePhysicalization(bool bDisable) final;
 
 	//private:
 	void CalcBBox();
 	void UpdatePhysicalMaterials(int bThreadSafe = 0);
 
 	void OnRenderNodeBecomeVisible(const SRenderingPassInfo& passInfo) final;
+	void OnRenderNodeBecomeInvisible() final;
 
-	void UpdateExecuteAsPreProcessJobFlag();
+	bool HasDeformableData() const { return m_pDeform != NULL; }
 
-<<<<<<< HEAD
-	bool HasDeformableData() const { return m_pDeform != NULL; }
-=======
+
 private:
 	void CalcNearestTransform( Matrix34 &transformMatrix,const SRenderingPassInfo& passInfo );
 	void InvalidatePermanentRenderObjectMatrix();
->>>>>>> 98428a17
 
+public:
+	// Transformation Matrix
 	Matrix34         m_Matrix;
-	float            m_fMatrixScale;
-	IPhysicalEntity* m_pPhysEnt;
 
-	//! final material.
+	// Physical Entity, when this node is physicalized.
+	IPhysicalEntity* m_pPhysEnt = nullptr;
+
+	//! Override material, will override default material assigned to the Geometry.
 	_smart_ptr<IMaterial> m_pMaterial;
 
-	uint16                m_collisionClassIdx;
-	uint16                m_nLayerId;
+	uint16                m_collisionClassIdx = 0;
+	uint16                m_nLayerId = 0;
 
-<<<<<<< HEAD
-	_smart_ptr<IStatObj>  m_pStatObj;
-	CDeformableNode*      m_pDeform;
-=======
+	// Geometry referenced and rendered by this node.
+	_smart_ptr<CStatObj>  m_pStatObj;
+
+	CDeformableNode*      m_pDeform = nullptr;
+	IFoliage*             m_pFoliage = nullptr;
+
 	uint32 m_bVehicleOnlyPhysics : 1;
 	uint32 m_bDrawLast : 1;
 	uint32 m_bNoPhysicalize : 1;
->>>>>>> 98428a17
 
-	bool                  m_bVehicleOnlyPhysics;
+	// World space bounding box for this node.
+	AABB m_WSBBox;
 
-	bool                  m_bMerged;
-	bool                  m_bExecuteAsPreprocessJob;
-	bool                  m_bDrawLast;
+	// Last frame this object moved
+	uint32 m_lastMoveFrameId = 0;
+	// Hide mask disable individual sub-objects rendering in the compound static objects
+	hidemask m_nSubObjHideMask;
 
-	AABB                  m_WSBBox;
+	Vec3*    m_pCameraSpacePos = nullptr;
 };
 
 ///////////////////////////////////////////////////////////////////////////////
