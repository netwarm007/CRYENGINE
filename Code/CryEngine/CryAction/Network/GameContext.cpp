--- conflicted
+++ resolved
@@ -15,6 +15,7 @@
 #include "GameServerChannel.h"
 #include "GameClientChannel.h"
 #include "IActorSystem.h"
+#include <CryGame/IGame.h>
 #include "IGameSessionHandler.h"
 #include "CryAction.h"
 #include "GameRulesSystem.h"
@@ -23,6 +24,7 @@
 #include "ScriptRMI.h"
 #include <CryPhysics/IPhysics.h>
 #include "PhysicsSync.h"
+#include <CryEntitySystem/IEntityRenderState.h>
 #include "GameClientNub.h"
 #include "GameServerNub.h"
 #include "ActionGame.h"
@@ -38,17 +40,18 @@
 
 // context establishment tasks
 #include <CryNetwork/NetHelpers.h>
+#include "CET_ActionMap.h"
 #include "CET_ClassRegistry.h"
 #include "CET_CVars.h"
 #include "CET_EntitySystem.h"
 #include "CET_GameRules.h"
 #include "CET_LevelLoading.h"
 #include "CET_NetConfig.h"
+#include "CET_View.h"
 
 #include "NetDebug.h"
 
 #include "NetMsgDispatcher.h"
-#include "ManualFrameStep.h"
 
 #define VERBOSE_TRACE_CONTEXT_SPAWNS 0
 
@@ -492,6 +495,10 @@
 	AddLockResources(pEst, eCVS_Begin, gEnv->IsEditor() ? eCVS_PostSpawnEntities : eCVS_InGame, this);
 	AddSetValue(pEst, eCVS_Begin, &m_bStarted, false, "GameNotStarted");
 	AddWaitForPendingConnections(pEst, eCVS_Begin, m_pGame, m_pFramework);
+	if (gEnv->IsClient())
+	{
+		AddDisableActionMap(pEst, eCVS_Begin);
+	}
 	if (gEnv->IsEditor())
 	{
 		AddEstablishedContext(pEst, eCVS_EstablishContext, establishedToken);
@@ -616,6 +623,7 @@
 		if (gEnv->IsEditor())
 			AddWaitValue(pEst, eCVS_PostSpawnEntities, &m_bAllowSendClientConnect, true, "WaitForAllowSendClientConnect", 20.0f);
 		AddOnClientConnect(pEst, eCVS_PostSpawnEntities, isReset);
+		AddPopulateRebroadcaster(pEst, eCVS_PostSpawnEntities);
 		AddOnClientEnteredGame(pEst, eCVS_InGame, isReset);
 		if (pServerChannel->IsOnHold())
 			AddClearOnHold(pEst, eCVS_InGame);
@@ -627,6 +635,18 @@
 	if (isClient && !HasContextFlag(eGSF_Server))
 	{
 		AddLoadLevelTasks(pEst, false, flags, &pLoadingStarted, establishedSerial, bIsChannelMigrating);
+	}
+
+	if (isClient && HasContextFlag(eGSF_InitClientActor))
+	{
+		AddInitActionMap_ClientActor(pEst, eCVS_InGame);
+		if (bIsChannelMigrating)
+		{
+			AddClearViews(pEst, eCVS_InGame);
+		}
+		AddInitView_ClientActor(pEst, eCVS_InGame);
+
+		AddDisableKeyboardMouse(pEst, eCVS_InGame);
 	}
 
 	if (isClient)
@@ -837,7 +857,7 @@
 		return ~uint8(0);
 	}
 
-	IEntityComponent* pProxy = pEntity->GetProxy(ENTITY_PROXY_USER);
+	IEntityProxy* pProxy = pEntity->GetProxy(ENTITY_PROXY_USER);
 	if (pProxy)
 	{
 		CGameObject* pGameObject = (CGameObject*)pProxy;
@@ -939,7 +959,7 @@
 	case eEA_GameServerE:
 	case eEA_Aspect31:
 		{
-			IEntityComponent* pProxy = pEntity->GetProxy(ENTITY_PROXY_USER);
+			IEntityProxy* pProxy = pEntity->GetProxy(ENTITY_PROXY_USER);
 			if (!pProxy)
 			{
 				if (verboseLogging)
@@ -975,7 +995,7 @@
 					pflags |= ssf_compensate_time_diff;
 				}
 			}
-			IEntityComponent* pProxy = pEntity->GetProxy(ENTITY_PROXY_USER);
+			IEntityProxy* pProxy = pEntity->GetProxy(ENTITY_PROXY_USER);
 			if (pProxy)
 			{
 				NET_PROFILE_SCOPE("NetSerialize", serialize.IsReading());
@@ -989,9 +1009,9 @@
 					return eSOR_Failed;
 				}
 			}
-			else
-			{
-				pEntity->PhysicsNetSerialize(serialize);
+			else if (pProxy = pEntity->GetProxy(ENTITY_PROXY_PHYSICS))
+			{
+				((IEntityPhysicalProxy*)pProxy)->Serialize(serialize);
 			}
 			if (m_pPhysicsSync && serialize.IsReading() && serialize.ShouldCommitValues())
 				m_pPhysicsSync->UpdatedEntity(entityId);
@@ -999,11 +1019,11 @@
 		break;
 	case eEA_Script:
 		{
-			IEntityScriptComponent* pScriptProxy = static_cast<IEntityScriptComponent*>(pEntity->GetProxy(ENTITY_PROXY_SCRIPT));
+			IEntityScriptProxy* pScriptProxy = static_cast<IEntityScriptProxy*>(pEntity->GetProxy(ENTITY_PROXY_SCRIPT));
 			if (pScriptProxy)
 			{
 				NET_PROFILE_SCOPE("ScriptProxy", serialize.IsReading());
-				pScriptProxy->GameSerialize(serialize);
+				pScriptProxy->Serialize(serialize);
 			}
 
 			NET_PROFILE_SCOPE("ScriptRMI", serialize.IsReading());
@@ -1037,7 +1057,7 @@
 
 	CRY_ASSERT(0 == (aspectBit & (aspectBit - 1)));
 
-	IEntityComponent* pProxy = pEntity->GetProxy(ENTITY_PROXY_USER);
+	IEntityProxy* pProxy = pEntity->GetProxy(ENTITY_PROXY_USER);
 	if (pProxy)
 	{
 		CGameObject* pGameObject = (CGameObject*)pProxy;
@@ -1096,7 +1116,7 @@
 		channelId = pGameServerChannel->GetChannelId();
 	}
 
-	IEntityComponent* pProxy = pEntity->GetProxy(ENTITY_PROXY_USER);
+	IEntityProxy* pProxy = pEntity->GetProxy(ENTITY_PROXY_USER);
 
 	CGameObject* pGameObject = reinterpret_cast<CGameObject*>(pProxy);
 	assert(pGameObject);
@@ -1145,7 +1165,7 @@
 		channelId = pGameServerChannel->GetChannelId();
 	}
 
-	IEntityComponent* pProxy = pEntity->GetProxy(ENTITY_PROXY_USER);
+	IEntityProxy* pProxy = pEntity->GetProxy(ENTITY_PROXY_USER);
 
 	CGameObject* pGameObject = reinterpret_cast<CGameObject*>(pProxy);
 	if (pGameObject)
@@ -1169,7 +1189,7 @@
 		channelId = pGameServerChannel->GetChannelId();
 	}
 
-	IEntityComponent* pProxy = pEntity->GetProxy(ENTITY_PROXY_USER);
+	IEntityProxy* pProxy = pEntity->GetProxy(ENTITY_PROXY_USER);
 	CGameObject* pGameObject = reinterpret_cast<CGameObject*>(pProxy);
 	if (pGameObject)
 		pGameObject->PostInitClient(channelId);
@@ -1188,9 +1208,9 @@
 		{
 			pGameObject->SetAuthority(bHaveControl);
 		}
-		{
-			IPhysicalEntity* pPhysicalEntity = pEntity->GetPhysicalEntity();
-			if (pPhysicalEntity)
+		if (IEntityPhysicalProxy* pPhysicalProxy = (IEntityPhysicalProxy*) pEntity->GetProxy(ENTITY_PROXY_PHYSICS))
+		{
+			if (IPhysicalEntity* pPhysicalEntity = pPhysicalProxy->GetPhysicalEntity())
 			{
 				pPhysicalEntity->SetNetworkAuthority(bHaveControl ? 1 : 0);
 			}
@@ -1493,7 +1513,7 @@
 			}
 #if FULL_ON_SCHEDULING
 			float drawDistance = -1;
-			if (IEntityRender* pRP = pEntity->GetRenderInterface())
+			if (IEntityRenderProxy* pRP = (IEntityRenderProxy*)pEntity->GetProxy(ENTITY_PROXY_RENDER))
 				if (IRenderNode* pRN = pRP->GetRenderNode())
 					drawDistance = pRN->GetMaxViewDist();
 			m_pNetContext->ChangedTransform(entId, pEntity->GetWorldPos(), pEntity->GetWorldRotation(), drawDistance);
@@ -1692,7 +1712,7 @@
 	float white[] = { 1, 1, 1, 1 };
 	if (!m_bHasSpawnPoint)
 	{
-		IRenderAuxText::Draw2dLabel(10, 10, 4, white, false, "NO SPAWN POINT");
+		gEnv->pRenderer->Draw2dLabel(10, 10, 4, white, false, "NO SPAWN POINT");
 	}
 
 	// TODO: This block should be moved into GameSDK code, since sv_pacifist is a GameSDK-only CVar
@@ -1706,11 +1726,7 @@
 		}
 		if (gEnv->IsClient() && !gEnv->bServer && pPacifist && pPacifist->GetIVal() == 1)
 		{
-<<<<<<< HEAD
-			IRenderAuxText::Draw2dLabel(10, 10, 4, white, false, "PACIFIST MODE");
-=======
 			gEnv->pRenderer->Draw2dLabel(10, 10, 4, white, false, "PACIFIST MODE");
->>>>>>> 91547e78
 		}
 	}
 
@@ -1789,11 +1805,11 @@
 	// (such as health and ammo counts) that aren't normally transmitted
 	// to other clients). This info could be sent as part of the
 	// migrating player connection string, or a discrete message.
-	IGameRules* pGameRules = gEnv->pGameFramework->GetIGameRulesSystem()->GetCurrentGameRules();
+	IGameRules* pGameRules = gEnv->pGame->GetIGameFramework()->GetIGameRulesSystem()->GetCurrentGameRules();
 	if (pGameRules)
 	{
 		pGameRules->ClearAllMigratingPlayers();
-		IActorSystem* pActorSystem = gEnv->pGameFramework->GetIActorSystem();
+		IActorSystem* pActorSystem = gEnv->pGame->GetIGameFramework()->GetIActorSystem();
 		IActorIteratorPtr pActorIterator = pActorSystem->CreateActorIterator();
 		IActor* pActor = pActorIterator->Next();
 
@@ -2008,6 +2024,23 @@
 	{
 		m_pPhysicsSync->OnPacketFooter();
 		m_pPhysicsSync = nullptr;
+	}
+}
+
+void CGameContext::PlayerIdSet(EntityId id)
+{
+#ifndef OLD_VOICE_SYSTEM_DEPRECATED
+	if (m_pVoiceController)
+		m_pVoiceController->PlayerIdSet(id);
+#endif
+	if (IEntity* pEnt = gEnv->pEntitySystem->GetEntity(id))
+	{
+		pEnt->AddFlags(ENTITY_FLAG_LOCAL_PLAYER | ENTITY_FLAG_TRIGGER_AREAS);
+		if (CGameObject* pGO = (CGameObject*) pEnt->GetProxy(ENTITY_PROXY_USER))
+		{
+			SGameObjectEvent goe(eGFE_BecomeLocalPlayer, eGOEF_ToAll);
+			pGO->SendEvent(goe);
+		}
 	}
 }
 
@@ -2275,8 +2308,6 @@
 	CCryAction* cca = CCryAction::GetCryAction();
 	if (cca->GetNetMessageDispatcher())
 		cca->GetNetMessageDispatcher()->DefineProtocol(pBuilder);
-	if (cca->GetManualFrameStepController())
-		cca->GetManualFrameStepController()->DefineProtocol(pBuilder);
 }
 
 void CGameContext::PlaybackBreakage(int breakId, INetBreakagePlaybackPtr pBreakage)
