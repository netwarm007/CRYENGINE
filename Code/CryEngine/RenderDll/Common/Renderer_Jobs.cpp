--- conflicted
+++ resolved
@@ -72,7 +72,7 @@
 {
 	const uint64 objFlags = obj->m_ObjFlags;
 	obj->m_nRTMask = 0;
-	if (objFlags & (FOB_NEAREST | FOB_DECAL_TEXGEN_2D | FOB_DISSOLVE | FOB_SOFT_PARTICLE))
+	if (objFlags & (FOB_NEAREST | FOB_DECAL_TEXGEN_2D | FOB_DISSOLVE | FOB_GLOBAL_ILLUMINATION | FOB_SOFT_PARTICLE))
 	{
 		if (objFlags & FOB_DECAL_TEXGEN_2D)
 			obj->m_nRTMask |= g_HWSR_MaskBit[HWSR_DECAL_TEXGEN_2D];
@@ -82,6 +82,9 @@
 
 		if (objFlags & FOB_DISSOLVE)
 			obj->m_nRTMask |= g_HWSR_MaskBit[HWSR_DISSOLVE];
+
+		if (objFlags & FOB_GLOBAL_ILLUMINATION)
+			obj->m_nRTMask |= g_HWSR_MaskBit[HWSR_GLOBAL_ILLUMINATION];
 
 		if (CRenderer::CV_r_ParticlesSoftIsec && (objFlags & FOB_SOFT_PARTICLE))
 			obj->m_nRTMask |= g_HWSR_MaskBit[HWSR_SOFT_PARTICLE];
@@ -148,7 +151,7 @@
 }
 
 ///////////////////////////////////////////////////////////////////////////////
-void CRenderer::EF_AddEf_NotVirtual(CRenderElement* re, SShaderItem& SH, CRenderObject* obj, const SRenderingPassInfo& passInfo, int nList, int nAW)
+void CRenderer::EF_AddEf_NotVirtual(CRendElementBase* re, SShaderItem& SH, CRenderObject* obj, const SRenderingPassInfo& passInfo, int nList, int nAW)
 {
 	assert(nList > 0 && nList < EFSLIST_NUM);
 	if (!re || !SH.m_pShader)
@@ -156,12 +159,7 @@
 
 	// shader item is not set up yet
 	if (SH.m_nPreprocessFlags == -1)
-	{
-		if (obj->m_bPermanent && obj->m_pRenderNode)
-			obj->m_pRenderNode->InvalidatePermanentRenderObject();
-
 		return;
-	}
 
 	CShader* const __restrict pSH = (CShader*)SH.m_pShader;
 	const uint32 nShaderFlags = pSH->m_Flags;
@@ -187,7 +185,7 @@
 	uint32 nCloakLayerMask = nz2mask(nMaterialLayers & MTL_LAYER_BLEND_CLOAK);
 
 	// Discard 0 alpha blended geometry - this should be discarded earlier on 3dengine side preferably
-	if (!obj->m_fAlpha)
+	if (fzero(obj->m_fAlpha))
 		return;
 	if (pShaderResources && pShaderResources->::CShaderResources::IsInvisible())
 		return;
@@ -225,18 +223,32 @@
 	const uint32 nRenderlistsFlags = (FB_PREPROCESS | FB_MULTILAYERS | FB_TRANSPARENT);
 	if (nBatchFlags & nRenderlistsFlags || nCloakLayerMask)
 	{
-		// branchless version of:
-		//if      (pSH->m_Flags & FB_REFRACTIVE || nCloakLayerMask)           nList = EFSLIST_TRANSP, nBatchFlags &= ~FB_Z;
-		//else if((nBatchFlags & FB_TRANSPARENT) && nList == EFSLIST_GENERAL) nList = EFSLIST_TRANSP;
-
-		// Refractive objects go into same list as transparent objects - partial resolves support
-		// arbitrary ordering between transparent and refractive correctly.
-
-		uint32 mx1 = (nShaderFlags & EF_REFRACTIVE) | nCloakLayerMask;
-		uint32 mx2 = mask_nz_zr(nBatchFlags & FB_TRANSPARENT, (nList ^ EFSLIST_GENERAL) | mx1);
-
-		nBatchFlags &= iselmask(mx1 = nz2mask(mx1), ~FB_Z, nBatchFlags);
-		nList = iselmask(mx1 | mx2, (mx1 & EFSLIST_TRANSP) | (mx2 & EFSLIST_TRANSP), nList);
+		if (nBatchFlags & FB_PREPROCESS)
+		{
+			EShaderType eSHType = pSH->GetShaderType();
+
+			// Prevent water usage on non-water specific meshes (it causes reflections updates). Todo: this should be checked in editor side and not allow such usage
+			if (eSHType != eST_Water || (eSHType == eST_Water && nList == EFSLIST_WATER))
+			{
+				passInfo.GetRenderView()->AddRenderItem(re, obj, SH, EFSLIST_PREPROCESS, nBatchFlags, passInfo.GetRendItemSorter(), false, false);
+			}
+		}
+
+		{
+			// branchless version of:
+			//if      (pSH->m_Flags & FB_REFRACTIVE || nCloakLayerMask)           nList = EFSLIST_TRANSP, nBatchFlags &= ~FB_Z;
+			//else if((nBatchFlags & FB_TRANSPARENT) && nList == EFSLIST_GENERAL) nList = EFSLIST_TRANSP;
+
+			// Refractive objects go into same list as transparent objects - partial resolves support
+			// arbitrary ordering between transparent and refractive correctly.
+
+			uint32 mx1 = (nShaderFlags & EF_REFRACTIVE) | nCloakLayerMask;
+			uint32 mx2 = mask_nz_zr(nBatchFlags & FB_TRANSPARENT, (nList ^ EFSLIST_GENERAL) | mx1);
+
+			nBatchFlags &= iselmask(mx1 = nz2mask(mx1), ~FB_Z, nBatchFlags);
+			nList = iselmask(mx1 | mx2, (mx1 & EFSLIST_TRANSP) | (mx2 & EFSLIST_TRANSP), nList);
+
+		}
 	}
 
 	// FogVolume contribution for transparencies isn't needed when volumetric fog is turned on.
@@ -267,6 +279,9 @@
 	// TODO: specify correct render list and additional flags directly in the engine once non-material decal rendering support is removed!
 	if ((ObjDecalFlag || (nShaderFlags & EF_DECAL)))
 	{
+		//if (passInfo.IsShadowPass() && (!m_RP.m_pCurShadowFrustumFillThread || !m_RP.m_pCurShadowFrustumFillThread->bReflectiveShadowMap))
+		//	return;
+
 		// BK: Drop decals that are refractive (and cloaked!). They look bad if forced into refractive pass,
 		// and break if they're in the decal pass
 		if (nShaderFlags & (EF_REFRACTIVE | EF_FORCEREFRACTIONUPDATE) || nCloakRenderedMask)
@@ -362,29 +377,20 @@
 	// final step, for post 3d items, remove them from any other list than POST_3D_RENDER
 	// (have to do this here as the batch needed to go through the normal nList assign path first)
 	nBatchFlags = iselmask(nz2mask(nBatchFlags & FB_POST_3D_RENDER), FB_POST_3D_RENDER, nBatchFlags);
-<<<<<<< HEAD
 
 	// No need to sort opaque passes by water/after water. Ensure always on same list for more coherent sorting
 	nAW |= nz2one((nList == EFSLIST_GENERAL) | (nList == EFSLIST_TERRAINLAYER) | (nList == EFSLIST_DECAL));
 
 	passInfo.GetRenderView()->AddRenderItem(re, obj, SH, nList, nBatchFlags, passInfo.GetRendItemSorter(), false, passInfo.IsAuxWindow());
 
-=======
-
-	// No need to sort opaque passes by water/after water. Ensure always on same list for more coherent sorting
-	nAW |= nz2one((nList == EFSLIST_GENERAL) | (nList == EFSLIST_TERRAINLAYER) | (nList == EFSLIST_DECAL));
-
-	passInfo.GetRenderView()->AddRenderItem(re, obj, SH, nList, nBatchFlags, passInfo.GetRendItemSorter(), false, passInfo.IsAuxWindow());
-
 	if (nBatchFlags & FB_DEBUG)
 		passInfo.GetRenderView()->AddRenderItem(re, obj, SH, EFSLIST_FORWARD_OPAQUE, nBatchFlags, passInfo.GetRendItemSorter(), false, passInfo.IsAuxWindow());
->>>>>>> 91547e78
-
-}
-
-///////////////////////////////////////////////////////////////////////////////
-///////////////////////////////////////////////////////////////////////////////
-void CRenderer::EF_AddEf(CRenderElement* re, SShaderItem& pSH, CRenderObject* obj, const SRenderingPassInfo& passInfo, int nList, int nAW)
+
+}
+
+///////////////////////////////////////////////////////////////////////////////
+///////////////////////////////////////////////////////////////////////////////
+void CRenderer::EF_AddEf(CRendElementBase* re, SShaderItem& pSH, CRenderObject* obj, const SRenderingPassInfo& passInfo, int nList, int nAW)
 {
 	EF_AddEf_NotVirtual(re, pSH, obj, passInfo, nList, nAW);
 }
@@ -421,7 +427,7 @@
 }
 
 //////////////////////////////////////////////////////////////////////////
-uint32 CRenderer::EF_BatchFlags(SShaderItem& SH, CRenderObject* pObj, CRenderElement* re, const SRenderingPassInfo& passInfo, int nAboveWater)
+uint32 CRenderer::EF_BatchFlags(SShaderItem& SH, CRenderObject* pObj, CRendElementBase* re, const SRenderingPassInfo& passInfo, int nAboveWater)
 {
 
 	uint32 nFlags = SH.m_nPreprocessFlags & FB_MASK;
@@ -509,19 +515,16 @@
 			}
 		}
 
-		if (pOD->m_nCustomFlags & COB_POST_3D_RENDER)
+		if (pOD && (pOD->m_nCustomFlags & COB_POST_3D_RENDER))
 		{
 			nFlags |= FB_POST_3D_RENDER;
 		}
 
 		if (nFlags & FB_LAYER_EFFECT)
 		{
-			if ((!pOD->m_pLayerEffectParams) && !CV_r_DebugLayerEffect)
+			if ((!pOD || !pOD->m_pLayerEffectParams) && !CV_r_DebugLayerEffect)
 				nFlags &= ~FB_LAYER_EFFECT;
 		}
-
-		if (pR && pR->IsAlphaTested())
-			pObj->m_ObjFlags |= FOB_ALPHATEST;
 	}
 	else if (passInfo.IsRecursivePass() && pTech && m_RP.m_TI[passInfo.ThreadID()].m_PersFlags & RBPF_MIRRORCAMERA)
 	{
@@ -910,6 +913,12 @@
 }
 
 //////////////////////////////////////////////////////////////////////////
+void SRendItem::mfSortForReflectiveShadowMap(SRendItem* pFirst, int Num)
+{
+	std::sort(pFirst, pFirst + Num, SCompareItem_ReflectiveShadowMap());
+}
+
+//////////////////////////////////////////////////////////////////////////
 void SRendItem::mfSortByDist(SRendItem* First, int Num, bool bDecals, bool InvertedOrder)
 {
 	//Note: Temporary use stable sort for flickering hair (meshes within the same skin attachment don't have a deterministic sort order)
@@ -959,7 +968,7 @@
 	assert(IsStreamed());
 	const uint32 nMaxExtent = max(m_nWidth, m_nHeight);
 	float currentMipFactor = fMipFactor * nMaxExtent * nMaxExtent * gRenDev->GetMipDistFactor();
-	float fMip = (0.5f * logf(max(currentMipFactor, 0.1f)) / gf_ln2 + (CRenderer::CV_r_TexturesStreamingMipBias + gRenDev->m_fTexturesStreamingGlobalMipFactor));
+	float fMip = (0.5f * logf(max(currentMipFactor, 0.1f)) / LN2 + (CRenderer::CV_r_TexturesStreamingMipBias + gRenDev->m_fTexturesStreamingGlobalMipFactor));
 	int nMip = static_cast<int>(floorf(fMip * 256.0f));
 	const int nNewMip = min(nMip, (m_nMips - m_CacheFileHeader.m_nMipsPersistent) << 8);
 	return (int16)nNewMip;
@@ -968,7 +977,7 @@
 float CTexture::StreamCalculateMipFactor(int16 nMipsSigned) const
 {
 	float fMip = nMipsSigned / 256.0f;
-	float currentMipFactor = expf((fMip - (CRenderer::CV_r_TexturesStreamingMipBias + gRenDev->m_fTexturesStreamingGlobalMipFactor)) * 2.0f * gf_ln2);
+	float currentMipFactor = expf((fMip - (CRenderer::CV_r_TexturesStreamingMipBias + gRenDev->m_fTexturesStreamingGlobalMipFactor)) * 2.0f * LN2);
 
 	const uint32 nMaxExtent = max(m_nWidth, m_nHeight);
 	float fMipFactor = currentMipFactor / (nMaxExtent * nMaxExtent * gRenDev->GetMipDistFactor());
