--- conflicted
+++ resolved
@@ -22,59 +22,6 @@
 #include "Brush.h"
 #include "terrain.h"
 
-#include <CryEntitySystem/IEntity.h>
-
-CBrush::CBrush()
-	: m_bVehicleOnlyPhysics(0)
-	, m_bDrawLast(0)
-	, m_bNoPhysicalize(0)
-{
-	m_WSBBox.min = m_WSBBox.max = Vec3(ZERO);
-	m_dwRndFlags = 0;
-	m_Matrix.SetIdentity();
-	m_pPhysEnt = 0;
-	m_pMaterial = 0;
-	m_nLayerId = 0;
-	m_pStatObj = NULL;
-	m_pMaterial = NULL;
-	m_collisionClassIdx = 0;
-	m_pDeform = NULL;
-
-	GetInstCount(GetRenderNodeType())++;
-}
-
-CBrush::~CBrush()
-{
-	INDENT_LOG_DURING_SCOPE(true, "Destroying brush \"%s\"", this->GetName());
-
-	if (m_pFoliage)
-	{
-		static IFoliage* g_pFoliage0 = nullptr;
-		((CStatObjFoliage*)m_pFoliage)->m_ppThis = &g_pFoliage0;
-		m_pFoliage->Release();
-	}
-	Dephysicalize();
-	Get3DEngine()->FreeRenderNodeState(this);
-
-	m_pStatObj = NULL;
-	if (m_pDeform)
-		delete m_pDeform;
-
-	if (m_pCameraSpacePos)
-	{
-		delete m_pCameraSpacePos;
-		m_pCameraSpacePos = nullptr;
-	}
-
-	if (m_pTempData)
-	{
-		m_pTempData->MarkForDelete();
-		m_pTempData = nullptr;
-	}
-
-	GetInstCount(GetRenderNodeType())--;
-}
-
 const char* CBrush::GetEntityClassName() const
 {
 	return "Brush";
@@ -99,9 +46,13 @@
 
 CLodValue CBrush::ComputeLod(int wantedLod, const SRenderingPassInfo& passInfo)
 {
+	CVars* pCVars = GetCVars();
+
+	uint8 nDissolveRefA = 0;
 	int nLodA = -1;
-
-	if (CStatObj* pStatObj = m_pStatObj)
+	int nLodB = -1;
+
+	if (CStatObj* pStatObj = (CStatObj*)CBrush::GetEntityStatObj())
 	{
 		const Vec3 vCamPos = passInfo.GetCamera().GetPosition();
 		const float fEntDistance = sqrt_tpl(Distance::Point_AABBSq(vCamPos, CBrush::GetBBox())) * passInfo.GetZoomFactor();
@@ -112,13 +63,90 @@
 			wantedLod = CObjManager::GetObjectLOD(this, fEntDistance);
 		}
 
-		nLodA = CLAMP(wantedLod, pStatObj->GetMinUsableLod(), (int)pStatObj->m_nMaxUsableLod);
-
-		if (!(pStatObj->m_nFlags & STATIC_OBJECT_COMPOUND))
-			nLodA = pStatObj->FindNearesLoadedLOD(nLodA, true);
-	}
-
-	return CLodValue(nLodA, 0, -1);
+		if (pCVars->e_Dissolve && passInfo.IsGeneralPass() && !(pStatObj->m_nFlags & STATIC_OBJECT_COMPOUND))
+		{
+			int nLod = CLAMP(wantedLod, pStatObj->GetMinUsableLod(), (int)pStatObj->m_nMaxUsableLod);
+			nLod = pStatObj->FindNearesLoadedLOD(nLod, true);
+
+			SLodDistDissolveTransitionState& rState = m_pTempData->userData.lodDistDissolveTransitionState;
+
+			// if we're more than one LOD away we've either zoomed in quickly
+			// or we streamed in some LODs really late. In either case we want
+			// to pop rather than get stuck in a dissolve that started way too late.
+			if (rState.nOldLod >= 0 && nLod >= 0 &&
+			    (rState.nOldLod > nLod + 1 || rState.nOldLod < nLod - 1)
+			    )
+				rState.nOldLod = nLod;
+
+			// when we first load before streaming we get a lod of -1. When a lod streams in
+			// we kick off a transition to N, but without moving there's nothing to continue the transition.
+			// Catch this case when we claim to be in lod -1 but are too close, and snap.
+			if (rState.nOldLod == -1 && fEntDistance < 0.5f * m_fWSMaxViewDist)
+				rState.nOldLod = nLod;
+
+			uint32 prevState = (((uint32)rState.nOldLod) << 8) | rState.nNewLod;
+
+			float fDissolve = GetObjManager()->GetLodDistDissolveRef(&rState, fEntDistance, nLod, passInfo);
+
+			uint32 newState = (((uint32)rState.nOldLod) << 8) | rState.nNewLod;
+
+			// ensure old lod is still around. If not find closest lod
+			if (rState.nOldLod != rState.nNewLod && rState.nOldLod >= 0)
+			{
+				rState.nOldLod = pStatObj->FindNearesLoadedLOD(rState.nOldLod, true);
+			}
+			else if (rState.nOldLod >= 0)
+			{
+				// we can actually fall back into this case (even though we know nLod is valid).
+				rState.nOldLod = rState.nNewLod = pStatObj->FindNearesLoadedLOD(rState.nOldLod, true);
+			}
+
+			// only bother to check if we are dissolving and we've just kicked off a new dissolve transition
+			if (rState.nOldLod != rState.nNewLod && prevState != newState)
+			{
+				// LOD cutoff point, this is about where the transition should be triggered.
+				const float fEntityLodRatio = std::max(GetLodRatioNormalized(), FLT_MIN);
+				const float fDistMultiplier = 1.0f / (fEntityLodRatio * Get3DEngine()->GetFrameLodInfo().fTargetSize);
+				float dist = pStatObj->GetLodDistance() * max(rState.nOldLod, rState.nNewLod) * fDistMultiplier;
+
+				// we started way too late, most likely object LOD streamed in very late, just snap.
+				if (fabsf(rState.fStartDist - dist) > GetFloatCVar(e_DissolveDistband))
+				{
+					rState.nOldLod = rState.nNewLod;
+				}
+			}
+
+			nDissolveRefA = (uint8)(255.f * SATURATE(fDissolve));
+			nLodA = rState.nOldLod;
+			nLodB = rState.nNewLod;
+		}
+		else
+		{
+			nDissolveRefA = 0;
+
+			nLodA = CLAMP(wantedLod, pStatObj->GetMinUsableLod(), (int)pStatObj->m_nMaxUsableLod);
+			if (!(pStatObj->m_nFlags & STATIC_OBJECT_COMPOUND))
+				nLodA = pStatObj->FindNearesLoadedLOD(nLodA, true);
+			nLodB = -1;
+		}
+
+		if (pCVars->e_Dissolve && !passInfo.IsCachedShadowPass())
+		{
+			float fDissolveDist = CLAMP(0.1f * m_fWSMaxViewDist, GetFloatCVar(e_DissolveDistMin), GetFloatCVar(e_DissolveDistMax));
+
+			const float fDissolveStartDist = m_fWSMaxViewDist - fDissolveDist;
+
+			if (fEntDistance > fDissolveStartDist)
+			{
+				float fDissolve = (fEntDistance - fDissolveStartDist)
+				                  / fDissolveDist;
+				nDissolveRefA = (uint8)(255.f * SATURATE(fDissolve));
+				nLodB = -1;
+			}
+		}
+	}
+
+	return CLodValue(nLodA, nDissolveRefA, nLodB);
 }
 
 void CBrush::Render(const struct SRendParams& _EntDrawParams, const SRenderingPassInfo& passInfo)
@@ -145,14 +173,22 @@
 		rParms.nMaterialLayers = m_nMaterialLayers;
 
 	rParms.pMatrix = &m_Matrix;
+	rParms.nClipVolumeStencilRef = 0;
 	rParms.pMaterial = m_pMaterial;
-	rParms.nEditorSelectionID = m_nEditorSelectionID;
-
-	rParms.dwFObjFlags |= (m_dwRndFlags & ERF_FOB_RENDER_AFTER_POSTPROCESSING) ? FOB_RENDER_AFTER_POSTPROCESSING : 0;
-	//rParms.dwFObjFlags |= (m_dwRndFlags & ERF_FOB_NEAREST) ? FOB_NEAREST : 0;
-	rParms.dwFObjFlags |= FOB_TRANS_MASK;
-
-	m_pStatObj->Render(rParms, passInfo);
+
+	if (!m_Matrix.m01 && !m_Matrix.m02 && !m_Matrix.m10 && !m_Matrix.m12 && !m_Matrix.m20 && !m_Matrix.m21)
+		rParms.dwFObjFlags &= ~FOB_TRANS_ROTATE;
+	else
+		rParms.dwFObjFlags |= FOB_TRANS_ROTATE;
+
+	// get statobj for rendering
+	IStatObj* pStatObj = m_pStatObj;
+
+	// render
+	if (pStatObj)
+	{
+		pStatObj->Render(rParms, passInfo);
+	}
 }
 
 #if CRY_PLATFORM_WINDOWS && CRY_PLATFORM_64BIT
@@ -178,8 +214,6 @@
 		              + fabs(mat.GetColumn(2).len() - m_Matrix.GetColumn(2).len()) > FLT_EPSILON;
 		m_Matrix = mat;
 	}
-	InvalidatePermanentRenderObjectMatrix();
-
 	pe_params_foreign_data foreignData;
 	foreignData.iForeignFlags = 0;
 	if (!replacePhys && m_pPhysEnt)
@@ -194,12 +228,7 @@
 	if (replacePhys)
 		Dephysicalize();
 	if (!m_pPhysEnt)
-	{
-		if (!m_bNoPhysicalize)
-		{
-			Physicalize();
-		}
-	}
+		Physicalize();
 	else
 	{
 		// Just move physics.
@@ -240,8 +269,6 @@
 
 	if (m_pDeform)
 		m_pDeform->BakeDeform(m_Matrix);
-
-	m_lastMoveFrameId = gEnv->nMainFrameID;
 }
 
 void CBrush::CalcBBox()
@@ -255,11 +282,50 @@
 	m_WSBBox.min = m_pStatObj->GetBoxMin();
 	m_WSBBox.max = m_pStatObj->GetBoxMax();
 	m_WSBBox.SetTransformedAABB(m_Matrix, m_WSBBox);
+	m_fMatrixScale = m_Matrix.GetColumn0().GetLength();
+}
+
+CBrush::CBrush()
+{
+	m_WSBBox.min = m_WSBBox.max = Vec3(ZERO);
+	m_dwRndFlags = 0;
+	m_Matrix.SetIdentity();
+	m_pPhysEnt = 0;
+	m_Matrix.SetIdentity();
+	m_pMaterial = 0;
+	m_nLayerId = 0;
+	m_pStatObj = NULL;
+	m_pMaterial = NULL;
+	m_bVehicleOnlyPhysics = false;
+	m_bMerged = 0;
+	m_bDrawLast = false;
+	m_fMatrixScale = 1.f;
+	m_collisionClassIdx = 0;
+	m_pDeform = NULL;
+
+	GetInstCount(GetRenderNodeType())++;
+}
+
+CBrush::~CBrush()
+{
+	INDENT_LOG_DURING_SCOPE(true, "Destroying brush \"%s\"", this->GetName());
+
+	Dephysicalize();
+	Get3DEngine()->FreeRenderNodeState(this);
+
+	m_pStatObj = NULL;
+	if (m_pDeform)
+		delete m_pDeform;
+
+	if (m_pTempData)
+		Get3DEngine()->FreeRenderNodeTempData(&m_pTempData);
+	assert(!m_pTempData);
+
+	GetInstCount(GetRenderNodeType())--;
 }
 
 void CBrush::Physicalize(bool bInstant)
 {
-	m_bNoPhysicalize = false;
 	PhysicalizeOnHeap(NULL, bInstant);
 }
 
@@ -396,23 +462,11 @@
 
 bool CBrush::PhysicalizeFoliage(bool bPhysicalize, int iSource, int nSlot)
 {
-	if (nSlot < 0 || !m_pStatObj->GetSubObjectCount())
+	if (nSlot < 0)
 	{
 		bool res = false;
 		for (int i = 0; i < m_pStatObj->GetSubObjectCount(); i++)
 			res = res || PhysicalizeFoliage(bPhysicalize, iSource, i);
-		if (!res)
-		{
-			if (bPhysicalize)
-			{
-				res = m_pStatObj->PhysicalizeFoliage(m_pPhysEnt, m_Matrix, m_pFoliage) != 0;
-			}
-			else if (m_pFoliage)
-			{
-				m_pFoliage->Release();
-				m_pFoliage = nullptr;
-			}
-		}
 		return res;
 	}
 
@@ -423,7 +477,7 @@
 				return false;
 			if (!(m_pStatObj->GetFlags() & STATIC_OBJECT_CLONE))
 			{
-				m_pStatObj = (CStatObj*)m_pStatObj->Clone(false, false, false);
+				m_pStatObj = m_pStatObj->Clone(false, false, false);
 				pSubObj = m_pStatObj->GetSubObject(nSlot);
 			}
 			Matrix34 mtx = m_Matrix * pSubObj->localTM;
@@ -440,12 +494,9 @@
 
 IFoliage* CBrush::GetFoliage(int nSlot)
 {
-	if (!m_pStatObj)
-		return nullptr;
-	IStatObj::SSubObject* pSubObj = m_pStatObj->GetSubObject(nSlot);
-	if (pSubObj)
+	if (IStatObj::SSubObject* pSubObj = m_pStatObj->GetSubObject(nSlot))
 		return pSubObj->pFoliage;
-	return m_pFoliage;
+	return 0;
 }
 
 //////////////////////////////////////////////////////////////////////////
@@ -539,6 +590,8 @@
 {
 	if (m_pMaterial)
 		m_pMaterial = 0;
+
+	UpdateExecuteAsPreProcessJobFlag();
 }
 
 IPhysicalEntity* CBrush::GetPhysics() const
@@ -592,8 +645,6 @@
 	m_pMaterial = pMat;
 
 	InvalidatePermanentRenderObject();
-<<<<<<< HEAD
-=======
 	UpdateExecuteAsPreProcessJobFlag();
 }
 
@@ -628,15 +679,12 @@
 			pMat->SetKeepLowResSysCopyForDiffTex();
 #endif
 	}
->>>>>>> 91547e78
 }
 
 void CBrush::CheckPhysicalized()
 {
-	if (!m_pPhysEnt && !m_bNoPhysicalize)
-	{
+	if (!m_pPhysEnt)
 		Physicalize();
-	}
 }
 
 void CBrush::GetMemoryUsage(ICrySizer* pSizer) const
@@ -651,36 +699,23 @@
 
 	IStatObj* pPrevStatObj = m_pStatObj;
 
-	SetStatObj(pStatObj);
+	m_pStatObj = (CStatObj*)pStatObj;
 
 	if (pMatrix)
-	{
 		SetMatrix(*pMatrix);
-	}
 
 	// If object differ we must re-physicalize.
-	bool bRePhysicalize = (pStatObj != pPrevStatObj) && (!pPrevStatObj || !pStatObj || (pStatObj->GetCloneSourceObject() != pPrevStatObj));
-
-	if (bRePhysicalize && !m_bNoPhysicalize)
-	{
-		Physicalize();
-	}
-	InvalidatePermanentRenderObject();
-}
-
-//////////////////////////////////////////////////////////////////////////
-void CBrush::SetStatObj(IStatObj* pStatObj)
-{
-	if (pStatObj == m_pStatObj)
-		return;
+	if (pStatObj != pPrevStatObj)
+		if (!pPrevStatObj || !pStatObj || (pStatObj->GetCloneSourceObject() != pPrevStatObj))// ||
+			//(pStatObj->GetFlags() & (STATIC_OBJECT_GENERATED|STATIC_OBJECT_CLONE))==STATIC_OBJECT_CLONE)
+			Physicalize();
 
 	if (m_pTempData)
-	{
-		m_pTempData->MarkForDelete();
-		m_pTempData = nullptr;
-	}
-
-	m_pStatObj = (CStatObj*)pStatObj;
+		Get3DEngine()->FreeRenderNodeTempData(&m_pTempData);
+	assert(!m_pTempData);
+
+	m_nInternalFlags |= UPDATE_DECALS;
+
 	if (m_pStatObj && m_pStatObj->IsDeformable())
 	{
 		if (!m_pDeform)
@@ -689,16 +724,27 @@
 		m_pDeform->BakeDeform(GetMatrix());
 	}
 	else
+	{
 		SAFE_DELETE(m_pDeform);
-
-	if (m_pTempData)
-	{
-		m_pTempData->MarkForDelete();
-		m_pTempData = nullptr;
-	}
-
-	m_nInternalFlags |= UPDATE_DECALS;
-
+	}
+
+	UpdateExecuteAsPreProcessJobFlag();
+}
+
+void CBrush::SetStatObj(IStatObj* pStatObj)
+{
+	m_pStatObj = pStatObj;
+	if (m_pStatObj && m_pStatObj->IsDeformable())
+	{
+		if (!m_pDeform)
+			m_pDeform = new CDeformableNode(m_nSID);
+		m_pDeform->SetStatObj(static_cast<CStatObj*>(m_pStatObj.get()));
+		m_pDeform->BakeDeform(GetMatrix());
+	}
+	else
+		SAFE_DELETE(m_pDeform);
+
+	UpdateExecuteAsPreProcessJobFlag();
 	InvalidatePermanentRenderObject();
 }
 
@@ -706,35 +752,26 @@
 {
 	CBrush* pDestBrush = new CBrush();
 
+	//CBrush member vars
+	//	potential issues with Smart Pointers
 	pDestBrush->m_Matrix = m_Matrix;
+	pDestBrush->m_fMatrixScale = m_fMatrixScale;
 	//pDestBrush->m_pPhysEnt		//Don't want to copy the phys ent pointer
 	pDestBrush->m_pMaterial = m_pMaterial;
 	pDestBrush->m_pStatObj = m_pStatObj;
 
 	pDestBrush->m_bVehicleOnlyPhysics = m_bVehicleOnlyPhysics;
+	pDestBrush->m_bMerged = m_bMerged;
 	pDestBrush->m_bDrawLast = m_bDrawLast;
 	pDestBrush->m_WSBBox = m_WSBBox;
-
-	pDestBrush->m_collisionClassIdx = m_collisionClassIdx;
-	pDestBrush->m_nLayerId = m_nLayerId;
 
 	//IRenderNode member vars
 	//	We cannot just copy over due to issues with the linked list of IRenderNode objects
 	CopyIRenderNodeData(pDestBrush);
 
+	pDestBrush->UpdateExecuteAsPreProcessJobFlag();
+
 	return pDestBrush;
-}
-
-void CBrush::SetLayerId(uint16 nLayerId)
-{
-	bool bChanged = m_nLayerId != nLayerId;
-	m_nLayerId = nLayerId;
-
-	if (bChanged)
-	{
-		Get3DEngine()->C3DEngine::UpdateObjectsLayerAABB(this);
-	}
-	InvalidatePermanentRenderObject();
 }
 
 IRenderMesh* CBrush::GetRenderMesh(int nLod)
@@ -747,7 +784,6 @@
 {
 	if (m_pTempData) m_pTempData->OffsetPosition(delta);
 	m_Matrix.SetTranslation(m_Matrix.GetTranslation() + delta);
-	InvalidatePermanentRenderObjectMatrix();
 	m_WSBBox.Move(delta);
 
 	if (m_pPhysEnt)
@@ -758,28 +794,6 @@
 	}
 }
 
-//////////////////////////////////////////////////////////////////////////
-void CBrush::SetCameraSpacePos(Vec3* pCameraSpacePos)
-{
-	if (pCameraSpacePos)
-	{
-		if (!m_pCameraSpacePos)
-			m_pCameraSpacePos = new Vec3;
-		*m_pCameraSpacePos = *pCameraSpacePos;
-	}
-	else
-	{
-		delete m_pCameraSpacePos;
-		m_pCameraSpacePos = nullptr;
-	}
-}
-
-void CBrush::SetSubObjectHideMask(hidemask subObjHideMask)
-{
-	m_nSubObjHideMask = subObjHideMask;
-	InvalidatePermanentRenderObject();
-}
-
 bool CBrush::GetLodDistances(const SFrameLodInfo& frameLodInfo, float* distances) const
 {
 	const float fEntityLodRatio = GetLodRatioNormalized();
@@ -802,348 +816,4 @@
 	}
 
 	return true;
-}
-
-///////////////////////////////////////////////////////////////////////////////
-void CBrush::Render(const CLodValue& lodValue, const SRenderingPassInfo& passInfo, SSectorTextureSet* pTerrainTexInfo, PodArray<CDLight*>* pAffectingLights)
-{
-	FUNCTION_PROFILER_3DENGINE;
-
-	// Collision proxy is visible in Editor while in editing mode.
-	if (m_dwRndFlags & (ERF_COLLISION_PROXY | ERF_RAYCAST_PROXY))
-	{
-		if (!gEnv->IsEditor() || !gEnv->IsEditing())
-			if (GetCVars()->e_DebugDraw == 0)
-				return;
-	}
-
-	if (!m_pStatObj || m_dwRndFlags & ERF_HIDDEN)
-		return;
-
-	/*
-	   if (!passInfo.IsShadowPass())
-	   {
-	   if (pFoliage)
-	   {
-	    pFoliage->SetFlags(pFoliage->GetFlags() & ~IFoliage::FLAG_FROZEN | -(int)(rParams.nMaterialLayers&MTL_LAYER_FROZEN) & IFoliage::FLAG_FROZEN);
-	    float maxdist = GetCVars()->e_FoliageWindActivationDist;
-	    Vec3 pos = m_worldTM.GetTranslation();
-	    if (pStatObj && (gEnv->pSystem->GetViewCamera().GetPosition() - pos).len2() < sqr(maxdist) && gEnv->p3DEngine->GetWind(AABB(pos), false).len2() > 101.0f)
-	      pStatObj->PhysicalizeFoliage(pEntity->GetPhysics(), m_worldTM, pFoliage, 0, 4);
-	   }
-	   }
-	 */
-
-	Matrix34 transformMatrix = m_Matrix;
-
-	if (GetRndFlags() & ERF_FOB_NEAREST)
-	{
-		if (passInfo.IsRecursivePass()) // Nearest objects are not rendered in the recursive passes.
-			return;
-
-		// Nearest objects recalculate instance matrix every frame
-		CalcNearestTransform(transformMatrix, passInfo);
-	}
-
-	CRenderObject* pObj = 0;
-
-	if (m_pFoliage || m_pDeform)
-	{
-		// Foliage and deform do not support permanent render objects
-		pObj = gEnv->pRenderer->EF_GetObject_Temp(passInfo.ThreadID());
-	}
-
-	if (!pObj)
-	{
-		if (GetObjManager()->AddOrCreatePersistentRenderObject(m_pTempData, pObj, &lodValue, passInfo))
-		{
-			if (pObj && pObj->m_bInstanceDataDirty)
-			{
-				pObj->m_II.m_Matrix = transformMatrix;
-			}
-			return;
-		}
-	}
-
-	SRenderNodeTempData::SUserData& userData = m_pTempData->userData;
-
-	const Vec3 vCamPos = passInfo.GetCamera().GetPosition();
-	const Vec3 vObjCenter = CBrush::GetBBox().GetCenter();
-	const Vec3 vObjPos = CBrush::GetPos();
-
-	pObj->m_fDistance = pObj->m_bPermanent ? 0 : sqrt_tpl(Distance::Point_AABBSq(vCamPos, CBrush::GetBBox())) * passInfo.GetZoomFactor();
-
-	pObj->m_pRenderNode = this;
-	pObj->m_II.m_Matrix = transformMatrix;
-	pObj->m_fAlpha = 1.f;
-	IF (!m_bDrawLast, 1)
-		pObj->m_nSort = fastround_positive(pObj->m_fDistance * 2.0f);
-	else
-		pObj->m_fSort = 10000.0f;
-
-	IMaterial* pMat = pObj->m_pCurrMaterial = CBrush::GetMaterial();
-	pObj->m_ObjFlags |= FOB_INSHADOW | FOB_TRANS_MASK;
-
-	pObj->m_ObjFlags |= (m_dwRndFlags & ERF_FOB_RENDER_AFTER_POSTPROCESSING) ? FOB_RENDER_AFTER_POSTPROCESSING : 0;
-	pObj->m_ObjFlags |= (m_dwRndFlags & ERF_FOB_NEAREST) ? FOB_NEAREST : 0;
-
-	if (m_dwRndFlags & ERF_NO_DECALNODE_DECALS && !(gEnv->nMainFrameID - m_lastMoveFrameId < 3))
-	{
-		pObj->m_ObjFlags |= FOB_DYNAMIC_OBJECT;
-	}
-
-	if (uint8 nMaterialLayers = IRenderNode::GetMaterialLayers())
-	{
-		uint8 nFrozenLayer = (nMaterialLayers & MTL_LAYER_FROZEN) ? MTL_LAYER_FROZEN_MASK : 0;
-		uint8 nWetLayer = (nMaterialLayers & MTL_LAYER_WET) ? MTL_LAYER_WET_MASK : 0;
-		pObj->m_nMaterialLayers = (uint32)(nFrozenLayer << 24) | (nWetLayer << 16);
-	}
-	else
-		pObj->m_nMaterialLayers = 0;
-
-	if (!passInfo.IsShadowPass() && m_nInternalFlags & IRenderNode::REQUIRES_NEAREST_CUBEMAP)
-	{
-		if (!(pObj->m_nTextureID = GetObjManager()->CheckCachedNearestCubeProbe(this)) || !GetCVars()->e_CacheNearestCubePicking)
-			pObj->m_nTextureID = GetObjManager()->GetNearestCubeProbe(pAffectingLights, m_pOcNode->m_pVisArea, CBrush::GetBBox());
-
-		m_pTempData->userData.nCubeMapId = pObj->m_nTextureID;
-	}
-
-	//////////////////////////////////////////////////////////////////////////
-	// temp fix to update ambient color (Vlad please review!)
-	pObj->m_nClipVolumeStencilRef = userData.m_pClipVolume ? userData.m_pClipVolume->GetStencilRef() : 0;
-	if (m_pOcNode && m_pOcNode->m_pVisArea)
-		pObj->m_II.m_AmbColor = m_pOcNode->m_pVisArea->GetFinalAmbientColor();
-	else
-		pObj->m_II.m_AmbColor = Get3DEngine()->GetSkyColor();
-	//////////////////////////////////////////////////////////////////////////
-	pObj->m_editorSelectionID = m_nEditorSelectionID;
-
-	if (pTerrainTexInfo)
-	{
-		bool bUseTerrainColor = (GetCVars()->e_BrushUseTerrainColor == 2);
-		if (pMat && GetCVars()->e_BrushUseTerrainColor == 1)
-		{
-			if (pMat->GetSafeSubMtl(0)->GetFlags() & MTL_FLAG_BLEND_TERRAIN)
-				bUseTerrainColor = true;
-		}
-
-		if (bUseTerrainColor)
-		{
-			m_pTempData->userData.bTerrainColorWasUsed = true;
-			pObj->m_ObjFlags |= FOB_BLEND_WITH_TERRAIN_COLOR;
-
-			pObj->m_data.m_pTerrainSectorTextureInfo = pTerrainTexInfo;
-			pObj->m_nTextureID = -(int)pTerrainTexInfo->nSlot0 - 1; // nTextureID is set only for proper batching, actual texture id is same for all terrain sectors
-
-			{
-				float fBlendDistance = GetCVars()->e_VegetationUseTerrainColorDistance;
-
-				if (fBlendDistance == 0)
-				{
-					pObj->m_data.m_fMaxViewDistance = m_fWSMaxViewDist;
-				}
-				else if (fBlendDistance > 0)
-				{
-					pObj->m_data.m_fMaxViewDistance = fBlendDistance;
-				}
-				else // if(fBlendDistance < 0)
-				{
-					pObj->m_data.m_fMaxViewDistance = abs(fBlendDistance) * GetCVars()->e_ViewDistRatio;
-				}
-			}
-		}
-		else
-			pObj->m_ObjFlags &= ~FOB_BLEND_WITH_TERRAIN_COLOR;
-	}
-
-	// check the object against the water level
-	if (CObjManager::IsAfterWater(vObjCenter, vCamPos, passInfo, Get3DEngine()->GetWaterLevel()))
-		pObj->m_ObjFlags |= FOB_AFTER_WATER;
-	else
-		pObj->m_ObjFlags &= ~FOB_AFTER_WATER;
-
-	//IFoliage* pFoliage = GetFoliage(-1);
-	if (m_pFoliage)
-	{
-		if (SRenderObjData* pOD = pObj->GetObjData())
-		{
-			pOD->m_pSkinningData = m_pFoliage->GetSkinningData(m_Matrix, passInfo);
-			pObj->m_ObjFlags |= FOB_SKINNED | FOB_DYNAMIC_OBJECT;
-			//m_pFoliage->SetFlags(m_pFoliage->GetFlags() & ~IFoliage::FLAG_FROZEN | -(int)(pObj->m_nMaterialLayers & MTL_LAYER_FROZEN) & IFoliage::FLAG_FROZEN);
-		}
-	}
-
-	{
-		// temporary fix for autoreload from max export, Vladimir needs to properly fix it!
-		if (pObj->m_pCurrMaterial != GetMaterial())
-			pObj->m_pCurrMaterial = GetMaterial();
-
-		if (Get3DEngine()->IsTessellationAllowed(pObj, passInfo, true))
-		{
-			// Allow this RO to be tessellated, however actual tessellation will be applied if enabled in material
-			pObj->m_ObjFlags |= FOB_ALLOW_TESSELLATION;
-		}
-		else
-			pObj->m_ObjFlags &= ~FOB_ALLOW_TESSELLATION;
-
-		if (GetCVars()->e_BBoxes)
-			GetObjManager()->RenderObjectDebugInfo((IRenderNode*)this, pObj->m_fDistance, passInfo);
-
-		if (lodValue.LodA() <= 0 && Cry3DEngineBase::GetCVars()->e_MergedMeshes != 0 && m_pDeform && m_pDeform->HasDeformableData())
-		{
-			if (GetCVars()->e_StatObjBufferRenderTasks == 1 && passInfo.IsGeneralPass() && JobManager::InvokeAsJob("CheckOcclusion"))
-			{
-				GetObjManager()->PushIntoCullOutputQueue(SCheckOcclusionOutput::CreateDeformableBrushOutput(this, gEnv->pRenderer->EF_DuplicateRO(pObj, passInfo), lodValue.LodA(), passInfo));
-			}
-			else
-			{
-				m_pDeform->RenderInternalDeform(gEnv->pRenderer->EF_DuplicateRO(pObj, passInfo), lodValue.LodA(), CBrush::GetBBox(), passInfo);
-			}
-		}
-
-		m_pStatObj->RenderInternal(pObj, m_nSubObjHideMask, lodValue, passInfo);
-	}
-}
-
-///////////////////////////////////////////////////////////////////////////////
-IStatObj* CBrush::GetEntityStatObj(unsigned int nPartId, unsigned int nSubPartId, Matrix34A* pMatrix, bool bReturnOnlyVisible)
-{
-	if (nPartId != 0)
-		return 0;
-
-	if (pMatrix)
-		*pMatrix = m_Matrix;
-
-	return m_pStatObj;
-}
-
-///////////////////////////////////////////////////////////////////////////////
-void CBrush::OnRenderNodeBecomeVisible(const SRenderingPassInfo& passInfo)
-{
-	assert(m_pTempData);
-	SRenderNodeTempData::SUserData& userData = m_pTempData->userData;
-
-	userData.objMat = m_Matrix;
-	const Vec3 vCamPos = passInfo.GetCamera().GetPosition();
-	float fEntDistance = sqrt_tpl(Distance::Point_AABBSq(vCamPos, CBrush::GetBBox())) * passInfo.GetZoomFactor();
-
-	userData.nWantedLod = CObjManager::GetObjectLOD(this, fEntDistance);
-
-	if (GetOwnerEntity() && (GetRndFlags() & ERF_ENABLE_ENTITY_RENDER_CALLBACK))
-	{
-		// When render node becomes visible notify our owner render node that it is now visible.
-		GetOwnerEntity()->OnRenderNodeVisibilityChange(true);
-	}
-}
-
-void CBrush::OnRenderNodeBecomeInvisible()
-{
-	if (GetOwnerEntity() && (GetRndFlags() & ERF_ENABLE_ENTITY_RENDER_CALLBACK))
-	{
-		// When render node becomes invisible notify our owner render node that it is now invisible.
-		GetOwnerEntity()->OnRenderNodeVisibilityChange(false);
-	}
-}
-
-//////////////////////////////////////////////////////////////////////////
-void CBrush::CalcNearestTransform(Matrix34& transformMatrix, const SRenderingPassInfo& passInfo)
-{
-	// Camera space
-	if (m_pCameraSpacePos)
-	{
-		// Use camera space relative position
-		transformMatrix.SetTranslation(*m_pCameraSpacePos);
-	}
-	else
-	{
-		// We don't have camera space relative position, so calculate it out from world space
-		// (This will not have the precision advantages of camera space rendering)
-		transformMatrix.AddTranslation(-passInfo.GetCamera().GetPosition());
-	}
-	InvalidatePermanentRenderObjectMatrix();
-}
-
-void CBrush::InvalidatePermanentRenderObjectMatrix()
-{
-	if (m_pStatObj && m_pStatObj->GetFlags() & STATIC_OBJECT_COMPOUND)
-	{
-		// Compound unmerged stat objects create duplicate sub render objects and do not support fast matrix only instance update for PermanentRenderObject
-		InvalidatePermanentRenderObject();
-	}
-	else if (m_pTempData)
-	{
-		// Special optimization when only matrix change, we invalidate render object instance data flag
-		m_pTempData->InvalidateRenderObjectsInstanceData();
-	}
-}
-
-///////////////////////////////////////////////////////////////////////////////
-bool CBrush::CanExecuteRenderAsJob()
-{
-	return false;
-}
-
-//////////////////////////////////////////////////////////////////////////
-void CBrush::DisablePhysicalization(bool bDisable)
-{
-	m_bNoPhysicalize = bDisable;
-}
-
-///////////////////////////////////////////////////////////////////////////////
-void CBrush::FillBBox(AABB& aabb)
-{
-	aabb = CBrush::GetBBox();
-}
-
-///////////////////////////////////////////////////////////////////////////////
-EERType CBrush::GetRenderNodeType()
-{
-	return eERType_Brush;
-}
-
-///////////////////////////////////////////////////////////////////////////////
-float CBrush::GetMaxViewDist()
-{
-	if (GetRndFlags() & ERF_FORCE_POST_3D_RENDER)
-	{
-		// Always want to render models in post 3d render (menus), whatever distance they are
-		return FLT_MAX;
-	}
-
-	if (GetRndFlags() & ERF_CUSTOM_VIEW_DIST_RATIO)
-	{
-		float s = max(max((m_WSBBox.max.x - m_WSBBox.min.x), (m_WSBBox.max.y - m_WSBBox.min.y)), (m_WSBBox.max.z - m_WSBBox.min.z));
-		return max(GetCVars()->e_ViewDistMin, s * GetCVars()->e_ViewDistRatioCustom * GetViewDistRatioNormilized());
-	}
-
-	if (GetMinSpecFromRenderNodeFlags(m_dwRndFlags) == CONFIG_DETAIL_SPEC)
-		return max(GetCVars()->e_ViewDistMin, min(GetFloatCVar(e_ViewDistCompMaxSize), CBrush::GetBBox().GetRadius()) * GetCVars()->e_ViewDistRatioDetail * GetViewDistRatioNormilized());
-
-	return max(GetCVars()->e_ViewDistMin, min(GetFloatCVar(e_ViewDistCompMaxSize), CBrush::GetBBox().GetRadius()) * GetCVars()->e_ViewDistRatio * GetViewDistRatioNormilized());
-}
-
-///////////////////////////////////////////////////////////////////////////////
-Vec3 CBrush::GetPos(bool bWorldOnly) const
-{
-	assert(bWorldOnly);
-	return m_Matrix.GetTranslation();
-}
-
-//////////////////////////////////////////////////////////////////////////
-float CBrush::GetScale() const
-{
-	return m_Matrix.GetColumn0().GetLength();
-}
-
-///////////////////////////////////////////////////////////////////////////////
-IMaterial* CBrush::GetMaterial(Vec3* pHitPos) const
-{
-	if (m_pMaterial)
-		return m_pMaterial;
-
-	if (m_pStatObj)
-		return m_pStatObj->GetMaterial();
-
-	return NULL;
 }