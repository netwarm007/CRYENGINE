--- conflicted
+++ resolved
@@ -13,18 +13,15 @@
 
 #pragma once
 
-#ifndef __Entity_h__
-	#define __Entity_h__
-
-	#include <CryEntitySystem/IEntity.h>
+
+#include <CryEntitySystem/IEntity.h>
+#include <CryCore/Containers/CryListenerSet.h>
 
 //////////////////////////////////////////////////////////////////////////
 // This is the order in which the proxies are serialized
 const static EEntityProxy ProxySerializationOrder[] = {
-	ENTITY_PROXY_RENDER,
 	ENTITY_PROXY_SCRIPT,
 	ENTITY_PROXY_AUDIO,
-	ENTITY_PROXY_AI,
 	ENTITY_PROXY_AREA,
 	ENTITY_PROXY_BOIDS,
 	ENTITY_PROXY_BOID_OBJECT,
@@ -33,10 +30,8 @@
 	ENTITY_PROXY_SUBSTITUTION,
 	ENTITY_PROXY_TRIGGER,
 	ENTITY_PROXY_USER,
-	ENTITY_PROXY_PHYSICS,
 	ENTITY_PROXY_ROPE,
 	ENTITY_PROXY_ENTITYNODE,
-	ENTITY_PROXY_ATTRIBUTES,
 	ENTITY_PROXY_CLIPVOLUME,
 	ENTITY_PROXY_DYNAMICRESPONSE,
 	ENTITY_PROXY_LAST
@@ -44,11 +39,12 @@
 
 //////////////////////////////////////////////////////////////////////////
 // These headers cannot be replaced with forward references.
-// They are needed for correct up casting from IEntityProxy to real proxy class.
+// They are needed for correct up casting from IEntityComponent to real proxy class.
 	#include "RenderProxy.h"
 	#include "PhysicsProxy.h"
 	#include "ScriptProxy.h"
 	#include "SubstitutionProxy.h"
+	#include "EntityComponentsVector.h"
 //////////////////////////////////////////////////////////////////////////
 
 // forward declarations.
@@ -73,8 +69,6 @@
 	CEntity(SEntitySpawnParams& params);
 
 public:
-	typedef std::pair<int, IEntityProxyPtr> TProxyPair;
-
 	// Entity destructor.
 	// Should only be called from Entity System.
 	virtual ~CEntity();
@@ -84,51 +78,51 @@
 	// Called by entity system to complete initialization of the entity.
 	bool Init(SEntitySpawnParams& params);
 	// Called by EntitySystem every frame for each pre-physics active entity.
-	void PrePhysicsUpdate(float fFrameTime);
+	void PrePhysicsUpdate(SEntityEvent& event);
 	// Called by EntitySystem every frame for each active entity.
 	void Update(SEntityUpdateContext& ctx);
 	// Called by EntitySystem before entity is destroyed.
-	void ShutDown(bool bRemoveAI = true, bool bRemoveProxies = true);
+	void ShutDown();
 
 	//////////////////////////////////////////////////////////////////////////
 	// IEntity interface implementation.
 	//////////////////////////////////////////////////////////////////////////
-	virtual EntityId   GetId() const override   { return m_nID; }
-	virtual EntityGUID GetGuid() const override { return m_guid; }
-
-	//////////////////////////////////////////////////////////////////////////
-	virtual IEntityClass*     GetClass() const override     { return m_pClass; }
-	virtual IEntityArchetype* GetArchetype() const override { return m_pArchetype; }
-
-	//////////////////////////////////////////////////////////////////////////
-	virtual void   SetFlags(uint32 flags) override;
-	virtual uint32 GetFlags() const override                                 { return m_flags; }
-	virtual void   AddFlags(uint32 flagsToAdd) override                      { SetFlags(m_flags | flagsToAdd); }
-	virtual void   ClearFlags(uint32 flagsToClear) override                  { SetFlags(m_flags & (~flagsToClear)); }
-	virtual bool   CheckFlags(uint32 flagsToCheck) const override            { return (m_flags & flagsToCheck) == flagsToCheck; }
-
-	virtual void   SetFlagsExtended(uint32 flags) override                   { m_flagsExtended = flags; }
-	virtual uint32 GetFlagsExtended() const override                         { return m_flagsExtended; }
-
-	virtual bool   IsGarbage() const override                                { return m_bGarbage; }
-	virtual bool   IsLoadedFromLevelFile() const override                    { return m_bLoadedFromLevelFile; }
+	virtual EntityId   GetId() const final   { return m_nID; }
+	virtual EntityGUID GetGuid() const final { return m_guid; }
+
+	//////////////////////////////////////////////////////////////////////////
+	virtual IEntityClass*     GetClass() const final     { return m_pClass; }
+	virtual IEntityArchetype* GetArchetype() const final { return m_pArchetype; }
+
+	//////////////////////////////////////////////////////////////////////////
+	virtual void   SetFlags(uint32 flags) final;
+	virtual uint32 GetFlags() const final                      { return m_flags; }
+	virtual void   AddFlags(uint32 flagsToAdd) final           { SetFlags(m_flags | flagsToAdd); }
+	virtual void   ClearFlags(uint32 flagsToClear) final       { SetFlags(m_flags & (~flagsToClear)); }
+	virtual bool   CheckFlags(uint32 flagsToCheck) const final { return (m_flags & flagsToCheck) == flagsToCheck; }
+
+	virtual void   SetFlagsExtended(uint32 flags) final;
+	virtual uint32 GetFlagsExtended() const final                            { return m_flagsExtended; }
+
+	virtual bool   IsGarbage() const final                                   { return m_bGarbage; }
+	virtual bool   IsLoadedFromLevelFile() const final                       { return m_bLoadedFromLevelFile; }
 	ILINE void     SetLoadedFromLevelFile(const bool bIsLoadedFromLevelFile) { m_bLoadedFromLevelFile = bIsLoadedFromLevelFile; }
 
 	//////////////////////////////////////////////////////////////////////////
-	virtual void        SetName(const char* sName) override;
-	virtual const char* GetName() const override { return m_szName.c_str(); }
-	virtual string GetEntityTextDescription() const override;
-
-	//////////////////////////////////////////////////////////////////////////
-	virtual void     AttachChild(IEntity* pChildEntity, const SChildAttachParams& attachParams) override;
-	virtual void     DetachAll(int nDetachFlags = 0) override;
-	virtual void     DetachThis(int nDetachFlags = 0, int nWhyFlags = 0) override;
-	virtual int      GetChildCount() const override;
-	virtual IEntity* GetChild(int nIndex) const override;
+	virtual void        SetName(const char* sName) final;
+	virtual const char* GetName() const final { return m_szName.c_str(); }
+	virtual string      GetEntityTextDescription() const final;
+
+	//////////////////////////////////////////////////////////////////////////
+	virtual void     AttachChild(IEntity* pChildEntity, const SChildAttachParams& attachParams) final;
+	virtual void     DetachAll(int nDetachFlags = 0) final;
+	virtual void     DetachThis(int nDetachFlags = 0, int nWhyFlags = 0) final;
+	virtual int      GetChildCount() const final;
+	virtual IEntity* GetChild(int nIndex) const final;
 	virtual void     EnableInheritXForm(bool bEnable);
-	virtual IEntity* GetParent() const override { return (m_pBinds) ? m_pBinds->pParent : NULL; }
-	virtual Matrix34 GetParentAttachPointWorldTM() const override;
-	virtual bool     IsParentAttachmentValid() const override;
+	virtual IEntity* GetParent() const final { return m_hierarchy.pParent; }
+	virtual Matrix34 GetParentAttachPointWorldTM() const final;
+	virtual bool     IsParentAttachmentValid() const final;
 	virtual IEntity* GetAdam()
 	{
 		IEntity* pParent, * pAdam = this;
@@ -137,199 +131,228 @@
 	}
 
 	//////////////////////////////////////////////////////////////////////////
-	virtual void SetWorldTM(const Matrix34& tm, int nWhyFlags = 0) override;
-	virtual void SetLocalTM(const Matrix34& tm, int nWhyFlags = 0) override;
+	virtual void SetWorldTM(const Matrix34& tm, int nWhyFlags = 0) final;
+	virtual void SetLocalTM(const Matrix34& tm, int nWhyFlags = 0) final;
 
 	// Set position rotation and scale at once.
-	virtual void            SetPosRotScale(const Vec3& vPos, const Quat& qRotation, const Vec3& vScale, int nWhyFlags = 0) override;
-
-	virtual Matrix34        GetLocalTM() const override;
-	virtual const Matrix34& GetWorldTM() const override { return m_worldTM; }
-
-	virtual void            GetWorldBounds(AABB& bbox) const override;
-	virtual void            GetLocalBounds(AABB& bbox) const override;
-
-	//////////////////////////////////////////////////////////////////////////
-	virtual void        SetPos(const Vec3& vPos, int nWhyFlags = 0, bool bRecalcPhyBounds = false, bool bForce = false) override;
-	virtual const Vec3& GetPos() const override { return m_vPos; }
-
-	virtual void        SetRotation(const Quat& qRotation, int nWhyFlags = 0) override;
-	virtual const Quat& GetRotation() const override { return m_qRotation; }
-
-	virtual void        SetScale(const Vec3& vScale, int nWhyFlags = 0) override;
-	virtual const Vec3& GetScale() const override { return m_vScale; }
-
-	virtual Vec3        GetWorldPos() const override { return m_worldTM.GetTranslation(); }
-	virtual Ang3        GetWorldAngles() const override;
-	virtual Quat        GetWorldRotation() const override;
-	virtual const Vec3& GetForwardDir() const override { ComputeForwardDir(); return m_vForwardDir; }
-	//////////////////////////////////////////////////////////////////////////
-
-<<<<<<< HEAD
-	//////////////////////////////////////////////////////////////////////////
-	virtual void Activate(bool bActive) override;
-	virtual bool IsActive() const override { return m_bActive; }
-=======
+	virtual void            SetPosRotScale(const Vec3& vPos, const Quat& qRotation, const Vec3& vScale, int nWhyFlags = 0) final;
+
+	virtual Matrix34        GetLocalTM() const final;
+	virtual const Matrix34& GetWorldTM() const final { return m_worldTM; }
+
+	virtual void            GetWorldBounds(AABB& bbox) const final;
+	virtual void            GetLocalBounds(AABB& bbox) const final;
+	virtual void            SetLocalBounds(const AABB& bounds, bool bDoNotRecalculate) final;
+	virtual void            InvalidateLocalBounds() final;
+
+	//////////////////////////////////////////////////////////////////////////
+	virtual void        SetPos(const Vec3& vPos, int nWhyFlags = 0, bool bRecalcPhyBounds = false, bool bForce = false) final;
+	virtual const Vec3& GetPos() const final { return m_vPos; }
+
+	virtual void        SetRotation(const Quat& qRotation, int nWhyFlags = 0) final;
+	virtual const Quat& GetRotation() const final { return m_qRotation; }
+
+	virtual void        SetScale(const Vec3& vScale, int nWhyFlags = 0) final;
+	virtual const Vec3& GetScale() const final    { return m_vScale; }
+
+	virtual Vec3        GetWorldPos() const final { return m_worldTM.GetTranslation(); }
+	virtual Ang3        GetWorldAngles() const final;
+	virtual Quat        GetWorldRotation() const final;
+	virtual const Vec3& GetForwardDir() const final { ComputeForwardDir(); return m_vForwardDir; }
+	//////////////////////////////////////////////////////////////////////////
+
 	virtual void Activate(bool bActive) final;
 	virtual bool IsActive() const final { return m_bActive; }
->>>>>>> 98428a17
-
-	virtual void PrePhysicsActivate(bool bActive) override;
-	virtual bool IsPrePhysicsActive() override;
-
-	//////////////////////////////////////////////////////////////////////////
-	virtual void Serialize(TSerialize ser, int nFlags) override;
-
-	virtual bool SendEvent(SEntityEvent& event) override;
-	//////////////////////////////////////////////////////////////////////////
-
-	virtual void SetTimer(int nTimerId, int nMilliSeconds) override;
-	virtual void KillTimer(int nTimerId) override;
-
-	virtual void Hide(bool bHide) override;
-	virtual bool IsHidden() const override { return m_bHidden; }
-
-	virtual void Invisible(bool bInvisible) override;
-	virtual bool IsInvisible() const override { return m_bInvisible; }
-
-	//////////////////////////////////////////////////////////////////////////
-	virtual IAIObject*  GetAI() override                       { return (m_aiObjectID ? GetAIObject() : NULL); }
-	virtual bool        HasAI() const override                 { return m_aiObjectID != 0; }
-	virtual tAIObjectID GetAIObjectID() const override         { return m_aiObjectID; }
-	virtual void        SetAIObjectID(tAIObjectID id) override { m_aiObjectID = id; }
-	//////////////////////////////////////////////////////////////////////////
-	virtual bool        RegisterInAISystem(const AIObjectParams& params) override;
+
+	virtual void PrePhysicsActivate(bool bActive) final;
+	virtual bool IsPrePhysicsActive() final;
+
+	//////////////////////////////////////////////////////////////////////////
+	virtual void Serialize(TSerialize ser, int nFlags) final;
+
+	virtual bool SendEvent(SEntityEvent& event) final;
+	//////////////////////////////////////////////////////////////////////////
+
+	virtual void SetTimer(int nTimerId, int nMilliSeconds) final;
+	virtual void KillTimer(int nTimerId) final;
+
+	virtual void Hide(bool bHide) final;
+	virtual bool IsHidden() const final { return m_bHidden; }
+
+	virtual void Invisible(bool bInvisible) final;
+	virtual bool IsInvisible() const final { return m_bInvisible; }
+
+	//////////////////////////////////////////////////////////////////////////
+	virtual IAIObject*  GetAI() final                       { return (m_aiObjectID ? GetAIObject() : NULL); }
+	virtual bool        HasAI() const final                 { return m_aiObjectID != 0; }
+	virtual tAIObjectID GetAIObjectID() const final         { return m_aiObjectID; }
+	virtual void        SetAIObjectID(tAIObjectID id) final { m_aiObjectID = id; }
+	//////////////////////////////////////////////////////////////////////////
+	virtual bool        RegisterInAISystem(const AIObjectParams& params) final;
 	//////////////////////////////////////////////////////////////////////////
 	// reflect changes in position or orientation to the AI object
 	void UpdateAIObject();
 	//////////////////////////////////////////////////////////////////////////
 
-	virtual void                SetUpdatePolicy(EEntityUpdatePolicy eUpdatePolicy) override;
-	virtual EEntityUpdatePolicy GetUpdatePolicy() const override { return (EEntityUpdatePolicy)m_eUpdatePolicy; }
+	virtual void                SetUpdatePolicy(EEntityUpdatePolicy eUpdatePolicy) final;
+	virtual EEntityUpdatePolicy GetUpdatePolicy() const final { return (EEntityUpdatePolicy)m_eUpdatePolicy; }
 
 	//////////////////////////////////////////////////////////////////////////
 	// Entity Proxies Interfaces access functions.
 	//////////////////////////////////////////////////////////////////////////
-	virtual IEntityProxy*   GetProxy(EEntityProxy proxy) const override;
-	virtual void            SetProxy(EEntityProxy proxy, IEntityProxyPtr pProxy) override;
-	virtual IEntityProxyPtr CreateProxy(EEntityProxy proxy) override;
-	//////////////////////////////////////////////////////////////////////////
-	virtual void            RegisterComponent(IComponentPtr pComponentPtr, const int flags) override;
+	virtual IEntityComponent* GetProxy(EEntityProxy proxy) const final;
+	virtual IEntityComponent* CreateProxy(EEntityProxy proxy) final;
+	//////////////////////////////////////////////////////////////////////////
+
+	//////////////////////////////////////////////////////////////////////////
+	virtual IEntityComponent* AddComponent(CryInterfaceID typeId, std::shared_ptr<IEntityComponent> pComponent,bool bAllowDuplicate) final;
+	virtual void              RemoveComponent(IEntityComponent* pComponent) final;
+	virtual IEntityComponent* GetComponentByTypeId(const CryInterfaceID& interfaceID) const final;
+
+	virtual void CloneComponentsFrom(IEntity& otherEntity) final;
 
 	//////////////////////////////////////////////////////////////////////////
 	// Physics.
 	//////////////////////////////////////////////////////////////////////////
-	virtual void             Physicalize(SEntityPhysicalizeParams& params) override;
-	virtual void             EnablePhysics(bool enable) override;
-	virtual IPhysicalEntity* GetPhysics() const override;
-
-	virtual int              PhysicalizeSlot(int slot, SEntityPhysicalizeParams& params) override;
-	virtual void             UnphysicalizeSlot(int slot) override;
-	virtual void             UpdateSlotPhysics(int slot) override;
-
-	virtual void             SetPhysicsState(XmlNodeRef& physicsState) override;
+	virtual void             Physicalize(SEntityPhysicalizeParams& params) final;
+	virtual void             AssignPhysicalEntity(IPhysicalEntity* pPhysEntity, int nSlot = -1) final;
+	virtual void             EnablePhysics(bool enable) final;
+	virtual bool             IsPhysicsEnabled() const final;
+	virtual IPhysicalEntity* GetPhysics() const final;
+
+	virtual int              PhysicalizeSlot(int slot, SEntityPhysicalizeParams& params) final;
+	virtual void             UnphysicalizeSlot(int slot) final;
+	virtual void             UpdateSlotPhysics(int slot) final;
+
+	virtual void             SetPhysicsState(XmlNodeRef& physicsState) final;
+	virtual void             GetPhysicsWorldBounds(AABB& bounds) const final;
+
+	virtual void             AddImpulse(int ipart, const Vec3& pos, const Vec3& impulse, bool bPos, float fAuxScale, float fPushScale = 1.0f) final;
+
+	virtual bool             PhysicalizeFoliage(int iSlot) final;
+	virtual void             DephysicalizeFoliage(int iSlot) final;
+
+	//! retrieve starting partid for a given slot.
+	virtual int  GetPhysicalEntityPartId0(int islot = 0) final;
+
+	virtual void PhysicsNetSerializeEnable(bool enable) final;
+	virtual void PhysicsNetSerializeTyped(TSerialize& ser, int type, int flags) final;
+	virtual void PhysicsNetSerialize(TSerialize& ser) final;
+	//////////////////////////////////////////////////////////////////////////
 
 	//////////////////////////////////////////////////////////////////////////
 	// Custom entity material.
 	//////////////////////////////////////////////////////////////////////////
-	virtual void       SetMaterial(IMaterial* pMaterial) override;
-	virtual IMaterial* GetMaterial() override;
+	virtual void       SetMaterial(IMaterial* pMaterial) final;
+	virtual IMaterial* GetMaterial() final;
 
 	//////////////////////////////////////////////////////////////////////////
 	// Entity Slots interface.
 	//////////////////////////////////////////////////////////////////////////
-	virtual bool                  IsSlotValid(int nSlot) const override;
-	virtual void                  FreeSlot(int nSlot) override;
-	virtual int                   GetSlotCount() const override;
-	virtual bool                  GetSlotInfo(int nSlot, SEntitySlotInfo& slotInfo) const override;
-	virtual const Matrix34&       GetSlotWorldTM(int nIndex) const override;
-	virtual const Matrix34&       GetSlotLocalTM(int nIndex, bool bRelativeToParent) const override;
-	virtual void                  SetSlotLocalTM(int nIndex, const Matrix34& localTM, int nWhyFlags = 0) override;
-	virtual void                  SetSlotCameraSpacePos(int nIndex, const Vec3& cameraSpacePos) override;
-	virtual void                  GetSlotCameraSpacePos(int nSlot, Vec3& cameraSpacePos) const override;
-	virtual bool                  SetParentSlot(int nParentSlot, int nChildSlot) override;
-	virtual void                  SetSlotMaterial(int nSlot, IMaterial* pMaterial) override;
-	virtual void                  SetSlotFlags(int nSlot, uint32 nFlags) override;
-	virtual uint32                GetSlotFlags(int nSlot) const override;
-	virtual bool                  ShouldUpdateCharacter(int nSlot) const override;
-	virtual ICharacterInstance*   GetCharacter(int nSlot) override;
-	virtual int                   SetCharacter(ICharacterInstance* pCharacter, int nSlot) override;
-	virtual IStatObj*             GetStatObj(int nSlot) override;
-	virtual int                   SetStatObj(IStatObj* pStatObj, int nSlot, bool bUpdatePhysics, float mass = -1.0f) override;
-	virtual IParticleEmitter*     GetParticleEmitter(int nSlot) override;
-	virtual IGeomCacheRenderNode* GetGeomCacheRenderNode(int nSlot) override;
-
-	virtual void                  MoveSlot(IEntity* targetIEnt, int nSlot) override;
-
-	virtual int                   LoadGeometry(int nSlot, const char* sFilename, const char* sGeomName = NULL, int nLoadFlags = 0) override;
-	virtual int                   LoadCharacter(int nSlot, const char* sFilename, int nLoadFlags = 0) override;
+	virtual bool                       IsSlotValid(int nSlot) const final;
+	virtual int                        AllocateSlot() final;
+	virtual void                       FreeSlot(int nSlot) final;
+	virtual int                        GetSlotCount() const final;
+	virtual void                       ClearSlots() final;
+	virtual bool                       GetSlotInfo(int nSlot, SEntitySlotInfo& slotInfo) const final;
+	virtual const Matrix34&            GetSlotWorldTM(int nIndex) const final;
+	virtual const Matrix34&            GetSlotLocalTM(int nIndex, bool bRelativeToParent) const final;
+	virtual void                       SetSlotLocalTM(int nIndex, const Matrix34& localTM, int nWhyFlags = 0) final;
+	virtual void                       SetSlotCameraSpacePos(int nIndex, const Vec3& cameraSpacePos) final;
+	virtual void                       GetSlotCameraSpacePos(int nSlot, Vec3& cameraSpacePos) const final;
+	virtual bool                       SetParentSlot(int nParentSlot, int nChildSlot) final;
+	virtual void                       SetSlotMaterial(int nSlot, IMaterial* pMaterial) final;
+	virtual IMaterial*                 GetSlotMaterial(int nSlot) const final;
+	virtual IMaterial*                 GetRenderMaterial(int nSlot = -1) const final;
+	virtual void                       SetSlotFlags(int nSlot, uint32 nFlags) final;
+	virtual uint32                     GetSlotFlags(int nSlot) const final;
+	virtual bool                       ShouldUpdateCharacter(int nSlot) const final;
+	virtual ICharacterInstance*        GetCharacter(int nSlot) final;
+	virtual int                        SetCharacter(ICharacterInstance* pCharacter, int nSlot) final;
+	virtual IStatObj*                  GetStatObj(int nSlot) final;
+	virtual int                        SetStatObj(IStatObj* pStatObj, int nSlot, bool bUpdatePhysics, float mass = -1.0f) final;
+	virtual IParticleEmitter*          GetParticleEmitter(int nSlot) final;
+	virtual IGeomCacheRenderNode*      GetGeomCacheRenderNode(int nSlot) final;
+	virtual IRenderNode*               GetRenderNode(int nSlot = -1) const final;
+	virtual bool                       IsRendered() const final;
+	virtual void                       PreviewRender( SPreviewRenderParams &params) final;
+
+	virtual void                       MoveSlot(IEntity* targetIEnt, int nSlot) final;
+
+	virtual int                        LoadGeometry(int nSlot, const char* sFilename, const char* sGeomName = NULL, int nLoadFlags = 0) final;
+	virtual int                        LoadCharacter(int nSlot, const char* sFilename, int nLoadFlags = 0) final;
 	#if defined(USE_GEOM_CACHES)
-	virtual int                   LoadGeomCache(int nSlot, const char* sFilename) override;
+	virtual int                        LoadGeomCache(int nSlot, const char* sFilename) final;
 	#endif
-	virtual int                   SetParticleEmitter(int nSlot, IParticleEmitter* pEmitter, bool bSerialize = false) override;
-	virtual int                   LoadParticleEmitter(int nSlot, IParticleEffect* pEffect, SpawnParams const* params = NULL, bool bPrime = false, bool bSerialize = false) override;
-	virtual int                   LoadLight(int nSlot, CDLight* pLight) override;
-	int                           LoadLightImpl(int nSlot, CDLight* pLight);
-
-	virtual bool                  UpdateLightClipBounds(CDLight& light);
-	int                           LoadCloud(int nSlot, const char* sFilename);
-	int                           SetCloudMovementProperties(int nSlot, const SCloudMovementProperties& properties);
-	int                           LoadCloudBlocker(int nSlot, const SCloudBlockerProperties& properties);
-	int                           LoadFogVolume(int nSlot, const SFogVolumeProperties& properties);
-
-	int                           FadeGlobalDensity(int nSlot, float fadeTime, float newGlobalDensity);
-	int                           LoadVolumeObject(int nSlot, const char* sFilename);
-	int                           SetVolumeObjectMovementProperties(int nSlot, const SVolumeObjectMovementProperties& properties);
-
-	#if !defined(EXCLUDE_DOCUMENTATION_PURPOSE)
-	virtual int LoadPrismObject(int nSlot);
-	#endif // EXCLUDE_DOCUMENTATION_PURPOSE
-
-	virtual void InvalidateTM(int nWhyFlags = 0, bool bRecalcPhyBounds = false) override;
+	virtual int                        SetParticleEmitter(int nSlot, IParticleEmitter* pEmitter, bool bSerialize = false) final;
+	virtual int                        LoadParticleEmitter(int nSlot, IParticleEffect* pEffect, SpawnParams const* params = NULL, bool bPrime = false, bool bSerialize = false) final;
+	virtual int                        LoadLight(int nSlot, CDLight* pLight) final;
+	int                                LoadLightImpl(int nSlot, CDLight* pLight);
+
+	virtual bool                       UpdateLightClipBounds(CDLight& light);
+	virtual int                        LoadCloud(int nSlot, const char* sFilename) override;
+	virtual int                        SetCloudMovementProperties(int nSlot, const SCloudMovementProperties& properties) override;
+	int                                LoadCloudBlocker(int nSlot, const SCloudBlockerProperties& properties);
+	int                                LoadFogVolume(int nSlot, const SFogVolumeProperties& properties);
+
+	int                                FadeGlobalDensity(int nSlot, float fadeTime, float newGlobalDensity);
+	int                                LoadVolumeObject(int nSlot, const char* sFilename);
+	int                                SetVolumeObjectMovementProperties(int nSlot, const SVolumeObjectMovementProperties& properties);
+
+	virtual void                       SetSubObjHideMask(int nSlot, hidemask nSubObjHideMask) final        { GetEntityRender()->SetSubObjHideMask(nSlot, nSubObjHideMask); };
+	virtual hidemask                   GetSubObjHideMask(int nSlot) const final                            { return GetEntityRender()->GetSubObjHideMask(nSlot); };
+
+	virtual void                       SetRenderNodeParams(const IEntity::SRenderNodeParams& params) final { GetEntityRender()->SetRenderNodeParams(params); };
+	virtual IEntity::SRenderNodeParams GetRenderNodeParams() const final                                   { return GetEntityRender()->GetRenderNodeParams(); };
+
+	virtual void                       InvalidateTM(int nWhyFlags = 0, bool bRecalcPhyBounds = false) final;
+
+	// Inline implementation.
+	virtual IScriptTable* GetScriptTable() const final;
 
 	// Load/Save entity parameters in XML node.
-	virtual void         SerializeXML(XmlNodeRef& node, bool bLoading) override;
-
-	virtual IEntityLink* GetEntityLinks() override;
-	virtual IEntityLink* AddEntityLink(const char* sLinkName, EntityId entityId, EntityGUID entityGuid = 0) override;
-	virtual void         RemoveEntityLink(IEntityLink* pLink) override;
-	virtual void         RemoveAllEntityLinks() override;
-	//////////////////////////////////////////////////////////////////////////
-	//////////////////////////////////////////////////////////////////////////
-
-	virtual IEntity* UnmapAttachedChild(int& partId) override;
-
-	virtual void     GetMemoryUsage(ICrySizer* pSizer) const override;
+	virtual void         SerializeXML(XmlNodeRef& node, bool bLoading, bool bIncludeScriptProxy) final;
+
+	virtual void SerializeProperties(Serialization::IArchive& ar) final;
+
+	virtual IEntityLink* GetEntityLinks() final;
+	virtual IEntityLink* AddEntityLink(const char* sLinkName, EntityId entityId, EntityGUID entityGuid = 0) final;
+	virtual void         RemoveEntityLink(IEntityLink* pLink) final;
+	virtual void         RemoveAllEntityLinks() final;
+	//////////////////////////////////////////////////////////////////////////
+	//////////////////////////////////////////////////////////////////////////
+
+	virtual IEntity* UnmapAttachedChild(int& partId) final;
+
+	virtual void     GetMemoryUsage(ICrySizer* pSizer) const final;
 
 	//////////////////////////////////////////////////////////////////////////
 	// Local methods.
 	//////////////////////////////////////////////////////////////////////////
 
 	// Returns true if entity was already fully initialized by this point.
-	virtual bool IsInitialized() const override { return m_bInitialized; }
-
-	virtual void DebugDraw(const SGeometryDebugDrawInfo& info) override;
+	virtual bool IsInitialized() const final { return m_bInitialized; }
+
+	virtual void DebugDraw(const SGeometryDebugDrawInfo& info) final;
 	//////////////////////////////////////////////////////////////////////////
 
 	// Get fast access to the slot, only used internally by entity components.
-	class CEntityObject* GetSlot(int nSlot) const;
-
-	// Specializations for the EntityPool
-	bool                  GetSignature(TSerialize& signature);
-	void                  SerializeXML_ExceptScriptProxy(XmlNodeRef& node, bool bLoading);
+	class CEntitySlot* GetSlot(int nSlot) const;
+
 	// Get render proxy object.
-	ILINE CRenderProxy*   GetRenderProxy() const   { return (CRenderProxy*)CEntity::GetProxy(ENTITY_PROXY_RENDER); }
+	ILINE const CEntityRender* GetEntityRender() const { return static_cast<const CEntityRender*>(&m_render); }
+	ILINE CEntityRender*       GetEntityRender()       { return static_cast<CEntityRender*>(&m_render); }
+
 	// Get physics proxy object.
-	ILINE CPhysicalProxy* GetPhysicalProxy() const { return (CPhysicalProxy*)CEntity::GetProxy(ENTITY_PROXY_PHYSICS); }
+	ILINE const CEntityPhysics* GetPhysicalProxy() const { return static_cast<const CEntityPhysics*>(&m_physics); }
+	ILINE CEntityPhysics*       GetPhysicalProxy()       { return static_cast<CEntityPhysics*>(&m_physics); }
+
 	// Get script proxy object.
-	ILINE CScriptProxy*   GetScriptProxy() const   { return (CScriptProxy*)CEntity::GetProxy(ENTITY_PROXY_SCRIPT); }
+	ILINE CEntityComponentLuaScript* GetScriptProxy() const { return (CEntityComponentLuaScript*)CEntity::GetProxy(ENTITY_PROXY_SCRIPT); }
 	//////////////////////////////////////////////////////////////////////////
 
 	// For internal use.
 	CEntitySystem* GetCEntitySystem() const { return g_pIEntitySystem; }
-
-	//////////////////////////////////////////////////////////////////////////
-	bool ReloadEntity(SEntityLoadParams& loadParams);
 
 	//////////////////////////////////////////////////////////////////////////
 	// Activates entity only for specified number of frames.
@@ -347,15 +370,18 @@
 	void Hide(bool bHide, EEntityEvent eEvent1, EEntityEvent eEvent2);
 
 	// for ProximityTriggerSystem
-	SProximityElement* GetProximityElement()   { return m_pProximityEntity; }
-
-	virtual void       IncKeepAliveCounter() override   { m_nKeepAliveCounter++; }
-	virtual void       DecKeepAliveCounter() override   { assert(m_nKeepAliveCounter > 0); m_nKeepAliveCounter--; }
-	virtual void       ResetKeepAliveCounter() override { m_nKeepAliveCounter = 0; }
-	virtual bool       IsKeptAlive() const override     { return m_nKeepAliveCounter > 0; }
+	SProximityElement* GetProximityElement()         { return m_pProximityEntity; }
+
+	virtual void       IncKeepAliveCounter() final   { m_nKeepAliveCounter++; }
+	virtual void       DecKeepAliveCounter() final   { assert(m_nKeepAliveCounter > 0); m_nKeepAliveCounter--; }
+	virtual void       ResetKeepAliveCounter() final { m_nKeepAliveCounter = 0; }
+	virtual bool       IsKeptAlive() const final     { return m_nKeepAliveCounter > 0; }
 
 	// LiveCreate entity interface
-	virtual bool HandleVariableChange(const char* szVarName, const void* pVarData) override;
+	virtual bool  HandleVariableChange(const char* szVarName, const void* pVarData) final;
+
+	virtual void  OnRenderNodeVisibilityChange(bool bBecomeVisible) final;
+	virtual float GetLastSeenTime() const final;
 
 	#ifdef SEG_WORLD
 	virtual unsigned int GetSwObjDebugFlag() const             { return m_eSwObjDebugFlag; };
@@ -365,10 +391,13 @@
 	virtual bool         IsLocalSeg() const                    { return m_bLocalSeg; }
 	#endif //SEG_WORLD
 
-	void        CheckMaterialFlags();
-
-	void        SetCloneLayerId(int cloneLayerId) { m_cloneLayerId = cloneLayerId; }
-	int         GetCloneLayerId() const           { return m_cloneLayerId; }
+	void SetCloneLayerId(int cloneLayerId) { m_cloneLayerId = cloneLayerId; }
+	int  GetCloneLayerId() const           { return m_cloneLayerId; }
+
+	//////////////////////////////////////////////////////////////////////////
+	void AddEntityEventListener(EEntityEvent event, IEntityEventListener* pListener);
+	void RemoveEntityEventListener(EEntityEvent event, IEntityEventListener* pListener);
+	void RemoveAllEventListeners();
 
 	uint32 GetEditorObjectID() const final override;
 	void   SetObjectID(uint32 ID) final override;
@@ -376,12 +405,9 @@
 	void   SetEditorObjectInfo(bool bSelected, bool bHighlighted) final override;
 
 protected:
-
 	//////////////////////////////////////////////////////////////////////////
 	// Attachment.
 	//////////////////////////////////////////////////////////////////////////
-	void AllocBindings();
-	void DeallocBindings();
 	void OnRellocate(int nWhyFlags);
 	void LogEvent(SEntityEvent& event, CTimeValue dt);
 	//////////////////////////////////////////////////////////////////////////
@@ -396,50 +422,62 @@
 	IAIObject* GetAIObject();
 
 private:
-	//////////////////////////////////////////////////////////////////////////
-	// VARIABLES.
-	//////////////////////////////////////////////////////////////////////////
 	friend class CEntitySystem;
 	friend class CPhysicsEventListener; // For faster access to internals.
-	friend class CEntityObject;         // For faster access to internals.
-	friend class CRenderProxy;          // For faster access to internals.
-	friend class CTriggerProxy;
-	friend class CPhysicalProxy;
+	friend class CEntitySlot;           // For faster access to internals.
+	friend class CEntityRender;         // For faster access to internals.
+	friend class CEntityComponentTriggerBounds;
+	friend class CEntityPhysics;
+
+	enum class EBindingType
+	{
+		eBT_Pivot,
+		eBT_GeomCacheNode,
+		eBT_CharacterBone,
+	};
 
 	// Childs structure, only allocated when any child entity is attached.
-	struct SBindings
+	struct STransformHierarchy
 	{
-		enum EBindingType
+		std::vector<CEntity*> childs;
+		CEntity*              pParent = nullptr;
+		EBindingType          parentBindingType = EBindingType::eBT_Pivot;
+		int                   attachId = -1;
+		attachMask            childrenAttachIds = 0; // bitmask of used attachIds of the children
+	};
+
+	struct SEventListeners
+	{
+		struct SListener
 		{
-			eBT_Pivot,
-			eBT_GeomCacheNode,
-			eBT_CharacterBone,
+			EEntityEvent          event;
+			IEntityEventListener* pListener;
+			SListener() : event(ENTITY_EVENT_LAST), pListener(nullptr) {}
+			SListener(EEntityEvent e, IEntityEventListener* l) : event(e), pListener(l) {}
+			SListener(IEntityEventListener* l) : event(ENTITY_EVENT_LAST), pListener(l) {}
+			operator bool() const { return pListener != 0; }
+			bool operator==(const SListener& l) const { return event == l.event && pListener == l.pListener; }
+			bool operator!=(const SListener& l) const { return !(*this == l); }
+
 		};
-
-		SBindings() : pParent(NULL), parentBindingType(eBT_Pivot), attachId(-1), childrenAttachIds(0) {}
-
-		std::vector<CEntity*> childs;
-		CEntity*              pParent;
-		EBindingType          parentBindingType;
-		int                   attachId;
-		attachMask            childrenAttachIds; // bitmask of used attachIds of the children
+		SEventListeners(size_t reserve) : m_listeners(reserve), haveListenersMask(0) {}
+		// Bit mask of the events where listener was registered
+		// Clearing the bit is not required, it will only cause slightly lower performance of the send event
+		uint64                  haveListenersMask;
+		CListenerSet<SListener> m_listeners;
 	};
 
+private:
+	//////////////////////////////////////////////////////////////////////////
+	// Member variables
+	//////////////////////////////////////////////////////////////////////////
+
+	// Name of the entity.
+	string m_szName;
+
 	//////////////////////////////////////////////////////////////////////////
 	// Internal entity flags (must be first member var of CEntity) (Reduce cache misses on access to entity data).
 	//////////////////////////////////////////////////////////////////////////
-<<<<<<< HEAD
-	unsigned int         m_bActive             : 1; // Active Entities are updated every frame.
-	unsigned int         m_bInActiveList       : 1; // Added to entity system active list.
-	mutable unsigned int m_bBoundsValid        : 1; // Set when the entity bounding box is valid.
-	unsigned int         m_bInitialized        : 1; // Set if this entity already Initialized.
-	unsigned int         m_bHidden             : 1; // Set if this entity is hidden.
-	unsigned int         m_bGarbage            : 1; // Set if this entity is garbage and will be removed soon.
-	unsigned int         m_bHaveEventListeners : 1; // Set if entity have an event listeners associated in entity system.
-	unsigned int         m_bTrigger            : 1; // Set if entity is proximity trigger itself.
-	unsigned int         m_bWasRelocated       : 1; // Set if entity was relocated at least once.
-	unsigned int         m_nUpdateCounter      : 4; // Update counter is used to activate the entity for the limited number of frames.
-=======
 	unsigned int         m_bActive        : 1;      // Active Entities are updated every frame.
 	unsigned int         m_bInActiveList  : 1;      // Added to entity system active list.
 	unsigned int         m_bRequiresComponentUpdate  : 1; // Whether or not any components require update callbacks
@@ -451,7 +489,6 @@
 	unsigned int         m_bTrigger       : 1;      // Set if entity is proximity trigger itself.
 	unsigned int         m_bWasRelocated  : 1;      // Set if entity was relocated at least once.
 	unsigned int         m_nUpdateCounter : 4;      // Update counter is used to activate the entity for the limited number of frames.
->>>>>>> 98428a17
 	                                                // Usually used for Physical Triggers.
 	                                                // When update counter is set, and entity is activated, it will automatically
 	                                                // deactivate after this counter reaches zero
@@ -501,7 +538,7 @@
 	// It contains array of child entities and pointer to the parent entity.
 	// Because entity attachments are not used very often most entities do not need it,
 	// and space is preserved by keeping it separate structure.
-	SBindings* m_pBinds;
+	STransformHierarchy m_hierarchy;
 
 	// The representation of this entity in the AI system.
 	tAIObjectID m_aiObjectID;
@@ -509,13 +546,8 @@
 	// Custom entity material.
 	_smart_ptr<IMaterial> m_pMaterial;
 
-	//////////////////////////////////////////////////////////////////////////
-	typedef std::map<int, IEntityProxyPtr, std::less<uint32>, stl::STLPoolAllocator<TProxyPair>> TProxyContainer;
-
-	TProxyContainer m_proxy;
-	//////////////////////////////////////////////////////////////////////////
-	typedef std::set<IComponentPtr> TComponents;
-	TComponents m_components;
+	// Array of components, linear search in a small array is almost always faster then a more complicated set or map containers.
+	CEntityComponentsVector m_components;
 
 	// Entity Links.
 	IEntityLink* m_pEntityLinks;
@@ -528,42 +560,13 @@
 	// counter to prevent deletion if entity is processed deferred by for example physics events
 	uint32 m_nKeepAliveCounter;
 
-	// Name of the entity.
-	string m_szName;
-
 	// If this entity is part of a layer that was cloned at runtime, this is the cloned layer
 	// id (not related to the layer id)
-	int m_cloneLayerId;
-};
-
-//////////////////////////////////////////////////////////////////////////
-void ILINE CEntity::ComputeForwardDir() const
-{
-	if (m_bDirtyForwardDir)
-	{
-		if (IsScaled())
-		{
-			Matrix34 auxTM = m_worldTM;
-			auxTM.OrthonormalizeFast();
-
-			// assuming (0, 1, 0) as the local forward direction
-			m_vForwardDir = auxTM.GetColumn1();
-		}
-		else
-		{
-			// assuming (0, 1, 0) as the local forward direction
-			m_vForwardDir = m_worldTM.GetColumn1();
-		}
-
-		m_bDirtyForwardDir = false;
-	}
-}
-
-<<<<<<< HEAD
-#endif // __Entity_h__
-=======
+	int                              m_cloneLayerId;
+
+	std::unique_ptr<SEventListeners> m_pEventListeners;
+
 	CEntityRender                    m_render;
 	CEntityPhysics                   m_physics;
 	uint32                           m_objectID;
-};
->>>>>>> 98428a17
+};