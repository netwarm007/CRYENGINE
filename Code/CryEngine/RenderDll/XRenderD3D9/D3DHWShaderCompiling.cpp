--- conflicted
+++ resolved
@@ -10,10 +10,6 @@
 		#include <D3D11Shader.h>
 		#include <D3DCompiler.h>
 	#endif
-#endif
-
-#if defined(USE_NV_API)
-	#include NV_API_HEADER
 #endif
 
 #include "../Common/Shaders/RemoteCompiler.h"
@@ -731,7 +727,7 @@
 	bUseTangents = (nStream & VSM_TANGENTS) != 0;
 	bUseLM = false;
 	bUseHWSkin = (nStream & VSM_HWSKIN) != 0;
-	assert(eVFormat < eVF_PreAllocated);
+	assert(eVFormat < eVF_Max);
 
 	return eVFormat;
 }
@@ -1157,7 +1153,7 @@
 
 //==============================================================================================================================================================
 
-bool CHWShader_D3D::mfGenerateScript(CShader* pSH, SHWSInstance* pInst, std::vector<SCGBind>& InstBindVars, uint32 nFlags, FXShaderToken* Table, TArray<uint32>* pSHData, TArray<char>& sNewScr)
+bool CHWShader_D3D::mfGenerateScript(CShader* pSH, SHWSInstance*& pInst, std::vector<SCGBind>& InstBindVars, uint32 nFlags, FXShaderToken* Table, TArray<uint32>* pSHData, TArray<char>& sNewScr)
 {
 	char* cgs = NULL;
 
@@ -1221,19 +1217,6 @@
 	if (eT != eT_unknown)
 		CParserBin::AddDefineToken(eT, NewTokens);
 
-	uint32 nSFlags = m_Flags;
-	if (nSFlags & HWSG_GS_MULTIRES)
-	{
-		// Generate script vor VS first;
-		pInst = s_pCurInstVS;
-		assert(pInst);
-
-		CHWShader_D3D* curVS = (CHWShader_D3D *)s_pCurHWVS;
-		Table = &curVS->m_TokenTable;
-		pSHData = &curVS->m_TokenData;
-		nSFlags = curVS->m_Flags;
-	}
-
 	// Include runtime mask definitions in the script
 	SShaderGen* shg = gRenDev->m_cEF.m_pGlobalExt;
 	if (shg && pInst->m_Ident.m_RTMask)
@@ -1248,7 +1231,7 @@
 	}
 
 	// Include light mask definitions in the script
-	if (nSFlags & HWSG_SUPPORTS_MULTILIGHTS)
+	if (m_Flags & HWSG_SUPPORTS_MULTILIGHTS)
 	{
 		int nLights = pInst->m_Ident.m_LightMask & 0xf;
 		if (nLights)
@@ -1266,7 +1249,7 @@
 		if (bHasProj)
 			CParserBin::AddDefineToken(eT__LT_HASPROJ, eT_1, NewTokens);
 	}
-	else if (nSFlags & HWSG_SUPPORTS_LIGHTING)
+	else if (m_Flags & HWSG_SUPPORTS_LIGHTING)
 	{
 		CParserBin::AddDefineToken(eT__LT_LIGHTS, NewTokens);
 		int nLightType = (pInst->m_Ident.m_LightMask >> SLMF_LTYPE_SHIFT) & SLMF_TYPE_MASK;
@@ -1275,7 +1258,7 @@
 	}
 
 	// Include modificator mask definitions in the script
-	if ((nSFlags & HWSG_SUPPORTS_MODIF) && pInst->m_Ident.m_MDMask)
+	if ((m_Flags & HWSG_SUPPORTS_MODIF) && pInst->m_Ident.m_MDMask)
 	{
 		const uint32 tcProjMask = HWMD_TEXCOORD_PROJ;
 		const uint32 tcMatrixMask = HWMD_TEXCOORD_MATRIX;
@@ -1290,7 +1273,7 @@
 	}
 
 	// Include vertex modificator mask definitions in the script
-	if ((nSFlags & HWSG_SUPPORTS_VMODIF) && pInst->m_Ident.m_MDVMask)
+	if ((m_Flags & HWSG_SUPPORTS_VMODIF) && pInst->m_Ident.m_MDVMask)
 	{
 		int nMDV = pInst->m_Ident.m_MDVMask & 0x0fffffff;
 		int nType = nMDV & 0xf;
@@ -1317,7 +1300,7 @@
 			CParserBin::AddDefineToken(eT__VT_TYPE_MODIF, eT_1, NewTokens);
 	}
 
-	if (nSFlags & HWSG_FP_EMULATION)
+	if (m_Flags & HWSG_FP_EMULATION)
 	{
 		CParserBin::AddDefineToken(eT__FT0_COP, eT_0 + (pInst->m_Ident.m_LightMask & 0xff), NewTokens);
 		CParserBin::AddDefineToken(eT__FT0_AOP, eT_0 + ((pInst->m_Ident.m_LightMask & 0xff00) >> 8), NewTokens);
@@ -1380,14 +1363,6 @@
 	RemoveUnaffectedParameters_D3D10(Parser, pInst, InstBindVars);
 	ConvertBinScriptToASCII(Parser, pInst, InstBindVars, Table, sNewScr);
 
-	// Generate geometry shader
-	if (m_Flags & HWSG_GS_MULTIRES)
-	{
-		bool bResult = AutoGenMultiresGS(sNewScr, pSH);
-		if (!bResult)
-			return false;
-	}
-
 	if (bTempMap)
 	{
 		SAFE_DELETE(Table);
@@ -1402,102 +1377,6 @@
 	   }*/
 
 	return sNewScr.Num() && sNewScr[0];
-}
-
-bool CHWShader_D3D::AutoGenMultiresGS(TArray<char>& sNewScr, CShader *pSH)
-{
-	CHWShader_D3D* curVS = (CHWShader_D3D *)s_pCurHWVS;
-	char szEntryVS[128];
-	strcpy(szEntryVS, curVS->m_EntryFunc.c_str());
-	strcat(szEntryVS, "(");
-	char *szStart = strstr(&sNewScr[0], szEntryVS);
-	assert(szStart);
-	if (szStart)
-	{
-		char *szEnd = szStart - 1;
-		while (*szEnd == 0x20) --szEnd;
-		char *szS = szEnd;
-		while (*szS > 0x20) --szS;
-		char szStrName[128];
-		ptrdiff_t nSize = szEnd - szS;
-		strncpy(szStrName, &szS[1], nSize);
-		szStrName[nSize] = 0;
-
-		char szStruct[128];
-		strcpy(szStruct, "struct ");
-		strcat(szStruct, szStrName);
-		char *szStrStart = strstr(&sNewScr[0], szStruct);
-		assert(szStrStart);
-
-		char *szStrEnd = strstr(szStrStart, "};");
-		szStrEnd += 2;
-
-		char szPosName[128];
-		char *szPosA = strstr(szStrStart, ":POSITION");
-		if (!szPosA)
-			szPosA = strstr(szStrStart, ":SV_Position");
-		if (!szPosA)
-		{
-#if !defined(_RELEASE)
-			CRY_ASSERT_MESSAGE(false, "Cannot generate a GS for a VS with no SV_Position output");
-#endif
-			return false;
-		}
-		char *szPosAB = szPosA - 1;
-		while (*szPosAB == 0x20) --szPosAB;
-		char *szP = szPosAB;
-		while (*szP > 0x20) --szP;
-		nSize = szPosAB - szP;
-		strncpy(szPosName, &szP[1], nSize);
-		szPosName[nSize] = 0;
-
-		TArray<char> szNewS;
-		//szNewS.Copy(&sNewScr[0], szStrStart - &sNewScr[0]);
-		szNewS.Copy(szStrStart, uint32(szStrEnd-szStrStart)+1);
-
-		m_EntryFunc.Format("%s_GS", curVS->m_EntryFunc.c_str());
-
-		string GSDefine;
-		GSDefine.Format(
-			"#define NV_VR_FASTGS_FUNCTION_NAME %s\n"
-			"#define NV_VR_FASTGS_PASSTHROUGH_STRUCT %s\n"
-			"#define NV_VR_FASTGS_OUTPUT_STRUCT %s_gs\n"
-			"#define NV_VR_FASTGS_POSITION_ATTRIBUTE %s\n\n",
-			m_EntryFunc.c_str(), szStrName, szStrName, szPosName);
-		szNewS.Copy(GSDefine.c_str(), GSDefine.size());
-
-		ShaderTokensVec NewTokens;
-
-		uint32 eT = eT__GS;
-		CParserBin::AddDefineToken(eT, NewTokens);
-
-		// Include runtime mask definitions in the script
-		SShaderGen* shg = gRenDev->m_cEF.m_pGlobalExt;
-		if (shg && m_pCurInst->m_Ident.m_RTMask)
-		{
-			for (uint32 i = 0; i < shg->m_BitMask.Num(); i++)
-			{
-				SShaderGenBit* bit = shg->m_BitMask[i];
-				if (!(bit->m_Mask & m_pCurInst->m_Ident.m_RTMask))
-					continue;
-				CParserBin::AddDefineToken(bit->m_dwToken, NewTokens);
-			}
-		}
-		int nT = NewTokens.size();
-		NewTokens.resize(nT + m_TokenData.size());
-		memcpy(&NewTokens[nT], &m_TokenData[0], m_TokenData.size() * sizeof(uint32));
-
-		std::vector<SCGBind> InstBindVars;
-		CParserBin Parser(NULL, pSH);
-		Parser.Preprocess(1, NewTokens, &m_TokenTable);
-		ConvertBinScriptToASCII(Parser, m_pCurInst, InstBindVars, &m_TokenTable, szNewS);
-
-		sNewScr.Copy(szNewS);
-	}
-	else
-		return false;
-
-	return true;
 }
 
 /*static uint32 sFindVar(CParserBin& Parser, int& nStart)
@@ -2150,6 +2029,55 @@
 	return pCache;
 }
 
+#include <lzss/LZSS.H>
+
+SShaderCacheHeaderItem* CHWShader_D3D::mfGetCompressedItem(uint32 nFlags, int32& nSize)
+{
+	SHWSInstance* pInst = m_pCurInst;
+	/*if (pInst->m_GLMask == 0x200000000 && pInst->m_RTMask == 0x800000000000)
+	   {
+	   int nnn = 0;
+	   }*/
+	char name[128];
+	{
+		cry_strcpy(name, GetName());
+		char* s = strchr(name, '(');
+		if (s)
+			s[0] = 0;
+	}
+	CCryNameTSCRC Name = name;
+	FXCompressedShadersItor it = CHWShader::m_CompressedShaders.find(Name);
+	if (it == CHWShader::m_CompressedShaders.end())
+		return NULL;
+	SHWActivatedShader* pAS = it->second;
+	assert(pAS);
+	if (!pAS)
+		return NULL;
+	mfGenName(pInst, name, 128, 1);
+	Name = name;
+	FXCompressedShaderRemapItor itR = pAS->m_Remap.find(Name);
+	if (itR == pAS->m_Remap.end())
+		return NULL;
+	int nDevID = itR->second;
+	FXCompressedShaderItor itS = pAS->m_CompressedShaders.find(nDevID);
+	if (itS == pAS->m_CompressedShaders.end())
+		return NULL;
+	SCompressedData& CD = itS->second;
+	assert(CD.m_pCompressedShader);
+	if (!CD.m_pCompressedShader)
+		return NULL;
+	byte* pData = new byte[CD.m_nSizeDecompressedShader];
+	if (!pData)
+		return NULL;
+	pInst->m_DeviceObjectID = nDevID;
+	Decodem(CD.m_pCompressedShader, pData, CD.m_nSizeCompressedShader);
+	SShaderCacheHeaderItem* pIt = (SShaderCacheHeaderItem*)pData;
+	if (CParserBin::m_bEndians)
+		SwapEndian(*pIt, eBigEndian);
+	nSize = CD.m_nSizeDecompressedShader;
+	return pIt;
+}
+
 SShaderCacheHeaderItem* CHWShader_D3D::mfGetCacheItem(uint32& nFlags, int32& nSize)
 {
 	LOADING_TIME_PROFILE_SECTION(gEnv->pSystem);
@@ -2642,11 +2570,7 @@
 		if (nCache == CACHE_USER && !bReadOnly)
 		{
 			if (!pRF->mfOpen(RA_CREATE | (CParserBin::m_bEndians ? RA_ENDIANS : 0), &gRenDev->m_cEF.m_ResLookupDataMan[nCache]))
-			{
-				pRF->mfClose();
-				SAFE_DELETE(pRF);
 				return false;
-			}
 
 			SResFileLookupData* pLookup = pRF->GetLookupData(true, CRC32, (float)FX_CACHE_VER);
 			if (pSHHW)
@@ -2853,7 +2777,7 @@
 	if (!pInst->m_Handle.m_pShader)
 		pInst->m_Handle.SetShader(new SD3DShader);
 
-	if ((m_eSHClass == eHWSC_Vertex) && (!(nFlags & HWSF_PRECACHE)) && !pInst->m_bFallback)
+	if ((m_eSHClass == eHWSC_Vertex) && (!(nFlags & HWSF_PRECACHE) || gRenDev->m_cEF.m_bActivatePhase) && !pInst->m_bFallback)
 		mfUpdateFXVertexFormat(pInst, pSH);
 
 	pInst->m_nDataSize = nSize;
@@ -2867,31 +2791,7 @@
 	else if (m_eSHClass == eHWSC_Vertex)
 		hr = gcpRendD3D->GetDevice().CreateVertexShader(alias_cast<DWORD*>(pBuf), nSize, NULL, alias_cast<ID3D11VertexShader**>(&pInst->m_Handle.m_pShader->m_pHandle));
 	else if (m_eSHClass == eHWSC_Geometry)
-		{
-#if 1 // use 0 for FastGS emulation mode
-			if (m_Flags & HWSG_GS_MULTIRES)
-			{
-#if defined(USE_NV_API)
-				if (CVrProjectionManager::IsMultiResEnabledStatic())
-				{
-					NvAPI_D3D11_CREATE_FASTGS_EXPLICIT_DESC FastGSArgs = { NVAPI_D3D11_CREATEFASTGSEXPLICIT_VER, NV_FASTGS_USE_VIEWPORT_MASK };
-					NvAPI_Status Status = NvAPI_D3D11_CreateFastGeometryShaderExplicit(gcpRendD3D->GetDevice().GetRealDevice(), alias_cast<DWORD*>(pBuf), nSize, NULL, &FastGSArgs, alias_cast<ID3D11GeometryShader**>(&pInst->m_Handle.m_pShader->m_pHandle));
-					hr = (Status == NVAPI_OK) ? S_OK : E_FAIL;
-				}
-				else
-#endif
-				{
-					pInst->m_Handle.m_pShader->m_bDisabled = true;
-					pInst->m_Handle.m_pShader->m_pHandle = nullptr;
-					hr = S_OK;
-				}
-			}
-			else
-#endif
-			{
-    			hr = gcpRendD3D->GetDevice().CreateGeometryShader(alias_cast<DWORD*>(pBuf), nSize, NULL, alias_cast<ID3D11GeometryShader**>(&pInst->m_Handle.m_pShader->m_pHandle));
-			}
-		}
+		hr = gcpRendD3D->GetDevice().CreateGeometryShader(alias_cast<DWORD*>(pBuf), nSize, NULL, alias_cast<ID3D11GeometryShader**>(&pInst->m_Handle.m_pShader->m_pHandle));
 	else if (m_eSHClass == eHWSC_Hull)
 		hr = gcpRendD3D->GetDevice().CreateHullShader(alias_cast<DWORD*>(pBuf), nSize, NULL, alias_cast<ID3D11HullShader**>(&pInst->m_Handle.m_pShader->m_pHandle));
 	else if (m_eSHClass == eHWSC_Compute)
@@ -2910,17 +2810,10 @@
 #endif
 
 	// Assign name to Shader for enhanced debugging
-#if !defined(RELEASE) && (CRY_PLATFORM_WINDOWS || CRY_PLATFORM_ORBIS)
-	if (pInst->m_Handle.m_pShader->m_pHandle)
-	{
-		char name[1024];
-		sprintf(name, "%s_%s(LT%x)@(RT%llx)(MD%x)(MDV%x)(GL%llx)(PSS%llx)", pSH->GetName(), m_EntryFunc.c_str(), pInst->m_Ident.m_LightMask, pInst->m_Ident.m_RTMask, pInst->m_Ident.m_MDMask, pInst->m_Ident.m_MDVMask, pInst->m_Ident.m_GLMask, pInst->m_Ident.m_pipelineState.opaque);
-		#if CRY_PLATFORM_WINDOWS
-		((ID3D11DeviceChild*)pInst->m_Handle.m_pShader->m_pHandle)->SetPrivateData(WKPDID_D3DDebugObjectName, strlen(name), name);
-		#elif CRY_PLATFORM_ORBIS && !defined(CRY_USE_GNM_RENDERER)
-		((CCryDXOrbisShader*)pInst->m_Handle.m_pShader->m_pHandle)->DebugSetName(name);
-		#endif
-	}
+#if !defined(RELEASE) && CRY_PLATFORM_WINDOWS
+	char name[1024];
+	sprintf(name, "%s_%s(LT%x)@(RT%llx)(MD%x)(MDV%x)(GL%llx)(PSS%llx)", pSH->GetName(), m_EntryFunc.c_str(), pInst->m_Ident.m_LightMask, pInst->m_Ident.m_RTMask, pInst->m_Ident.m_MDMask, pInst->m_Ident.m_MDVMask, pInst->m_Ident.m_GLMask, pInst->m_Ident.m_pipelineState.opaque);
+	((ID3D11DeviceChild*)pInst->m_Handle.m_pShader->m_pHandle)->SetPrivateData(WKPDID_D3DDebugObjectName, strlen(name), name);
 #endif
 
 	return (hr == S_OK);
@@ -2934,7 +2827,7 @@
 	if (pShader && !(m_Flags & HWSG_PRECACHEPHASE))
 	{
 		DWORD* pCode = (DWORD*)pShader->GetBufferPointer();
-		if (gcpRendD3D->m_cEF.m_nCombinationsProcess >= 0)
+		if (gcpRendD3D->m_cEF.m_nCombinationsProcess >= 0 && !gcpRendD3D->m_cEF.m_bActivatePhase)
 		{
 			pInst->m_Handle.SetFake();
 		}
@@ -3005,19 +2898,19 @@
 		if (m_eSHClass == eHWSC_Vertex)
 		{
 			ID3D10Blob* pS = NULL;
-			D3DCreateBlob(nSize, (LPD3D10BLOB*)&pS);
+			D3D10CreateBlob(nSize, (LPD3D10BLOB*)&pS);
 			DWORD* pBuffer = (DWORD*)pS->GetBufferPointer();
 			memcpy(pBuffer, pBuf, nSize);
 			mfVertexFormat(pInst, this, pS);
 			SAFE_RELEASE(pS);
 		}
 #endif
-		if ((m_eSHClass == eHWSC_Vertex) && (!(nFlags & HWSF_PRECACHE)) && !pInst->m_bFallback)
+		if ((m_eSHClass == eHWSC_Vertex) && (!(nFlags & HWSF_PRECACHE) || gRenDev->m_cEF.m_bActivatePhase) && !pInst->m_bFallback)
 			mfUpdateFXVertexFormat(pInst, pSH);
 	}
 	else
 	{
-		if (gcpRendD3D->m_cEF.m_nCombinationsProcess > 0)
+		if (gcpRendD3D->m_cEF.m_nCombinationsProcess > 0 && !gcpRendD3D->m_cEF.m_bActivatePhase)
 		{
 			pInst->m_Handle.SetFake();
 		}
@@ -3027,7 +2920,7 @@
 			if (m_eSHClass == eHWSC_Vertex)
 			{
 				ID3D10Blob* pS = NULL;
-				D3DCreateBlob(nSize, (LPD3D10BLOB*)&pS);
+				D3D10CreateBlob(nSize, (LPD3D10BLOB*)&pS);
 				DWORD* pBuffer = (DWORD*)pS->GetBufferPointer();
 				memcpy(pBuffer, pBuf, nSize);
 				mfVertexFormat(pInst, this, pS);
@@ -3112,15 +3005,18 @@
 	CCryNameTSCRC nm = CCryNameTSCRC(name);
 	bool bRes = mfAddCacheItem(pSH->m_pGlobalCache, &h, pNewData, (int)(pP - pNewData), false, nm);
 	SAFE_DELETE_ARRAY(pNewData);
-	if ((!(pSH->m_Flags & HWSG_PRECACHEPHASE) && gRenDev->m_cEF.m_nCombinationsProcess <= 0))
-	{
-		if (bShaderThread && false)
-		{
-			if (pInst->m_pAsync)
-				pInst->m_pAsync->m_bPendedFlush = true;
-		}
-		else
-			pSH->mfFlushCacheFile();
+	if (gRenDev->m_cEF.m_bActivatePhase || (!(pSH->m_Flags & HWSG_PRECACHEPHASE) && gRenDev->m_cEF.m_nCombinationsProcess <= 0))
+	{
+		if (!gRenDev->m_cEF.m_bActivatePhase)
+		{
+			if (bShaderThread && false)
+			{
+				if (pInst->m_pAsync)
+					pInst->m_pAsync->m_bPendedFlush = true;
+			}
+			else
+				pSH->mfFlushCacheFile();
+		}
 		cry_strcpy(name, pSH->GetName());
 		char* s = strchr(name, '(');
 		if (s)
@@ -3249,20 +3145,10 @@
 		CHWShader_D3D* pSH = pAI->m_pShader;
 		if (pSH)
 		{
-			SShaderCombIdent Ident;
-			Ident.m_GLMask = pSH->m_nMaskGenShader;
-			Ident.m_LightMask = pAI->m_LightMask;
-			Ident.m_RTMask = pAI->m_RTMask;
-			Ident.m_MDMask = pAI->m_MDMask;
-			Ident.m_MDVMask = pAI->m_MDVMask;
-			Ident.m_pipelineState.opaque = pAI->m_pipelineState.opaque;
-			CHWShader_D3D::SHWSInstance* pInst = pSH->mfGetInstance(pAI->m_pFXShader, pAI->m_nHashInstance, Ident);
-			if (pInst)
-			{
-				if (pInst->m_pAsync != pAI)
-					CryFatalError("Shader instance async info doesn't match queued async info.");
-				pSH->mfAsyncCompileReady(pInst);
-			}
+			CHWShader_D3D::SHWSInstance* pInst = pSH->mfGetInstance(pAI->m_pFXShader, pAI->m_nHashInst, pSH->m_nMaskGenShader);
+			if (pInst->m_pAsync != pAI)
+				CryFatalError("Shader instance async info doesn't match queued async info.");
+			pSH->mfAsyncCompileReady(pInst);
 		}
 	}
 }
@@ -3461,7 +3347,7 @@
 	pInst->m_pAsync->m_nCombination = gRenDev->m_cEF.m_nCombinationsProcess;
 	assert(!stricmp(m_NameSourceFX.c_str(), pInst->m_pAsync->m_pFXShader->m_NameFile.c_str()));
 	InstContainer* pInstCont = &m_Insts;
-	pInst->m_pAsync->m_nHashInstance = pInst->m_Ident.m_nHash;
+	pInst->m_pAsync->m_nHashInst = pInst->m_Ident.m_nHash;
 	pInst->m_pAsync->m_RTMask = pInst->m_Ident.m_RTMask;
 	pInst->m_pAsync->m_LightMask = pInst->m_Ident.m_LightMask;
 	pInst->m_pAsync->m_MDMask = pInst->m_Ident.m_MDMask;
@@ -3593,11 +3479,7 @@
 			return false;
 		}
 
-<<<<<<< HEAD
-		D3DCreateBlob(Data.size(), (LPD3D10BLOB*)ppShader);
-=======
 		D3D10CreateBlob(Data.size(), (LPD3D10BLOB*)ppShader);
->>>>>>> 91547e78
 		LPD3D10BLOB pShader = (LPD3D10BLOB) *ppShader;
 		DWORD* pBuf = (DWORD*) pShader->GetBufferPointer();
 		memcpy(pBuf, &Data[0], Data.size());
@@ -3912,7 +3794,7 @@
 }
 
 // Compile pixel/vertex shader for the current instance properties
-bool CHWShader_D3D::mfActivate(CShader* pSH, uint32 nFlags, FXShaderToken* Table, TArray<uint32>* pSHData)
+bool CHWShader_D3D::mfActivate(CShader* pSH, uint32 nFlags, FXShaderToken* Table, TArray<uint32>* pSHData, bool bCompressedOnly)
 {
 	PROFILE_FRAME(Shader_HWShaderActivate);
 
@@ -3951,9 +3833,6 @@
 			m_pDevCache = mfInitDevCache(nameCache, this);
 
 		int32 nSize;
-<<<<<<< HEAD
-		SShaderCacheHeaderItem* pCacheItem = NULL;
-=======
 		SShaderCacheHeaderItem* pCacheItem = mfGetCompressedItem(nFlags, nSize);
 		if (pCacheItem)
 			pInst->m_bCompressed = true;
@@ -3963,7 +3842,6 @@
 			return false;
 		}
 		else
->>>>>>> 91547e78
 		{
 			// if shader compiling is enabled, make sure the user folder shader caches are also available
 			bool bReadOnly = CRenderer::CV_r_shadersAllowCompilation == 0;
@@ -3976,11 +3854,7 @@
 					bAsync = false;
 				m_pGlobalCache = mfInitCache(nameCache, this, true, m_CRC32, bReadOnly, bAsync);
 			}
-<<<<<<< HEAD
-			if (gRenDev->m_cEF.m_nCombinationsProcess >= 0)
-=======
 			if (gRenDev->m_cEF.m_nCombinationsProcess >= 0 && !gRenDev->m_cEF.m_bActivatePhase)
->>>>>>> 91547e78
 			{
 				mfGetDstFileName(pInst, this, nameCache, 256, 0);
 				fpStripExtension(nameCache, nameCache);
@@ -3995,11 +3869,7 @@
 		{
 			if (Table && CRenderer::CV_r_shadersAllowCompilation)
 				mfGetCacheTokenMap(Table, pSHData, m_nMaskGenShader);
-<<<<<<< HEAD
-			if (((m_Flags & HWSG_PRECACHEPHASE) || gRenDev->m_cEF.m_nCombinationsProcess >= 0))
-=======
 			if (((m_Flags & HWSG_PRECACHEPHASE) || gRenDev->m_cEF.m_nCombinationsProcess >= 0) && !gRenDev->m_cEF.m_bActivatePhase)
->>>>>>> 91547e78
 			{
 				byte* pData = (byte*)pCacheItem;
 				SAFE_DELETE_ARRAY(pData);
@@ -4009,8 +3879,6 @@
 			byte* pData = (byte*)pCacheItem;
 			SAFE_DELETE_ARRAY(pData);
 			pCacheItem = NULL;
-<<<<<<< HEAD
-=======
 			if (CRenderer::CV_r_shaderspreactivate == 2 && !gRenDev->m_cEF.m_bActivatePhase)
 			{
 				t0 = gEnv->pTimer->GetAsyncCurTime() - t0;
@@ -4039,24 +3907,17 @@
 #endif
 				  , pName.c_str(), m_nMaskGenFX);
 			}
->>>>>>> 91547e78
 			if (bRes)
 				return (pInst->m_Handle.m_pShader != NULL);
 			pCacheItem = NULL;
 		}
-<<<<<<< HEAD
-		else if (pCacheItem && pCacheItem->m_Class == 255 && (nFlags & HWSF_PRECACHE) == 0)
-=======
 		else if (pCacheItem && pCacheItem->m_Class == 255)
->>>>>>> 91547e78
 		{
 			byte* pData = (byte*)pCacheItem;
 			SAFE_DELETE_ARRAY(pData);
 			pCacheItem = NULL;
 			return false;
 		}
-<<<<<<< HEAD
-=======
 		else if (gRenDev->m_cEF.m_bActivatePhase)
 		{
 			if (CRenderer::CV_r_shadersdebug > 0)
@@ -4076,7 +3937,6 @@
 			pCacheItem = NULL;
 			return false;
 		}
->>>>>>> 91547e78
 		if (pCacheItem)
 		{
 			byte* pData = (byte*)pCacheItem;
@@ -4084,7 +3944,6 @@
 			pCacheItem = NULL;
 		}
 		//assert(!m_TokenData.empty());
-<<<<<<< HEAD
 
 		TArray<char> newScr;
 
@@ -4112,45 +3971,11 @@
 			ASSERT_IN_SHADER(bScriptSuccess);
 		}
 
-		if (!pInst->m_bAsyncActivating)
+		if (!pInst->m_bAsyncActivating && !bCompressedOnly)
 		{
 			// report miss in global cache to log and/or callback
 			mfLogShaderCacheMiss(pInst);
 
-=======
-
-		TArray<char> newScr;
-
-		if (nFlags & HWSF_PRECACHE)
-			gRenDev->m_cEF.m_nCombinationsCompiled++;
-		/*if (strstr(m_NameSourceFX.c_str(), "Cloak") && !strcmp(m_EntryFunc.c_str(), "Common_ZPassVS"))
-		   {
-		   int nnn = 0;
-		   }*/
-
-		float fTime0 = iTimer->GetAsyncCurTime();
-		LPD3D10BLOB pShader = NULL;
-		void* pConstantTable = NULL;
-		LPD3D10BLOB pErrorMsgs = NULL;
-		std::vector<SCGBind> InstBindVars;
-		m_Flags |= HWSG_WASGENERATED;
-
-		bool bScriptSuccess = false;
-
-		if (CRenderer::CV_r_shadersAllowCompilation)
-		{
-			// MemReplay shows that 16kb should be enough memory to hold the script without having to reallocate
-			newScr.reserve(16 * 1024);
-			bScriptSuccess = mfGenerateScript(pSH, pInst, InstBindVars, nFlags, Table, pSHData, newScr);
-			ASSERT_IN_SHADER(bScriptSuccess);
-		}
-
-		if (!pInst->m_bAsyncActivating && !bCompressedOnly)
-		{
-			// report miss in global cache to log and/or callback
-			mfLogShaderCacheMiss(pInst);
-
->>>>>>> 91547e78
 			// still sumit the request line when no compiling to be sure that the shadercompiler will
 			// compile it in the next build
 			if (!CRenderer::CV_r_shadersAllowCompilation)
@@ -4193,12 +4018,7 @@
 	else if (pSHData)
 		mfGetCacheTokenMap(Table, pSHData, m_nMaskGenShader);
 
-<<<<<<< HEAD
-	ED3DShError shResult = mfIsValid(pInst, true);
-	bool bSuccess = (shResult == ED3DShError_Ok) || (shResult == ED3DShError_Fake);
-=======
 	bool bSuccess = (mfIsValid(pInst, true) == ED3DShError_Ok);
->>>>>>> 91547e78
 
 	return bSuccess;
 }
@@ -4364,11 +4184,7 @@
 		if (NRemoteCompiler::ESOK != NRemoteCompiler::CShaderSrv::Instance().Compile(Data, pAsync->m_Profile, pAsync->m_Text.c_str(), pAsync->m_Name.c_str(), sCompiler.c_str(), pAsync->m_RequestLine.c_str()))
 		{
 
-<<<<<<< HEAD
-			D3DCreateBlob(sizeof("D3DXCompileShader failed"), (LPD3D10BLOB*)&pAsync->m_pErrors);
-=======
 			D3D10CreateBlob(sizeof("D3DXCompileShader failed"), (LPD3D10BLOB*)&pAsync->m_pErrors);
->>>>>>> 91547e78
 			DWORD* pBuf = (DWORD*) pAsync->m_pErrors->GetBufferPointer();
 			memcpy(pBuf, "D3DXCompileShader failed", sizeof("D3DXCompileShader failed"));
 
@@ -4391,11 +4207,7 @@
 		}
 
 		HRESULT hr = S_OK;
-<<<<<<< HEAD
-		D3DCreateBlob(Data.size(), (LPD3D10BLOB*) &pAsync->m_pDevShader);
-=======
 		D3D10CreateBlob(Data.size(), (LPD3D10BLOB*) &pAsync->m_pDevShader);
->>>>>>> 91547e78
 		LPD3D10BLOB pShader = (LPD3D10BLOB)*&pAsync->m_pDevShader;
 		DWORD* pBuf = (DWORD*)pShader->GetBufferPointer();
 		memcpy(pBuf, &Data[0], Data.size());
@@ -5069,8 +4881,6 @@
 	pPtr[Combinations.Num()] = 0;
 	return pPtr;
 }
-<<<<<<< HEAD
-=======
 
 bool CHWShader::PreactivateShaders()
 {
@@ -5087,5 +4897,4 @@
 void CHWShader::RT_PreactivateShaders()
 {
 	gRenDev->m_cEF.mfPreloadBinaryShaders();
-}
->>>>>>> 91547e78
+}