--- conflicted
+++ resolved
@@ -5,11 +5,8 @@
 	bld.CryEngineModule(
 		target		= 'CryAudioImplSDLMixer',
 		vs_filter	= 'CryEngine/Audio/Implementations',
-
 		file_list   = 'cryaudioimpl.waf_files',
 		pch			= 'stdafx.cpp',
-<<<<<<< HEAD
-=======
 		use_module = ['sdl_mixer',
 			'timidity',
 			'native_midi',
@@ -20,10 +17,7 @@
 		],
 		linux_use_module = [ 'libmodplug' ],
 		android_use_module = [ 'libmodplug' ],
->>>>>>> 98428a17
 
-		win_module_extensions = ['sdl2', 'sdl_mixer'],
-		linux_module_extensions = ['sdl2', 'sdl_mixer'],
-
+		module_extensions = ['sdl2'],
 		includes = ['../../Common'],
 	)