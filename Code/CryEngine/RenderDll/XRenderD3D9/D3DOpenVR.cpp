--- conflicted
+++ resolved
@@ -2,7 +2,7 @@
 
 #include "StdAfx.h"
 
-#if defined(INCLUDE_OPENVR_SDK)
+#if defined(INCLUDE_VR_RENDERING)
 
 	#include "D3DOpenVR.h"
 	#include "DriverD3D.h"
@@ -127,11 +127,7 @@
 	d3d11Device->CreateTexture2D(&textureDesc, nullptr, &texture);
 
 	ETEX_Format format = CTexture::TexFormatFromDeviceFormat((DXGI_FORMAT)desc.format);
-<<<<<<< HEAD
-	m_eyes[eye].texture = WrapD3DRenderTarget(static_cast<D3DTexture*>(texture), desc.width, desc.height, format, name, true);
-=======
 	m_scene3DRenderData[eye].texture = m_pStereoRenderer->WrapD3DRenderTarget(static_cast<D3DTexture*>(texture), desc.width, desc.height, format, name, true);
->>>>>>> 98428a17
 
 	return true;
 }
@@ -157,11 +153,7 @@
 	cry_sprintf(textureName, name, quadLayer);
 
 	ETEX_Format format = CTexture::TexFormatFromDeviceFormat((DXGI_FORMAT)desc.format);
-<<<<<<< HEAD
-	m_quads[quadLayer].texture = WrapD3DRenderTarget(static_cast<D3DTexture*>(texture), desc.width, desc.height, format, textureName, true);
-=======
 	m_quadLayerRenderData[quadLayer].texture = m_pStereoRenderer->WrapD3DRenderTarget(static_cast<D3DTexture*>(texture), desc.width, desc.height, format, textureName, true);
->>>>>>> 98428a17
 
 	return true;
 }
@@ -185,24 +177,7 @@
 	d3d11Device->CreateTexture2D(&textureDesc, nullptr, &texture);
 
 	ETEX_Format format = CTexture::TexFormatFromDeviceFormat((DXGI_FORMAT)desc.format);
-<<<<<<< HEAD
-	CTexture* tex = WrapD3DRenderTarget(static_cast<D3DTexture*>(texture), desc.width, desc.height, format, name, false);
-
-	if (tex == nullptr)
-		return false;
-
-	// Request the resourceview from openVR
-	void* srv = nullptr;
-	m_openVRDevice->GetMirrorImageView(eye, texture, &srv);
-
-	if (srv == nullptr)
-	{
-		tex->Release();
-		return false;
-	}
-=======
 	m_mirrorTextures[eye] = m_pStereoRenderer->WrapD3DRenderTarget(static_cast<D3DTexture*>(texture), desc.width, desc.height, format, name, false);
->>>>>>> 98428a17
 
 	return true;
 }
@@ -237,12 +212,6 @@
 	}
 
 	ReleaseBuffers();
-}
-
-void CD3DOpenVRRenderer::CalculateBackbufferResolution(int eyeWidth, int eyeHeight, int* pBackbufferWidth, int* pBackbufferHeight)
-{
-	*pBackbufferWidth = 2 * eyeWidth;
-	*pBackbufferHeight = eyeHeight;
 }
 
 void CD3DOpenVRRenderer::OnResolutionChanged()
@@ -308,29 +277,22 @@
 			const EHmdSocialScreen socialScreen = pDev->GetSocialScreenType(&bKeepAspect);
 			switch (socialScreen)
 			{
-<<<<<<< HEAD
-			case EHmdSocialScreen::eHmdSocialScreen_Off:
-				{
-					GetUtils().ClearScreen(0.1f, 0.1f, 0.1f, 1.0f); // we don't want true black, to distinguish between rendering error and no-social-screen. NOTE: THE CONSOLE WILL NOT BE DISPLAYED!!!
-				}
-=======
 			case EHmdSocialScreen::Off:
 				// TODO: Clear backbuffer texture? Show a selected wallpaper?
 				GetUtils().ClearScreen(0.1f, 0.1f, 0.1f, 1.0f); // we don't want true black, to distinguish between rendering error and no-social-screen. NOTE: THE CONSOLE WILL NOT BE DISPLAYED!!!
->>>>>>> 98428a17
 				break;
 			// intentional fall through
-			case EHmdSocialScreen::eHmdSocialScreen_UndistortedLeftEye:
-			case EHmdSocialScreen::eHmdSocialScreen_UndistortedRightEye:
+			case EHmdSocialScreen::UndistortedLeftEye:
+			case EHmdSocialScreen::UndistortedRightEye:
 				{
-					CTexture* pTex = socialScreen == EHmdSocialScreen::eHmdSocialScreen_UndistortedLeftEye ? m_mirrorTextures[LEFT_EYE] : m_mirrorTextures[RIGHT_EYE];
+					CTexture* pTex = socialScreen == EHmdSocialScreen::UndistortedLeftEye ? m_mirrorTextures[LEFT_EYE] : m_mirrorTextures[RIGHT_EYE];
 					if (CShaderMan::s_shPostEffects)
 						GetUtils().StretchRect(pTex, pBackbufferTexture);
 				}
 				break;
 
-			case EHmdSocialScreen::eHmdSocialScreen_UndistortedDualImage: // intentional fall through - default to undistorted dual image
-			case EHmdSocialScreen::eHmdSocialScreen_DistortedDualImage:   // intentional fall through - OpenVR does not return distorted eye targets, therefore the only display the undistorted eye targets
+			case EHmdSocialScreen::UndistortedDualImage: // intentional fall through - default to undistorted dual image
+			case EHmdSocialScreen::DistortedDualImage:   // intentional fall through - OpenVR does not return distorted eye targets, therefore the only display the undistorted eye targets
 			default:
 				if (CShaderMan::s_shPostEffects)
 				{
@@ -383,42 +345,6 @@
 	}
 }
 
-CTexture* CD3DOpenVRRenderer::WrapD3DRenderTarget(D3DTexture* d3dTexture, uint32 width, uint32 height, ETEX_Format format, const char* name, bool shaderResourceView)
-{
-	CTexture* texture = CTexture::CreateTextureObject(name, width, height, 1, eTT_2D, FT_DONT_STREAM | FT_USAGE_RENDERTARGET, format);
-	if (texture == nullptr)
-	{
-		gEnv->pLog->Log("[HMD][OpenVR] Unable to create texture object!");
-		return nullptr;
-	}
-
-	// CTexture::CreateTextureObject does not set width and height if the texture already existed
-	assert(texture->GetWidth() == width);
-	assert(texture->GetHeight() == height);
-	assert(texture->GetDepth() == 1);
-
-	d3dTexture->AddRef();
-	CDeviceTexture* deviceTexture = new CDeviceTexture(d3dTexture);
-	deviceTexture->SetNoDelete(true);
-
-	texture->SetDevTexture(deviceTexture);
-	texture->ClosestFormatSupported(format);
-
-	if (shaderResourceView)
-	{
-		void* default_srv = texture->GetResourceView(SResourceView::ShaderResourceView(format, 0, -1, 0, 1, false, false));
-		if (default_srv == nullptr)
-		{
-			gEnv->pLog->Log("[HMD][OpenVR] Unable to create default shader resource view!");
-			texture->Release();
-			return nullptr;
-		}
-		texture->SetShaderResourceView((D3DShaderResource*)default_srv, false);
-	}
-
-	return texture;
-}
-
 RenderLayer::CProperties* CD3DOpenVRRenderer::GetQuadLayerProperties(RenderLayer::EQuadLayers id)
 {
 	if (id < RenderLayer::eQuadLayers_Total)
@@ -428,4 +354,4 @@
 	return nullptr;
 }
 
-#endif //defined(INCLUDE_OPENVR_SDK)+#endif //defined(INCLUDE_VR_RENDERING)