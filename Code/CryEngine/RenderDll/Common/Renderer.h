// Copyright 2001-2016 Crytek GmbH / Crytek Group. All rights reserved.

#pragma once

#include <CryMemory/CryPool/PoolAlloc.h>
#include "TextMessages.h"                             // CTextMessages
#include "RenderAuxGeom.h"
#include "../Scaleform/ScaleformRender.h"

typedef void (PROCRENDEF)(SShaderPass* l, int nPrimType);

#define USE_NATIVE_DEPTH 1

#if (CRY_PLATFORM_WINDOWS || CRY_PLATFORM_ORBIS) && !defined(OPENGL)
	#define SUPPORTS_MSAA 1

enum eMsaaParams
{
	MSAA_STENCILCULL                   = (0x1),
	MSAA_STENCILMASK_SET               = (0x2),
	MSAA_STENCILMASK_RESET_BIT         = (0x4),
	MSAA_SAMPLEFREQ_PASS               = (0x8),
	MSAA_SAMPLEFREQ_MASK_SET           = (0x10),
	MSAA_SAMPLEFREQ_MASK_CLEAR_STENCIL = (0x20),
};

#endif

enum eAntialiasingType
{
	eAT_NOAA = 0,
	eAT_SMAA_1X,
	eAT_SMAA_1TX,
	eAT_SMAA_2TX,
	eAT_FXAA,
	eAT_AAMODES_COUNT,

	eAT_DEFAULT_AA                  = eAT_SMAA_1TX,

	eAT_NOAA_MASK                   = (1 << eAT_NOAA),
	eAT_SMAA_1X_MASK                = (1 << eAT_SMAA_1X),
	eAT_SMAA_1TX_MASK               = (1 << eAT_SMAA_1TX),
	eAT_SMAA_2TX_MASK               = (1 << eAT_SMAA_2TX),
	eAT_FXAA_MASK                   = (1 << eAT_FXAA),

	eAT_SMAA_MASK                   = (eAT_SMAA_1X_MASK | eAT_SMAA_1TX_MASK | eAT_SMAA_2TX_MASK),

	eAT_REQUIRES_PREVIOUSFRAME_MASK = (eAT_SMAA_1TX_MASK | eAT_SMAA_2TX_MASK),
	eAT_REQUIRES_SUBPIXELSHIFT_MASK = (eAT_SMAA_2TX_MASK)
};

static const char* s_pszAAModes[eAT_AAMODES_COUNT] =
{
	"NO AA",
	"SMAA 1X",
	"SMAA 1TX",
	"SMAA 2TX",
	"FXAA 1X"
};

struct ShadowMapFrustum;
struct IStatObj;
struct SShaderPass;
class CREParticle;
class CD3DStereoRenderer;
class CTextureManager;
class CIntroMovieRenderer;
class IOpticsManager;
struct SDynTexture2;
class CDeviceResourceSet;

namespace compute_skinning { struct IComputeSkinningStorage; }

typedef int (* pDrawModelFunc)(void);

//=============================================================

#define D3DRGBA(r, g, b, a)                                \
  ((((int)((a) * 255)) << 24) | (((int)((r) * 255)) << 16) \
   | (((int)((g) * 255)) << 8) | (int)((b) * 255)          \
  )

#define CONSOLES_BACKBUFFER_WIDTH  CRenderer::CV_r_ConsoleBackbufferWidth
#define CONSOLES_BACKBUFFER_HEIGHT CRenderer::CV_r_ConsoleBackbufferHeight

struct alloc_info_struct
{
	int         ptr;
	int         bytes_num;
	bool        busy;
	const char* szSource;
	unsigned Size()                                  { return sizeof(*this); }

	void     GetMemoryUsage(ICrySizer* pSizer) const {}
};

const float TANGENT30_2 = 0.57735026918962576450914878050196f * 2;   // 2*tan(30)

// Assuming 24 bits of depth precision
#define DBT_SKY_CULL_DEPTH                    0.99999994f

#define DEF_SHAD_DBT_DEFAULT_VAL              1

#define TEXSTREAMING_DEFAULT_VAL              1

#define GEOM_INSTANCING_DEFAULT_VAL           0
#define COLOR_GRADING_DEFAULT_VAL             1
#define SUNSHAFTS_DEFAULT_VAL                 2
#define HDR_RANGE_ADAPT_DEFAULT_VAL           0
#define HDR_RENDERING_DEFAULT_VAL             1
#define SHADOWS_POOL_DEFAULT_VAL              1
#define SHADOWS_CLIP_VOL_DEFAULT_VAL          1
#define SHADOWS_BLUR_DEFAULT_VAL              3
#define TEXPREALLOCATLAS_DEFAULT_VAL          0
#define TEXMAXANISOTROPY_DEFAULT_VAL          8
#if CRY_PLATFORM_DESKTOP
	#define TEXNOANISOALPHATEST_DEFAULT_VAL     0
	#define SHADERS_ALLOW_COMPILATION_DEFAULT_VAL 1
#else
	#define TEXNOANISOALPHATEST_DEFAULT_VAL     1
	#define SHADERS_ALLOW_COMPILATION_DEFAULT_VAL 0
#endif
#define ENVTEXRES_DEFAULT_VAL                 3
#define WATERREFLQUAL_DEFAULT_VAL             4
#define DOF_DEFAULT_VAL                       2
#define SHADERS_PREACTIVATE_DEFAULT_VAL       3
#define CUSTOMVISIONS_DEFAULT_VAL             3
#define FLARES_DEFAULT_VAL                    1
#define WATERVOLCAUSTICS_DEFAULT_VAL          1
#define FLARES_HQSHAFTS_DEFAULT_VAL           1
#define DEF_SHAD_DBT_STENCIL_DEFAULT_VAL      1
#define DEF_SHAD_SSS_DEFAULT_VAL              1

#define MULTITHREADED_DEFAULT_VAL             1
#define ZPASS_DEPTH_SORT_DEFAULT_VAL          1
#define TEXSTREAMING_UPDATETYPE_DEFAULT_VAL   1

#if CRY_PLATFORM_WINDOWS || CRY_PLATFORM_APPLE || CRY_PLATFORM_LINUX || CRY_PLATFORM_ANDROID
	#define CBUFFER_NATIVE_DEPTH_DEAFULT_VAL 1
#else
	#define CBUFFER_NATIVE_DEPTH_DEAFULT_VAL 0
#endif

#include "RendererCVars.h"                    // Can only be included after the default values are defined.

struct SSpriteInfo
{
	SDynTexture2*             m_pTex;
	struct SSectorTextureSet* m_pTerrainTexInfo;
	Vec3                      m_vPos;
	float                     m_fDX;
	float                     m_fDY;
	float                     m_fScaleV;
	UCol                      m_Color;
	int                       m_nVI;
	uint8                     m_ucTexCoordMinX; // 0..128 used for the full range (0..1) in the texture (to fit in byte)
	uint8                     m_ucTexCoordMinY; // 0..128 used for the full range (0..1) in the texture (to fit in byte)
	uint8                     m_ucTexCoordMaxX; // 0..128 used for the full range (0..1) in the texture (to fit in byte)
	uint8                     m_ucTexCoordMaxY; // 0..128 used for the full range (0..1) in the texture (to fit in byte)
};

struct SSpriteGenInfo
{
	float          fAngle;                      // horizontal rotation in degree
	float          fGenDist;
	float          fBrightness;
	int            nMaterialLayers;
	IMaterial*     pMaterial;
	float*         pMipFactor;
	uint8*         pTexturesAreStreamedIn;
	SDynTexture2** ppTexture;
	IStatObj*      pStatObj;
	int            nSP;
};

class CMatrixStack
{
public:
	CMatrixStack(uint32 maxDepth, uint32 dirtyFlag);
	~CMatrixStack();

	// Pops the top of the stack, returns the current top
	// *after* popping the top.
	bool Pop();

	// Pushes the stack by one, duplicating the current matrix.
	bool Push();

	// Loads identity in the current matrix.
	bool LoadIdentity();

	// Loads the given matrix into the current matrix
	bool LoadMatrix(const Matrix44* pMat);

	// Right-Multiplies the given matrix to the current matrix.
	// (transformation is about the current world origin)
	bool MultMatrix(const Matrix44* pMat);

	// Left-Multiplies the given matrix to the current matrix
	// (transformation is about the local origin of the object)
	bool MultMatrixLocal(const Matrix44* pMat);

	// Right multiply the current matrix with the computed rotation
	// matrix, counterclockwise about the given axis with the given angle.
	// (rotation is about the current world origin)
	bool RotateAxis(const Vec3* pV, f32 Angle);

	// Left multiply the current matrix with the computed rotation
	// matrix, counterclockwise about the given axis with the given angle.
	// (rotation is about the local origin of the object)
	bool RotateAxisLocal(const Vec3* pV, f32 Angle);

	// Right multiply the current matrix with the computed rotation
	// matrix. All angles are counterclockwise. (rotation is about the
	// current world origin)

	// Right multiply the current matrix with the computed scale
	// matrix. (transformation is about the current world origin)
	bool Scale(f32 x, f32 y, f32 z);

	// Left multiply the current matrix with the computed scale
	// matrix. (transformation is about the local origin of the object)
	bool ScaleLocal(f32 x, f32 y, f32 z);

	// Right multiply the current matrix with the computed translation
	// matrix. (transformation is about the current world origin)
	bool Translate(f32 x, f32 y, f32 z);

	// Left multiply the current matrix with the computed translation
	// matrix. (transformation is about the local origin of the object)
	bool TranslateLocal(f32 x, f32 y, f32 z);

	// Obtain the current matrix at the top of the stack
	inline Matrix44A* GetTop()
	{
		assert(m_pTop != NULL);
		return m_pTop;
	}

	inline int GetDepth() { return m_nDepth; }

private:
	Matrix44A* m_pTop;        //top of the stack
	Matrix44A* m_pStack;      // array of Matrix44
	uint32     m_nDepth;
	uint32     m_nMaxDepth;
	uint32     m_nDirtyFlag; //flag for new matrices
};

//////////////////////////////////////////////////////////////////////
// Class to manage memory for Skinning Renderer Data
class CSkinningDataPool
{
public:
	CSkinningDataPool()
		: m_pPool(NULL)
		, m_pPages(NULL)
		, m_nPoolSize(0)
		, m_nPoolUsed(0)
		, m_nPageAllocated(0)
	{}

	~CSkinningDataPool()
	{
		// free temp pages
		SPage* pPage = m_pPages;
		while (pPage)
		{
			SPage* pPageToDelete = pPage;
			pPage = pPage->pNext;

			CryModuleMemalignFree(pPageToDelete);
		}

		// free pool
		CryModuleMemalignFree(m_pPool);
	}

	byte* Allocate(size_t nBytes)
	{
		// If available use allocated page space
		uint32 nPoolUsed = ~0;
		do
		{

			nPoolUsed = *const_cast<volatile size_t*>(&m_nPoolUsed);
			size_t nPoolFree = m_nPoolSize - nPoolUsed;
			if (nPoolFree < nBytes)
				break; // not enough memory, use fallback
			if (CryInterlockedCompareExchange(alias_cast<volatile LONG*>(&m_nPoolUsed), nPoolUsed + nBytes, nPoolUsed) == nPoolUsed)
				return &m_pPool[nPoolUsed];

		}
		while (true);

		// Create memory
		byte* pMemory = alias_cast<byte*>(CryModuleMemalign(Align(nBytes, 16) + 16, 16));
		SPage* pNewPage = alias_cast<SPage*>(pMemory);

		// Assign page
		volatile SPage* pPages = 0;
		do
		{
			pPages = *(const_cast<volatile SPage**>(&m_pPages));
			pNewPage->pNext = alias_cast<SPage*>(pPages);

		}
		while (CryInterlockedCompareExchangePointer(alias_cast<void* volatile*>(&m_pPages), pNewPage, (void*)pPages) != pPages);

		CryInterlockedAdd((volatile int*)&m_nPageAllocated, nBytes);

		return pMemory + 16;
	}

	void ClearPool()
	{
		m_nPoolUsed = 0;
		if (m_nPageAllocated)
		{
			// free temp pages
			SPage* pPage = m_pPages;
			while (pPage)
			{
				SPage* pPageToDelete = pPage;
				pPage = pPage->pNext;

				CryModuleMemalignFree(pPageToDelete);
			}

			// adjust pool size
			CryModuleMemalignFree(m_pPool);
			m_nPoolSize += m_nPageAllocated;
			m_pPool = alias_cast<byte*>(CryModuleMemalign(m_nPoolSize, 16));

			// reset state
			m_pPages = NULL;
			m_nPageAllocated = 0;
		}
	}

	void FreePoolMemory()
	{
		// free temp pages
		SPage* pPage = m_pPages;
		while (pPage)
		{
			SPage* pPageToDelete = pPage;
			pPage = pPage->pNext;

			CryModuleMemalignFree(pPageToDelete);
		}

		// free pool
		CryModuleMemalignFree(m_pPool);

		m_pPool = NULL;
		m_pPages = NULL;
		m_nPoolSize = 0;
		m_nPoolUsed = 0;
		m_nPageAllocated = 0;
	}

	size_t AllocatedMemory()
	{
		return m_nPoolSize + m_nPageAllocated;
	}
private:
	struct SPage
	{
		SPage* pNext;
	};

	byte*  m_pPool;
	SPage* m_pPages;
	size_t m_nPoolSize;
	size_t m_nPoolUsed;
	size_t m_nPageAllocated;
};

//////////////////////////////////////////////////////////////////////
class CFillRateManager : private stl::PSyncDebug
{
public:
	CFillRateManager()
		: m_fTotalPixels(0.f), m_fMaxPixels(1e9f)
	{}
	void Reset()
	{
		m_fTotalPixels = 0.f;
		m_afPixels.resize(0);
	}
	float GetMaxPixels() const
	{
		return m_fMaxPixels;
	}
	void AddPixelCount(float fPixels);
	void ComputeMaxPixels();

private:
	float               m_fTotalPixels;
	float               m_fMaxPixels;
	FastDynArray<float> m_afPixels;
};

//////////////////////////////////////////////////////////////////////
// 3D engine duplicated data for non-thread safe data
namespace N3DEngineCommon
{

struct SOceanInfo
{
	SOceanInfo() : m_nOceanRenderFlags(0), m_fWaterLevel(0.0f), m_vCausticsParams(0.0f, 0.0f, 0.0f, 0.0f), m_vMeshParams(0.0f, 0.0f, 0.0f, 0.0f) {};
	Vec4  m_vCausticsParams;
	Vec4  m_vMeshParams;
	float m_fWaterLevel;
	uint8 m_nOceanRenderFlags;
};

struct SVisAreaInfo
{
	SVisAreaInfo() : nFlags(0)
	{
	};
	uint32 nFlags;
};

struct SRainOccluder
{
	SRainOccluder() : m_RndMesh(0), m_WorldMat(1, 0, 0, 0, 0, 1, 0, 0, 0, 0, 1, 0) {}
	_smart_ptr<IRenderMesh> m_RndMesh;
	Matrix34                m_WorldMat;
};

typedef std::vector<SRainOccluder> ArrOccluders;

struct SRainOccluders
{
	ArrOccluders m_arrOccluders;
	ArrOccluders m_arrCurrOccluders[RT_COMMAND_BUF_COUNT];
	size_t       m_nNumOccluders;
	bool         m_bProcessed[MAX_GPU_NUM];

	SRainOccluders() : m_nNumOccluders(0) { for (int i = 0; i < MAX_GPU_NUM; ++i) m_bProcessed[i] = true; }
	~SRainOccluders()                                                  { Release(); }
	void Release(bool bAll = false)
	{
		stl::free_container(m_arrOccluders);
		m_nNumOccluders = 0;
		if (bAll)
		{
			for (int i = 0; i < RT_COMMAND_BUF_COUNT; i++)
				stl::free_container(m_arrCurrOccluders[i]);
		}
		for (int i = 0; i < MAX_GPU_NUM; ++i) m_bProcessed[i] = true;
	}
};

struct SCausticInfo
{
	SCausticInfo() : m_pCausticQuadMesh(0), m_nCausticMeshWidth(0), m_nCausticMeshHeight(0), m_nCausticQuadTaps(0), m_nVertexCount(0), m_nIndexCount(0),
		m_mCausticMatr(IDENTITY), m_mCausticViewMatr(IDENTITY)
	{
	}

	~SCausticInfo() { Release(); }
	void Release()
	{
		m_pCausticQuadMesh = NULL;
	}

	_smart_ptr<IRenderMesh> m_pCausticQuadMesh;
	uint32                  m_nCausticMeshWidth;
	uint32                  m_nCausticMeshHeight;
	uint32                  m_nCausticQuadTaps;
	uint32                  m_nVertexCount;
	uint32                  m_nIndexCount;

	Matrix44A               m_mCausticMatr;
	Matrix34                m_mCausticViewMatr;
};
}

struct S3DEngineCommon
{
	enum EVisAreaFlags
	{
		VAF_EXISTS_FOR_POSITION    = (1 << 0),
		VAF_CONNECTED_TO_OUTDOOR   = (1 << 1),
		VAF_AFFECTED_BY_OUT_LIGHTS = (1 << 2),
		VAF_MASK                   = VAF_EXISTS_FOR_POSITION | VAF_CONNECTED_TO_OUTDOOR | VAF_AFFECTED_BY_OUT_LIGHTS
	};

	N3DEngineCommon::SVisAreaInfo   m_pCamVisAreaInfo;
	N3DEngineCommon::SOceanInfo     m_OceanInfo;
	N3DEngineCommon::SRainOccluders m_RainOccluders;
	N3DEngineCommon::SCausticInfo   m_CausticInfo;
	SRainParams                     m_RainInfo;
	SSnowParams                     m_SnowInfo;

	void Update(threadID nThreadID);
	void UpdateRainInfo(threadID nThreadID);
	void UpdateRainOccInfo(int nThreadID);
	void UpdateSnowInfo(int nThreadID);
};

struct SShowRenderTargetInfo
{
	SShowRenderTargetInfo() { Reset(); }
	void Reset()
	{
		bShowList = false;
		bDisplayTransparent = false;
		col = 2;
		rtList.clear();
	}

	bool bShowList;
	bool bDisplayTransparent;
	int  col;
	struct RT
	{
		CTexture* pTexture;
		Vec4      channelWeight;
		bool      bFiltered;
		bool      bRGBKEncoded;
		bool      bAliased;
	};
	std::vector<RT> rtList;
};

struct SRenderTileInfo
{
	SRenderTileInfo() { nPosX = nPosY = nGridSizeX = nGridSizeY = 0.f; }
	f32 nPosX, nPosY, nGridSizeX, nGridSizeY;
};

//////////////////////////////////////////////////////////////////////
class CRenderer : public IRenderer, public CRendererCVars
{
	friend class CRendererCVars;

public:

	CRenderer();
	virtual ~CRenderer();

	virtual void InitRenderer();

	virtual void PostInit() override;

	virtual void StartRenderIntroMovies() override;
	virtual void StopRenderIntroMovies(bool bWaitForFinished) override;
	virtual bool IsRenderingIntroMovies() const override;

	virtual void PostLevelLoading() override;

	void         PreShutDown();
	void         PostShutDown();

	// Multithreading support
#if CRY_PLATFORM_DURANGO
	virtual void SuspendDevice();
	virtual void ResumeDevice();

	virtual void RT_SuspendDevice() = 0;
	virtual void RT_ResumeDevice() = 0;

	bool m_bDeviceSuspended;
#endif

	virtual void SyncComputeVerticesJobs() override;

	virtual void RT_DrawLines(Vec3 v[], int nump, ColorF& col, int flags, float fGround) = 0;

	virtual void RT_PresentFast() = 0;

	virtual int  RT_CurThreadList() override;
	virtual void RT_BeginFrame() = 0;
	virtual void RT_EndFrame() = 0;
	virtual void RT_ForceSwapBuffers() = 0;
	virtual void RT_SwitchToNativeResolutionBackbuffer(bool resolveBackBuffer) = 0;
	virtual void RT_Init() = 0;
	virtual void RT_ShutDown(uint32 nFlags) = 0;
	virtual bool RT_CreateDevice() = 0;
	virtual void RT_Reset() = 0;
	virtual void RT_SetCull(int nMode) = 0;
	virtual void RT_SetScissor(bool bEnable, int x, int y, int width, int height) = 0;
	virtual void RT_SelectGPU(int nGPU) = 0;
	virtual void RT_RenderScene(CRenderView* pRenderView, int nFlags, SThreadInfo& TI, RenderFunc pRenderFunc) = 0;
	virtual void RT_PrepareStereo(int mode, int output) = 0;
	virtual void RT_SetCameraInfo() = 0;
	virtual void RT_CreateResource(SResourceAsync* pRes) = 0;
	virtual void RT_ReleaseResource(SResourceAsync* pRes) = 0;
	virtual void RT_ReleaseRenderResources(uint32 nFlags) = 0;
	virtual void RT_ReleaseOptics(IOpticsElementBase* pOpticsElement) = 0;
	virtual void RT_UnbindResources() = 0;
	virtual void RT_UnbindTMUs() = 0;
	virtual void RT_CreateRenderResources() = 0;
	virtual void RT_PrecacheDefaultShaders() = 0;
	virtual void RT_ReadFrameBuffer(unsigned char* pRGB, int nImageX, int nSizeX, int nSizeY, ERB_Type eRBType, bool bRGBA, int nScaledX, int nScaledY) = 0;
	virtual void RT_CreateREPostProcess(CRenderElement** re);
	virtual void RT_FlashRender(IFlashPlayer_RenderProxy* pPlayer, bool stereo) override;
	virtual void RT_FlashRenderPlaybackLockless(IFlashPlayer_RenderProxy* pPlayer, int cbIdx, bool stereo, bool finalPlayback) override;
	virtual void RT_FlashRemoveTexture(ITexture* pTexture) override;
	virtual void RT_ReleaseVBStream(void* pVB, int nStream) = 0;
	virtual void RT_ReleaseCB(void* pCB) = 0;
	virtual void RT_ReleaseRS(std::shared_ptr<CDeviceResourceSet>& pRS) = 0;
	virtual void RT_DrawDynVB(SVF_P3F_C4B_T2F* pBuf, uint16* pInds, uint32 nVerts, uint32 nInds, const PublicRenderPrimitiveType nPrimType) = 0;
	virtual void RT_Draw2dImage(float xpos, float ypos, float w, float h, CTexture* pTexture, float s0, float t0, float s1, float t1, float angle, DWORD col, float z) = 0;
	virtual void RT_Draw2dImageStretchMode(bool bStretch) = 0;
	virtual void RT_Push2dImage(float xpos, float ypos, float w, float h, CTexture* pTexture, float s0, float t0, float s1, float t1, float angle, DWORD col, float z, float stereoDepth) = 0;
	virtual void RT_PushUITexture(float xpos, float ypos, float w, float h, CTexture* pTexture, float s0, float t0, float s1, float t1, CTexture* pTarget, DWORD col) = 0;
	virtual void RT_Draw2dImageList() = 0;
	virtual void RT_DrawImageWithUV(float xpos, float ypos, float z, float w, float h, int texture_id, float* s, float* t, DWORD col, bool filtered = true) = 0;
	virtual void RT_PushRenderTarget(int nTarget, CTexture* pTex, SDepthTexture* pDS, int nS) = 0;
	virtual void RT_PopRenderTarget(int nTarget) = 0;
	virtual void RT_SetViewport(int x, int y, int width, int height, int id = 0) = 0;
	virtual void RT_ClearTarget(CTexture* pTex, const ColorF& color) = 0;
	virtual void RT_RenderDebug(bool bRenderStats = true) = 0;
	virtual void RT_SetRendererCVar(ICVar* pCVar, const char* pArgText, const bool bSilentMode = false) = 0;
	void         RT_PrepareLevelTexStreaming();
	void         RT_PostLevelLoading();
	void         RT_DisableTemporalEffects();

	virtual void FlashRenderInternal(IFlashPlayer_RenderProxy* pPlayer, bool stereo, bool doRealRender) = 0;
	virtual void FlashRenderPlaybackLocklessInternal(IFlashPlayer_RenderProxy* pPlayer, int cbIdx, bool stereo, bool finalPlayback, bool doRealRender) = 0;
	virtual bool FlushRTCommands(bool bWait, bool bImmediatelly, bool bForce) override;
	virtual bool ForceFlushRTCommands();

	virtual int  GetOcclusionBuffer(uint16* pOutOcclBuffer, int32 nSizeX, int32 nSizeY, Matrix44* pmViewProj, Matrix44* pmCamBuffer) override = 0;
	virtual void WaitForParticleBuffer() = 0;

	virtual void RequestFlushAllPendingTextureStreamingJobs(int nFrames) override { m_nFlushAllPendingTextureStreamingJobs = nFrames; }
	virtual void SetTexturesStreamingGlobalMipFactor(float fFactor) override      { m_fTexturesStreamingGlobalMipFactor = fFactor; }

	virtual void SetRendererCVar(ICVar* pCVar, const char* pArgText, const bool bSilentMode = false) override = 0;

	virtual void EF_ClearTargetsImmediately(uint32 nFlags) = 0;
	virtual void EF_ClearTargetsImmediately(uint32 nFlags, const ColorF& Colors, float fDepth, uint8 nStencil) = 0;
	virtual void EF_ClearTargetsImmediately(uint32 nFlags, const ColorF& Colors) = 0;
	virtual void EF_ClearTargetsImmediately(uint32 nFlags, float fDepth, uint8 nStencil) = 0;

	virtual void EF_ClearTargetsLater(uint32 nFlags) = 0;
	virtual void EF_ClearTargetsLater(uint32 nFlags, const ColorF& Colors, float fDepth, uint8 nStencil) = 0;
	virtual void EF_ClearTargetsLater(uint32 nFlags, const ColorF& Colors) = 0;
	virtual void EF_ClearTargetsLater(uint32 nFlags, float fDepth, uint8 nStencil) = 0;

	//===============================================================================

	virtual void        AddListener(IRendererEventListener* pRendererEventListener) override;
	virtual void        RemoveListener(IRendererEventListener* pRendererEventListener) override;

	virtual ERenderType GetRenderType() const override;

	virtual WIN_HWND    Init(int x, int y, int width, int height, unsigned int cbpp, int zbpp, int sbits, bool fullscreen, WIN_HWND Glhwnd = 0, bool bReInit = false, const SCustomRenderInitArgs* pCustomArgs = 0, bool bShaderCacheGen = false) override = 0;

	virtual WIN_HWND    GetCurrentContextHWND() override  { return GetHWND(); }
	virtual bool        IsCurrentContextMainVP() override { return true; }

	virtual int         CreateRenderTarget(int nWidth, int nHeight, const ColorF& cClear, ETEX_Format eTF = eTF_R8G8B8A8) override = 0;
	virtual bool        DestroyRenderTarget(int nHandle) override = 0;
	virtual bool        SetRenderTarget(int nHandle, int nFlags = 0) override = 0;

	virtual int         GetFeatures() override { return m_Features; }

	virtual int         GetNumGeomInstances() override;
	;

	virtual int GetNumGeomInstanceDrawCalls() override;
	;

	virtual int  GetCurrentNumberOfDrawCalls() override;

	virtual void GetCurrentNumberOfDrawCalls(int& nGeneral, int& nShadowGen) override;

	virtual int  GetCurrentNumberOfDrawCalls(const uint32 EFSListMask) override;

	virtual void SetDebugRenderNode(IRenderNode* pRenderNode) override;

	virtual bool IsDebugRenderNode(IRenderNode* pRenderNode) const override;

	//! Fills array of all supported video formats (except low resolution formats)
	//! Returns number of formats, also when called with NULL
	virtual int EnumDisplayFormats(SDispFormat* formats) override = 0;

	//! Return all supported by video card video AA formats
	virtual int EnumAAFormats(SAAFormat* formats) override = 0;

	//! Changes resolution of the window/device (doen't require to reload the level
	virtual bool               ChangeResolution(int nNewWidth, int nNewHeight, int nNewColDepth, int nNewRefreshHZ, bool bFullScreen, bool bForceReset) override = 0;
	virtual bool               CheckDeviceLost() { return false; };

	virtual EScreenAspectRatio GetScreenAspect(int nWidth, int nHeight) override;

	virtual Vec2               SetViewportDownscale(float xscale, float yscale) override;

	virtual void               Release() override;
	virtual void               FreeResources(int nFlags) override;
	virtual void               InitSystemResources(int nFlags) override;

	virtual void               BeginFrame() override = 0;
	virtual void               RenderDebug(bool bRenderStats = true) override = 0;
	virtual void               EndFrame() override = 0;
	virtual void               LimitFramerate(const int maxFPS, const bool bUseSleep) = 0;

	virtual void               ForceSwapBuffers() override;

	virtual void               TryFlush() override = 0;

	virtual void               Reset(void) = 0;

	virtual void               SetCamera(const CCamera& cam) override = 0;
	virtual void               SetViewport(int x, int y, int width, int height, int id = 0) override = 0;
	virtual void               SetScissor(int x = 0, int y = 0, int width = 0, int height = 0) override = 0;
	virtual void               GetViewport(int* x, int* y, int* width, int* height) override = 0;
	float                      GetDrawNearestFOV() const { return m_drawNearFov; }

	virtual void               SetState(int State, int AlphaRef = -1) override;

	virtual void               PushWireframeMode(int mode) override;
	virtual void               PopWireframeMode() override;

	virtual void               FX_PushWireframeMode(int mode) = 0;
	virtual void               FX_PopWireframeMode() = 0;

	virtual void               SetCullMode(int mode = R_CULL_BACK) override = 0;
	virtual void               EnableVSync(bool enable) override = 0;

	virtual void               DrawPrimitivesInternal(CVertexBuffer* src, int vert_num, const ERenderPrimitiveType prim_type) = 0;

	virtual void               PushMatrix() override = 0;
	virtual void               PopMatrix() override = 0;

	virtual bool               ChangeDisplay(unsigned int width, unsigned int height, unsigned int cbpp) override = 0;
	virtual void               ChangeViewport(unsigned int x, unsigned int y, unsigned int width, unsigned int height) override = 0;

	virtual bool               SaveTga(unsigned char* sourcedata, int sourceformat, int w, int h, const char* filename, bool flip) const override;

	//download an image to video memory. 0 in case of failure
	virtual unsigned int DownLoadToVideoMemory(unsigned char* data, int w, int h, ETEX_Format eTFSrc, ETEX_Format eTFDst, int nummipmap, bool repeat = true, int filter = FILTER_BILINEAR, int Id = 0, const char* szCacheName = NULL, int flags = 0, EEndian eEndian = eLittleEndian, RectI* pRegion = NULL, bool bAsynDevTexCreation = false) override = 0;
	virtual void         UpdateTextureInVideoMemory(uint32 tnum, unsigned char* newdata, int posx, int posy, int w, int h, ETEX_Format eTFSrc = eTF_R8G8B8A8, int posz = 0, int sizez = 1) override = 0;
	virtual unsigned int DownLoadToVideoMemory3D(unsigned char* data, int w, int h, int d, ETEX_Format eTFSrc, ETEX_Format eTFDst, int nummipmap, bool repeat = true, int filter = FILTER_BILINEAR, int Id = 0, const char* szCacheName = NULL, int flags = 0, EEndian eEndian = eLittleEndian, RectI* pRegion = NULL, bool bAsynDevTexCreation = false) override = 0;
	virtual unsigned int DownLoadToVideoMemoryCube(unsigned char* data, int w, int h, ETEX_Format eTFSrc, ETEX_Format eTFDst, int nummipmap, bool repeat = true, int filter = FILTER_BILINEAR, int Id = 0, const char* szCacheName = NULL, int flags = 0, EEndian eEndian = eLittleEndian, RectI* pRegion = NULL, bool bAsynDevTexCreation = false) override = 0;

	virtual bool         DXTCompress(byte* raw_data, int nWidth, int nHeight, ETEX_Format eTF, bool bUseHW, bool bGenMips, int nSrcBytesPerPix, MIPDXTcallback callback) override;
	virtual bool         DXTDecompress(byte* srcData, const size_t srcFileSize, byte* dstData, int nWidth, int nHeight, int nMips, ETEX_Format eSrcTF, bool bUseHW, int nDstBytesPerPix) override;

	virtual bool         SetGammaDelta(const float fGamma) override = 0;

	virtual void         RemoveTexture(unsigned int TextureId) override = 0;

	virtual void         SetTexture(int tnum) override;
	virtual void         SetWhiteTexture() override;
	virtual int          GetWhiteTextureId() const override;

	CTextureManager*     GetTextureManager() { return m_pTextureManager; }

	// =======================================================================================
	// = Functions which draw directly into the swap-chain's backbuffer ======================

	void         Draw2dTextWithDepth(float posX, float posY, float posZ, const char* pStr, const SDrawTextInfo& ti);

	virtual void Draw2dImage(float xpos, float ypos, float w, float h, int texture_id, float s0 = 0, float t0 = 0, float s1 = 1, float t1 = 1, float angle = 0,
	                         float r = 1, float g = 1, float b = 1, float a = 1, float z = 1) override = 0;
	virtual void Push2dImage(float xpos, float ypos, float w, float h, int texture_id, float s0 = 0, float t0 = 0, float s1 = 1, float t1 = 1, float angle = 0,
	                         float r = 1, float g = 1, float b = 1, float a = 1, float z = 1, float stereoDepth = 0) override = 0;
	virtual void Draw2dImageList() override = 0;
	// =======================================================================================

	virtual void         ResetToDefault() override = 0;

	virtual void         PrintResourcesLeaks() = 0;

	inline float         ScaleCoordXInternal(float value) const        { value *= float(m_CurViewport.nWidth) / 800.0f; return (value); }
	inline float         ScaleCoordYInternal(float value) const        { value *= float(m_CurViewport.nHeight) / 600.0f; return (value); }
	inline void          ScaleCoordInternal(float& x, float& y) const  { x = ScaleCoordXInternal(x); y = ScaleCoordYInternal(y); }

	virtual float        ScaleCoordX(float value) const override       { return ScaleCoordXInternal(value); }
	virtual float        ScaleCoordY(float value) const override       { return ScaleCoordYInternal(value); }
	virtual void         ScaleCoord(float& x, float& y) const override { ScaleCoordInternal(x, y); }

	void                 SetWidth(int nW)                              { m_width = nW; }
	void                 SetHeight(int nH)                             { m_height = nH; }
	void                 SetPixelAspectRatio(float fPAR)               { m_pixelAspectRatio = fPAR; }
	
	virtual int          GetWidth() override                           { return (m_width); }
	virtual int          GetHeight() override                          { return (m_height); }
	virtual float        GetPixelAspectRatio() const override          { return (m_pixelAspectRatio); }

	virtual int GetOverlayWidth() override { return IsStereoEnabled() ? m_width : m_nativeWidth; }
	virtual int GetOverlayHeight() override { return IsStereoEnabled() ? m_height : m_nativeHeight; }

	int                  GetBackbufferWidth()                          { return m_backbufferWidth; }
	int                  GetBackbufferHeight()                         { return m_backbufferHeight; }

	virtual bool         IsStereoEnabled() const override              { return false; }

	virtual float        GetNearestRangeMax() const override           { return (CV_r_DrawNearZRange); }

	virtual int          GetWireframeMode()                            { return(m_wireframe_mode); }

	virtual CRenderView* GetRenderViewForThread(int nThreadID, bool bRecursive = false) final;

	Matrix44A            GetCameraMatrix();
	// Get camera matrix from the previous frame.
	const Matrix44A& GetPreviousFrameCameraMatrix() const;
	void             SetPreviousFrameCameraMatrix(const Matrix44A& m);

	virtual void     OffsetPosition(const Vec3& delta) override;

	void             GetPolyCount(int& nPolygons, int& nShadowPolys) override;

	int              GetPolyCount() override;
	int              RT_GetPolyCount();

	virtual void     SetMaterialColor(float r, float g, float b, float a) override = 0;

	virtual bool     WriteDDS(byte* dat, int wdt, int hgt, int Size, const char* name, ETEX_Format eF, int NumMips) override;
	virtual bool     WriteTGA(byte* dat, int wdt, int hgt, const char* name, int src_bits_per_pixel, int dest_bits_per_pixel) override;
	virtual bool     WriteJPG(byte* dat, int wdt, int hgt, char* name, int src_bits_per_pixel, int nQuality = 100) override;

	virtual void     GetMemoryUsage(ICrySizer* Sizer) override;

	virtual void     GetBandwidthStats(float* fBandwidthRequested) override;

	virtual void     SetTextureStreamListener(ITextureStreamListener* pListener) override;

#if defined(CRY_ENABLE_RC_HELPER)
	virtual void AddAsyncTextureCompileListener(IAsyncTextureCompileListener* pListener);
	virtual void RemoveAsyncTextureCompileListener(IAsyncTextureCompileListener* pListener);
#endif

	virtual void GetLogVBuffers() = 0;

	virtual int  GetFrameID(bool bIncludeRecursiveCalls = true) override;

	// GPU being updated
	int32 RT_GetCurrGpuID() const;

	// Project/UnProject.  Returns true if successful.
	virtual bool ProjectToScreen(float ptx, float pty, float ptz, float* sx, float* sy, float* sz) override = 0;
	virtual int  UnProject(float sx, float sy, float sz,
	                       float* px, float* py, float* pz,
	                       const float modelMatrix[16],
	                       const float projMatrix[16],
	                       const int viewport[4]) override = 0;
	virtual int  UnProjectFromScreen(float sx, float sy, float sz, float* px, float* py, float* pz) override = 0;

	// Shadow Mapping
	virtual void OnEntityDeleted(IRenderNode* pRenderNode) override = 0;

	virtual void SetColorOp(byte eCo, byte eAo, byte eCa, byte eAa) override = 0;

	//for editor
	virtual void GetModelViewMatrix(float* mat) override = 0;
	virtual void GetProjectionMatrix(float* mat) override = 0;
	virtual void GetCameraZeroMatrix(float* mat) override = 0;
	virtual void SetMatrices(float* pProjMat, float* pViewMat, float* pZeroMat) = 0;

	virtual void SetHighlightColor(ColorF color) override { m_highlightColor = color; }
	virtual void SetSelectionColor(ColorF color) override { m_SelectionColor = color; }
	virtual void SetHighlightParams(float outlineThickness, float fGhostAlpha) override
	{ 
		m_highlightParams = Vec4(outlineThickness, fGhostAlpha, 0.0f, 0.0f); 
	}

	ColorF& GetHighlightColor()         { return m_highlightColor; }
	ColorF& GetSelectionColor()         { return m_SelectionColor; }
	Vec4&   GetHighlightParams()        { return m_highlightParams; }

	// NOTE: deprecated
	virtual void ClearTargetsImmediately(uint32 nFlags) override = 0;
	virtual void ClearTargetsImmediately(uint32 nFlags, const ColorF& Colors, float fDepth) override = 0;
	virtual void ClearTargetsImmediately(uint32 nFlags, const ColorF& Colors) override = 0;
	virtual void ClearTargetsImmediately(uint32 nFlags, float fDepth) override = 0;

	virtual void ClearTargetsLater(uint32 nFlags) override = 0;
	virtual void ClearTargetsLater(uint32 nFlags, const ColorF& Colors, float fDepth) override = 0;
	virtual void ClearTargetsLater(uint32 nFlags, const ColorF& Colors) override = 0;
	virtual void ClearTargetsLater(uint32 nFlags, float fDepth) override = 0;

	virtual void ReadFrameBuffer(unsigned char* pRGB, int nImageX, int nSizeX, int nSizeY, ERB_Type eRBType, bool bRGBA, int nScaledX = -1, int nScaledY = -1) override = 0;

	//misc
	virtual bool                ScreenShot(const char* filename = NULL, int width = 0, EScreenShotMode eScreenShotMode = eScreenShotMode_Normal) override = 0;

	virtual int                 GetColorBpp() override   { return m_cbpp; }
	virtual int                 GetDepthBpp() override   { return m_zbpp; }
	virtual int                 GetStencilBpp() override { return m_sbpp; }

	virtual void                Set2DMode(bool enable, int ortox, int ortoy, float znear = -1e10f, float zfar = 1e10f) override = 0;

	virtual int                 ScreenToTexture(int nTexID) override = 0;

	virtual void                LockParticleVideoMemory() override                            {}
	virtual void                UnLockParticleVideoMemory() override                          {}

	virtual void                ActivateLayer(const char* pLayerName, bool activate) override {}

	virtual void                FlushPendingTextureTasks() override;

	virtual void                SetCloakParams(const SRendererCloakParams& cloakParams) override;
	virtual float               GetCloakFadeLightScale() const override;
	virtual void                SetCloakFadeLightScale(float fColorScale) override;
	virtual void                SetShadowJittering(float shadowJittering) override;
	virtual float               GetShadowJittering() const override;

	virtual void                DrawObjSprites(PodArray<struct SVegetationSpriteInfo>* pList)                                         {};
	virtual void                GenerateObjSprites(PodArray<struct SVegetationSpriteInfo>* pList, const SRenderingPassInfo& passInfo) {};

	void                        EF_AddClientPolys(const SRenderingPassInfo& passInfo);

	bool                        FX_TryToMerge(CRenderObject* pNewObject, CRenderObject* pOldObject, CRenderElement* pRE, bool bResIdentical);
	virtual void*               FX_AllocateCharInstCB(SSkinningData*, uint32) { return NULL; }
	virtual void                FX_ClearCharInstCB(uint32)                    {}

	virtual EShaderQuality      EF_GetShaderQuality(EShaderType eST) override;
	virtual ERenderQuality      EF_GetRenderQuality() const override;

	virtual void                EF_SubmitWind(const SWindGrid* pWind) override;
	void                        RT_SubmitWind(const SWindGrid* pWind);

	void                        RefreshSystemShaders();
	uint32                      EF_BatchFlags(SShaderItem& SH, CRenderObject* pObj, CRenderElement* re, const SRenderingPassInfo& passInfo, int nAboveWater);

	virtual float               EF_GetWaterZElevation(float fX, float fY) override;
	virtual void                FX_PipelineShutdown(bool bFastShutdown = false) = 0;
	virtual void                RT_GraphicsPipelineShutdown() = 0;

	virtual IOpticsElementBase* CreateOptics(EFlareType type) const override;
	void                        ReleaseOptics(IOpticsElementBase* pOpticsElement) const override;

	virtual bool                EF_PrecacheResource(IShader* pSH, float fMipFactor, float fTimeToReady, int Flags) override;
	virtual bool                EF_PrecacheResource(ITexture* pTP, float fMipFactor, float fTimeToReady, int Flags, int nUpdateId, int nCounter) override = 0;
	virtual bool                EF_PrecacheResource(IRenderMesh* pPB, IMaterial* pMaterial, float fMipFactor, float fTimeToReady, int Flags, int nUpdateId) override;
	virtual bool                EF_PrecacheResource(CDLight* pLS, float fMipFactor, float fTimeToReady, int Flags, int nUpdateId) override;

	void                        FX_CheckOverflow(int nVerts, int nInds, CRenderElement* re, int* nNewVerts = NULL, int* nNewInds = NULL);
	void                        FX_Start(CShader* ef, int nTech, CShaderResources* Res, CRenderElement* re);

	// functions for handling particle jobs which cull particles and generate their vertices/indices
	virtual void EF_AddMultipleParticlesToScene(const SAddParticlesToSceneJob* jobs, size_t numJobs, const SRenderingPassInfo& passInfo) override;

	//==========================================================
	// external interface for shaders
	//==========================================================
	// Shaders management
	virtual void        EF_SetShaderMissCallback(ShaderCacheMissCallback callback) override;
	virtual const char* EF_GetShaderMissLogPath() override;
	virtual string*     EF_GetShaderNames(int& nNumShaders) override;
	virtual IShader*    EF_LoadShader(const char* name, int flags = 0, uint64 nMaskGen = 0) override;
	virtual SShaderItem EF_LoadShaderItem(const char* name, bool bShare, int flags = 0, SInputShaderResources* Res = NULL, uint64 nMaskGen = 0, const SLoadShaderItemArgs* pArgs = 0) override;
	virtual uint64      EF_GetRemapedShaderMaskGen(const char* name, uint64 nMaskGen = 0, bool bFixup = 0) override;

	virtual uint64      EF_GetShaderGlobalMaskGenFromString(const char* szShaderName, const char* szShaderGen, uint64 nMaskGen = 0) override;
	virtual const char* EF_GetStringFromShaderGlobalMaskGen(const char* szShaderName, uint64 nMaskGen = 0) override;

	// reload file
	virtual bool                   EF_ReloadFile(const char* szFileName) override;
	virtual bool                   EF_ReloadFile_Request(const char* szFileName) override;
	virtual void                   EF_ReloadShaderFiles(int nCategory) override;
	virtual void                   EF_ReloadTextures() override;
	virtual int                    EF_LoadLightmap(const char* nameTex) override;
	virtual bool                   EF_RenderEnvironmentCubeHDR(int size, Vec3& Pos, TArray<unsigned short>& vecData) override;
	virtual ITexture*              EF_GetTextureByID(int Id) override;
	virtual ITexture*              EF_GetTextureByName(const char* name, uint32 flags = 0) override;
	virtual ITexture*              EF_LoadTexture(const char* nameTex, const uint32 flags = 0) override;
	virtual IDynTextureSource*     EF_LoadDynTexture(const char* dynsourceName, bool sharedRT = false) override;
	virtual const SShaderProfile&  GetShaderProfile(EShaderType eST) const override;
	virtual void                   EF_SetShaderQuality(EShaderType eST, EShaderQuality eSQ) override;

	virtual _smart_ptr<IImageFile> EF_LoadImage(const char* szFileName, uint32 nFlags) override;

	// Create new RE of type (edt)
	virtual CRenderElement*          EF_CreateRE(EDataType edt) override;

	// Begin using shaders
	virtual void EF_StartEf(const SRenderingPassInfo& passInfo) override;

	// Get Object for RE transformation
	virtual CRenderObject* EF_GetObject_Temp(int nThreadID) final;
	virtual CRenderObject* EF_DuplicateRO(CRenderObject* pObj, const SRenderingPassInfo& passInfo) final;
	virtual CRenderObject* EF_GetObject() final;
	virtual void           EF_FreeObject(CRenderObject* pObj) final;

	// Add shader to the list (virtual)
	virtual void EF_AddEf(CRenderElement* pRE, SShaderItem& pSH, CRenderObject* pObj, const SRenderingPassInfo& passInfo, int nList, int nAW) override;

	// Draw all shaded REs in the list
	virtual void EF_EndEf3D(const int nFlags, const int nPrecacheUpdateId, const int nNearPrecacheUpdateId, const SRenderingPassInfo& passInfo) override = 0;

	virtual void EF_InvokeShadowMapRenderJobs(CRenderView* pRenderView, const int nFlags) override {}
	// 2d interface for shaders
	virtual void EF_EndEf2D(const bool bSort) override = 0;

	// Dynamic lights
	virtual bool                   EF_IsFakeDLight(const CDLight* Source) override;
	virtual void                   EF_ADDDlight(CDLight* Source, const SRenderingPassInfo& passInfo) override;
	virtual bool                   EF_AddDeferredDecal(const SDeferredDecal& rDecal, const SRenderingPassInfo& passInfo) override;

	virtual int                    EF_AddDeferredLight(const CDLight& pLight, float fMult, const SRenderingPassInfo& passInfo) override;

	virtual void                   EF_ReleaseDeferredData() override;
	virtual SInputShaderResources* EF_CreateInputShaderResource(IRenderShaderResources* pOptionalCopyFrom = nullptr) override;
	virtual void                   ClearPerFrameData(const SRenderingPassInfo& passInfo);
	virtual bool                   EF_UpdateDLight(SRenderLight* pDL) override;
	void                           EF_CheckLightMaterial(CDLight* pLight, uint16 nRenderLightID, const SRenderingPassInfo& passInfo);

	virtual void EF_QueryImpl(ERenderQueryTypes eQuery, void* pInOut0, uint32 nInOutSize0, void* pInOut1, uint32 nInOutSize1) override;
	virtual void FX_SetState(int st, int AlphaRef = -1, int RestoreState = 0) = 0;
	void         FX_SetStencilState(int st, uint32 nStencRef, uint32 nStencMask, uint32 nStencWriteMask, bool bForceFullReadMask = 0);

	//////////////////////////////////////////////////////////////////////////
	// Deferred ambient passes
	virtual void Ef_AddDeferredGIClipVolume(const IRenderMesh* pClipVolume, const Matrix34& mxTransform) override;

	//////////////////////////////////////////////////////////////////////////
	// Post processing effects interfaces

	virtual void  EF_SetPostEffectParam(const char* pParam, float fValue, bool bForceValue = false) override;
	virtual void  EF_SetPostEffectParamVec4(const char* pParam, const Vec4& pValue, bool bForceValue = false) override;
	virtual void  EF_SetPostEffectParamString(const char* pParam, const char* pszArg) override;

	virtual void  EF_GetPostEffectParam(const char* pParam, float& fValue) override;
	virtual void  EF_GetPostEffectParamVec4(const char* pParam, Vec4& pValue) override;
	virtual void  EF_GetPostEffectParamString(const char* pParam, const char*& pszArg) override;

	virtual int32 EF_GetPostEffectID(const char* pPostEffectName) override;

	virtual void  EF_ResetPostEffects(bool bOnSpecChange = false) override;

	virtual void  EF_DisableTemporalEffects() override;

	virtual void  ForceGC() override;

	virtual void  RT_ResetGlass() {}


	// create/delete RenderMesh object
	virtual _smart_ptr<IRenderMesh> CreateRenderMesh(
	  const char* szType
	  , const char* szSourceName
	  , IRenderMesh::SInitParamerers* pInitParams = NULL
	  , ERenderMeshType eBufType = eRMT_Static
	  ) override;

	virtual _smart_ptr<IRenderMesh> CreateRenderMeshInitialized(
	  const void* pVertBuffer, int nVertCount, EVertexFormat eVF,
	  const vtx_idx* pIndices, int nIndices,
	  const PublicRenderPrimitiveType nPrimetiveType, const char* szType, const char* szSourceName, ERenderMeshType eBufType = eRMT_Static,
	  int nMatInfoCount = 1, int nClientTextureBindID = 0,
	  bool (* PrepareBufferCallback)(IRenderMesh*, bool) = NULL,
	  void* CustomData = NULL,
	  bool bOnlyVideoBuffer = false, bool bPrecache = true, const SPipTangents* pTangents = NULL, bool bLockForThreadAcc = false, Vec3* pNormals = NULL) override;

	virtual int GetMaxActiveTexturesARB() { return 0; }

	//////////////////////////////////////////////////////////////////////
	// Replacement functions for the Font engine ( vlad: for font can be used old functions )
	virtual bool FontUploadTexture(class CFBitmap*, ETEX_Format eTF = eTF_R8G8B8A8) override = 0;
	virtual int  FontCreateTexture(int Width, int Height, byte* pData, ETEX_Format eTF = eTF_R8G8B8A8, bool genMips = false) override = 0;
	virtual bool FontUpdateTexture(int nTexId, int X, int Y, int USize, int VSize, byte* pData) override = 0;
	virtual void FontReleaseTexture(class CFBitmap* pBmp) override = 0;
	virtual void FontSetTexture(class CFBitmap*, int nFilterMode) override = 0;
	virtual void FontSetTexture(int nTexId, int nFilterMode) override = 0;
	virtual void FontSetRenderingState(unsigned int nVirtualScreenWidth, unsigned int nVirtualScreenHeight) override = 0;
	virtual void FontSetBlending(int src, int dst) override = 0;
	virtual void FontRestoreRenderingState() override = 0;

	//////////////////////////////////////////////////////////////////////
	// Used for pausing timer related stuff (eg: for texture animations, and shader 'time' parameter)
	void                         PauseTimer(bool bPause) override { m_bPauseTimer = bPause; }
	virtual IShaderPublicParams* CreateShaderPublicParams() override;

	virtual void                 SetLevelLoadingThreadId(threadID threadId) override;
	virtual void                 GetThreadIDs(threadID& mainThreadID, threadID& renderThreadID) const override;

<<<<<<< HEAD
#if RENDERER_SUPPORT_SCALEFORM
	void SF_ConfigMask(int st, uint32 ref);
	virtual int SF_CreateTexture(int width, int height, int numMips, const unsigned char* pData, ETEX_Format eTF, int flags) override;
	virtual void SF_GetMeshMaxSize(int& numVertices, int& numIndices) const override;

	virtual IScaleformPlayback* SF_CreatePlayback() const override;
	virtual void SF_Playback(IScaleformPlayback* pRenderer, GRendererCommandBufferReadOnly* pBuffer) const override;
	virtual void SF_Drain(GRendererCommandBufferReadOnly* pBuffer) const override;
#else // #if RENDERER_SUPPORT_SCALEFORM
	// These dummy functions are required when the feature is disabled, do not remove without testing the RENDERER_SUPPORT_SCALEFORM=0 case!
	virtual int SF_CreateTexture(int width, int height, int numMips, const unsigned char* pData, ETEX_Format eTF, int flags) override { return 0; }
	virtual void SF_GetMeshMaxSize(int& numVertices, int& numIndices) const override { numVertices = 0; numIndices = 0; }
	virtual IScaleformPlayback* SF_CreatePlayback() const override;
	virtual void SF_Playback(IScaleformPlayback* pRenderer, GRendererCommandBufferReadOnly* pBuffer) const override {}
	virtual void SF_Drain(GRendererCommandBufferReadOnly* pBuffer) const override {}
#endif // #if RENDERER_SUPPORT_SCALEFORM
=======
#if defined(INCLUDE_SCALEFORM_SDK) || defined(CRY_FEATURE_SCALEFORM_HELPER)
	virtual void                SF_ConfigMask(ESFMaskOp maskOp, unsigned int stencilCount) override;
	const SSF_GlobalDrawParams* SF_GetGlobalDrawParams() const { return m_pSFDrawParams; }
	virtual int                 SF_CreateTexture(int width, int height, int numMips, unsigned char* pData, ETEX_Format eTF, int flags) override;
	virtual void                SF_GetMeshMaxSize(int& numVertices, int& numIndices) const override;
#else
	virtual void                SF_ConfigMask(ESFMaskOp maskOp, unsigned int stencilCount) override                                             {}
	virtual int                 SF_CreateTexture(int width, int height, int numMips, unsigned char* pData, ETEX_Format eTF, int flags) override { return -1; }
	virtual void                SF_GetMeshMaxSize(int& numVertices, int& numIndices) const override                                             {}
#endif // #if defined(INCLUDE_SCALEFORM_SDK) || defined(CRY_FEATURE_SCALEFORM_HELPER)
>>>>>>> 91547e78

	virtual ITexture* CreateTexture(const char* name, int width, int height, int numMips, unsigned char* pData, ETEX_Format eTF, int flags) override;

	enum ESPM {ESPM_PUSH = 0, ESPM_POP = 1};
	virtual void   SetProfileMarker(const char* label, ESPM mode) const                              {};

	virtual uint16 PushFogVolumeContribution(const ColorF& fogVolumeContrib, const SRenderingPassInfo& passInfo) override;
	void           GetFogVolumeContribution(uint16 idx, ColorF& rColor) const;

	virtual int    GetMaxTextureSize() override                                                               { return m_MaxTextureSize; }

	virtual void   SetCloudShadowsParams(int nTexID, const Vec3& speed, float tiling, bool invert, float brightness) override;
	int            GetCloudShadowTextureId() const { return m_cloudShadowTexId; }
	bool GetCloudShadowsEnabled() const;

	virtual void   SetVolumetricCloudParams(int nTexID) override
	{
		ITexture* tex = EF_GetTextureByID(m_volumetricCloudTexId);
		if (tex)
		{
			tex->Release();
		}
		m_volumetricCloudTexId = nTexID;
	}
	int                                               GetVolumetricCloudTextureId() const                                                           { return m_volumetricCloudTexId; }

	virtual ShadowFrustumMGPUCache*                   GetShadowFrustumMGPUCache() override                                                          { return &m_ShadowFrustumMGPUCache; }

	virtual const StaticArray<int, MAX_GSM_LODS_NUM>& GetCachedShadowsResolution() const override                                                   { return m_CachedShadowsResolution; }
	virtual void                                      SetCachedShadowsResolution(const StaticArray<int, MAX_GSM_LODS_NUM>& arrResolutions) override { m_CachedShadowsResolution = arrResolutions; }
	virtual void                                      UpdateCachedShadowsLodCount(int nGsmLods) const override;

	virtual bool                                      IsPost3DRendererEnabled() const override;

	virtual void                                      ExecuteAsyncDIP() override;

	alloc_info_struct*                                GetFreeChunk(int bytes_count, int nBufSize, PodArray<alloc_info_struct>& alloc_info, const char* szSource);
	bool                                              ReleaseChunk(int p, PodArray<alloc_info_struct>& alloc_info);

	virtual const char*                               GetTextureFormatName(ETEX_Format eTF) override;
	virtual int                                       GetTextureFormatDataSize(int nWidth, int nHeight, int nDepth, int nMips, ETEX_Format eTF) override;
	virtual void                                      SetDefaultMaterials(IMaterial* pDefMat, IMaterial* pTerrainDefMat) override                          { m_pDefaultMaterial = pDefMat; m_pTerrainDefaultMaterial = pTerrainDefMat; }
	virtual byte*                                     GetTextureSubImageData32(byte* pData, int nDataSize, int nX, int nY, int nW, int nH, CTexture* pTex) { return 0; }

	virtual void                                      PrecacheTexture(ITexture* pTP, float fMipFactor, float fTimeToReady, int Flags, int nUpdateId, int nCounter = 1);

	virtual SSkinningData*                            EF_CreateSkinningData(uint32 nNumBones, bool bNeedJobSyncVar) override;
	virtual SSkinningData*                            EF_CreateRemappedSkinningData(uint32 nNumBones, SSkinningData* pSourceSkinningData, uint32 nCustomDataSize, uint32 pairGuid) override;
	virtual void                                      EF_EnqueueComputeSkinningData(SSkinningData* pData) override;
	virtual int                                       EF_GetSkinningPoolID() override;
	void                                              ClearSkinningDataPool();

	virtual void                                      UpdateShaderItem(SShaderItem* pShaderItem, IMaterial* pMaterial) override;
	virtual void                                      ForceUpdateShaderItem(SShaderItem* pShaderItem, IMaterial* pMaterial) override;
	virtual void                                      RefreshShaderResourceConstants(SShaderItem* pShaderItem, IMaterial* pMaterial) override;

	void                                              RT_UpdateShaderItem(SShaderItem* pShaderItem);
	void                                              RT_RefreshShaderResourceConstants(SShaderItem* pShaderItem);

	virtual bool                                      LoadShaderStartupCache() override;

	virtual void                                      UnloadShaderStartupCache() override;

	virtual bool                                      LoadShaderLevelCache() override            { return false; }
	virtual void                                      UnloadShaderLevelCache() override          {}

	virtual void                                      SetClearColor(const Vec3& vColor) override { m_cClearColor.r = vColor[0]; m_cClearColor.g = vColor[1]; m_cClearColor.b = vColor[2]; }

	virtual void                                      RegisterSyncWithMainListener(ISyncMainWithRenderListener* pListener) override;
	virtual void                                      RemoveSyncWithMainListener(const ISyncMainWithRenderListener* pListener) override;

	virtual void                                      SetCurDownscaleFactor(Vec2 sf) = 0;

	virtual IGraphicsDeviceConstantBufferPtr          CreateGraphiceDeviceConstantBuffer() override                                              { assert(0);  return 0; };

	virtual void                                      MakeMatrix(const Vec3& pos, const Vec3& angles, const Vec3& scale, Matrix34* mat) override { assert(0); }

public:
	//////////////////////////////////////////////////////////////////////////
	// PUBLIC HELPER METHODS
	//////////////////////////////////////////////////////////////////////////
	void   SyncMainWithRender();

	void   UpdateConstParamsPF(const SRenderingPassInfo& passInfo);

	void*  EF_GetPointer(ESrcPointer ePT, int* Stride, EParamType Type, ESrcPointer Dst, int Flags);
	uint32 GetActiveGPUCount() const override { return CV_r_multigpu > 0 ? m_nGPUs : 1; }

	void   Logv(const char* format, ...);
	void   LogStrv(char* format, ...);
	void   LogShv(char* format, ...);
	void   Log(char* str);

	void   RT_UpdateLightVolumes();
	void RT_SetSkinningPoolId(uint32);

	void RT_SetLightVolumeShaderFlags();

	// Add shader to the list
	void              EF_AddEf_NotVirtual(CRenderElement* pRE, SShaderItem& pSH, CRenderObject* pObj, const SRenderingPassInfo& passInfo, int nList, int nAW);

	void              EF_TransformDLights();
	void              EF_IdentityDLights();

	void              FX_StartMerging();

	void              EF_PushFog();
	void              EF_PopFog();

	void              FX_PushVP();
	void              FX_PopVP();

	void              EF_AddRTStat(CTexture* pTex, int nFlags = 0, int nW = -1, int nH = -1);
	void              EF_PrintRTStats(const char* szName);

	int               FX_ApplyShadowQuality();

	eAntialiasingType FX_GetAntialiasingType() const;

	uint32            FX_GetMSAAMode() const;
	void              FX_ResetMSAAFlagsRT();
	void              FX_SetMSAAFlagsRT();

	void              FX_ApplyShaderQuality(const EShaderType eST);

	bool              IsHDRModeEnabled() const;

	bool              IsShadowPassEnabled() const;

	void              UpdateRenderingModesInfo();
	bool              IsCustomRenderModeEnabled(uint32 nRenderModeMask);

	const bool        IsEditorMode() const;

	const bool        IsShaderCacheGenMode() const;

	//	Get mipmap distance factor (depends on screen width, screen height and aspect ratio)
	float                GetMipDistFactor()    { return TANGENT30_2 * TANGENT30_2 / (m_height * m_height); }

	const CCamera&       GetCamera(void) final { return(m_RP.m_TI[m_pRT->GetThreadList()].m_cam); }

	const CRenderCamera& GetRCamera(void)      { return(m_RP.m_TI[m_pRT->GetThreadList()].m_rcam); }

	static int           GetTexturesStreamPoolSize();

protected:
	void EF_AddParticle(CREParticle* pParticle, SShaderItem& shaderItem, CRenderObject* pRO, const SRenderingPassInfo& passInfo);
	void EF_RemoveParticlesFromScene();
	void PrepareParticleRenderObjects(Array<const SAddParticlesToSceneJob> aJobs, int nREStart, SRenderingPassInfo passInfo);
	bool EF_GetParticleListAndBatchFlags(uint32& nBatchFlags, int& nList, SShaderItem& shaderItem, CRenderObject* pRO, const SRenderingPassInfo& passInfo);

	void FreePermanentRenderObjects(int bufferId);

public:
	void* operator new(size_t Size)
	{
		void* pPtrRes = CryModuleMemalign(Size, 16);
		memset(pPtrRes, 0, Size);
		return pPtrRes;
	}
	void operator delete(void* Ptr)
	{
		CryModuleMemalignFree(Ptr);
	}

	virtual WIN_HWND GetHWND() override = 0;

	void             SetTextureAlphaChannelFromRGB(byte* pMemBuffer, int nTexSize);

	void             EnableSwapBuffers(bool bEnable) override { m_bSwapBuffers = bEnable; }
	bool m_bSwapBuffers;

	virtual bool StopRendererAtFrameEnd(uint timeoutMilliseconds) override;
	virtual void ResumeRendererFromFrameEnd() override;
	volatile bool m_bStopRendererAtFrameEnd;

	virtual void                   SetTexturePrecaching(bool stat) override;

	virtual const RPProfilerStats* GetRPPStats(ERenderPipelineProfilerStats eStat, bool bCalledFromMainThread = true) override                       { return NULL; }
	virtual const RPProfilerStats* GetRPPStatsArray(bool bCalledFromMainThread = true) override                                                      { return NULL; }

	virtual int                    GetPolygonCountByType(uint32 EFSList, EVertexCostTypes vct, uint32 z, bool bCalledFromMainThread = true) override { return 0; }

	//platform specific
	virtual void  RT_InsertGpuCallback(uint32 context, GpuCallbackFunc callback) override {}
	virtual void  EnablePipelineProfiler(bool bEnable) override = 0;

	virtual float GetGPUFrameTime() override;
	virtual void  GetRenderTimes(SRenderTimes& outTimes) override;
	virtual void  LogShaderImportMiss(const CShader* pShader) {}

#if !defined(_RELEASE)
	//Get debug draw call stats stat
	virtual RNDrawcallsMapMesh& GetDrawCallsInfoPerMesh(bool mainThread = true) override;
	virtual int                 GetDrawCallsPerNode(IRenderNode* pRenderNode) override;

	//Routine to perform an emergency flush of a particular render node from the stats, as not all render node holders are delay-deleted
	virtual void ForceRemoveNodeFromDrawCallsMap(IRenderNode* pNode) override;

	void ClearDrawCallsInfo();
#endif
#ifdef ENABLE_PROFILING_CODE
	void         AddRecordedProfilingStats(const struct SProfilingStats& stats, ERenderListID renderList, bool bScenePass);
#endif

	virtual void                CollectDrawCallsInfo(bool status) override;
	virtual void                CollectDrawCallsInfoPerNode(bool status) override;
	virtual void                EnableLevelUnloading(bool enable) override;
	virtual void                EnableBatchMode(bool enable) override;
	virtual bool                IsStereoModeChangePending() override { return false; }
		
	virtual void QueryActiveGpuInfo(SGpuInfo& info) const override;

	virtual compute_skinning::IComputeSkinningStorage* GetComputeSkinningStorage() = 0;
public:
	Matrix44A m_IdentityMatrix;
	Matrix44A m_ViewMatrix;
	Matrix44A m_CameraMatrix;
	Matrix44A m_CameraZeroMatrix;

	Matrix44A m_ProjMatrix;
	Matrix44A m_TranspOrigCameraProjMatrix;
	Matrix44A m_CameraProjMatrix;
	Matrix44A m_CameraProjZeroMatrix;
	Matrix44A m_InvCameraProjMatrix;
	Matrix44A m_TempMatrices[4][8];

	// todo: generalize for multiple cameras
	Matrix44A      m_CameraMatrixPrev[MAX_NUM_VIEWPORTS][2]; //[RT_COMMAND_BUF_COUNT][2]
	Matrix44A      m_CameraProjMatrixPrev;
	Matrix44A      m_CameraProjMatrixPrevAvg;

	Matrix44A      m_CameraMatrixNearest;               //[RT_COMMAND_BUF_COUNT][2], 16);
	Matrix44A      m_CameraMatrixNearestPrev;           //[RT_COMMAND_BUF_COUNT][2], 16);

	Vec2           m_vProjMatrixSubPixoffset;
	Vec3           m_vSegmentedWorldOffset;

	byte           m_bDeviceLost;
	byte           m_bSystemResourcesInit;
	byte           m_bSystemTargetsInit;
	bool           m_bAquireDeviceThread;
	bool           m_bInitialized;

	SRenderThread* m_pRT;

	// Shaders pipeline states
	//=============================================================================================================
	CDeviceManager       m_DevMan;
	CDeviceBufferManager m_DevBufMan;
	SRenderPipeline      m_RP;
	//=============================================================================================================

	CIntroMovieRenderer* m_pIntroMovieRenderer;

	float                m_fTimeWaitForMain[RT_COMMAND_BUF_COUNT];
	float                m_fTimeWaitForRender[RT_COMMAND_BUF_COUNT];
	float                m_fTimeProcessedRT[RT_COMMAND_BUF_COUNT];
	float                m_fTimeProcessedGPU[RT_COMMAND_BUF_COUNT];
	float                m_fTimeWaitForGPU[RT_COMMAND_BUF_COUNT];
	float                m_fTimeGPUIdlePercent[RT_COMMAND_BUF_COUNT];

	float                m_fRTTimeEndFrame;
	float                m_fRTTimeFlashRender;
	float                m_fRTTimeSceneRender;
	float                m_fRTTimeMiscRender;

	int                  m_CurVertBufferSize;
	int                  m_CurIndexBufferSize;

	int                  m_nGPU;
	int                  m_VSync;
	int                  m_Predicated;
	int                  m_MSAA;
	int                  m_MSAA_quality;
	int                  m_MSAA_samples;
	int                  m_deskwidth, m_deskheight;
	int                  m_nHDRType;

	int                  m_nGraphicsPipeline;

	// Index of the current viewport used for rendering.
	int m_CurViewportID;
	// Index of the current eye used for rendering.
	int m_CurRenderEye;

#if defined(SUPPORT_DEVICE_INFO_USER_DISPLAY_OVERRIDES)
	float m_overrideRefreshRate;
	int   m_overrideScanlineOrder;
#endif

#if CRY_PLATFORM_WINDOWS
	int m_prefMonX, m_prefMonY, m_prefMonWidth, m_prefMonHeight;
#endif

	int       m_nStencilMaskRef;

	byte      m_bDeviceSupportsInstancing;

	uint32    m_bDeviceSupports_NVDBT          : 1;
	uint32    m_bDeviceSupportsTessellation    : 1;
	uint32    m_bDeviceSupportsGeometryShaders : 1;

	uint32    m_bEditor                        : 1; // Render instance created from editor
	uint32    m_bShaderCacheGen                : 1; // Render instance create from shader cache gen mode
	uint32    m_bUseHWSkinning                 : 1;
	uint32    m_bShadersPresort                : 1;
	uint32    m_bEndLevelLoading               : 1;
	uint32    m_bLevelUnloading                : 1;
	uint32    m_bStartLevelLoading             : 1;
	uint32    m_bInLevel                       : 1;
	uint32    m_bUseWaterTessHW                : 1;
	uint32    m_bUseSilhouettePOM              : 1;
	uint32    m_bWaterCaustics                 : 1;
	uint32    m_bIsWindowActive                : 1;
	uint32    m_bInShutdown                    : 1;
	uint32    m_bDeferredDecals                : 1;
	uint32    m_bShadowsEnabled                : 1;
	uint32    m_bCloudShadowsEnabled           : 1;
#if defined(VOLUMETRIC_FOG_SHADOWS)
	uint32    m_bVolFogShadowsEnabled          : 1;
	uint32    m_bVolFogCloudShadowsEnabled     : 1;
#endif
	uint32    m_bVolumetricFogEnabled          : 1;
	uint32    m_bVolumetricCloudsEnabled       : 1;
	uint32    m_bDeferredRainEnabled           : 1;

	uint8     m_nDisableTemporalEffects;
	bool      m_bUseGPUFriendlyBatching[2];
	uint32    m_nGPULimited;           // How many frames we are GPU limited
	int8      m_nCurMinAniso;
	int8      m_nCurMaxAniso;

	uint32    m_nShadowPoolHeight;
	uint32    m_nShadowPoolWidth;

	ColorF    m_CurFontColor;

	SFogState m_FSStack[8];
	int       m_nCurFSStackLevel;

	DWORD     m_Features;
	int       m_MaxTextureSize;
	size_t    m_MaxTextureMemory;
	int       m_nShadowTexSize;

	float     m_fLastGamma;
	float     m_fLastBrightness;
	float     m_fLastContrast;
	float     m_fDeltaGamma;

	float     m_fogCullDistance;

	enum { nMeshPoolMaxTimeoutCounter = 150 /*150 ms*/};
	int m_nMeshPoolTimeoutCounter;

	// Cached verts/inds used for sprites
	SVF_P3F_C4B_T2F* m_pSpriteVerts;
	uint16*          m_pSpriteInds;

	// Custom render modes states
	uint32 m_nThermalVisionMode : 2;
	uint32 m_nSonarVisionMode   : 2;
	uint32 m_nNightVisionMode   : 2;

	int    m_nFlushAllPendingTextureStreamingJobs;
	float  m_fTexturesStreamingGlobalMipFactor;

	SGpuInfo m_adapterInfo = {};
public:
	// these ids can be used for tripple (or more) buffered structures
	// they are incremented in RenderWorld on the mainthread
	// use m_nPoolIndex from the mainthread (or jobs which are synced before Renderworld)
	// and m_nPoolIndexRT from the renderthread
	// right now the skinning data pool and particle are using this id
	uint32  m_nPoolIndex;
	uint32  m_nPoolIndexRT;

	bool    m_bVendorLibInitialized;

	CCamera m_prevCamera;               // camera from previous frame

	uint32  m_nFrameLoad;
	uint32  m_nFrameReset;
	uint32  m_nFrameSwapID;             // without recursive calls, access through GetFrameID(false)

	ColorF  m_cClearColor;
	int     m_NumResourceSlots;
	int     m_NumSamplerSlots;

	////////////////////////////////////////////////////////
	// downscaling viewport information.

	// Set from CrySystem via IRenderer interface
	Vec2 m_ReqViewportScale;

	// Updated in RT_EndFrame. Fixed across the whole frame.
	Vec2 m_CurViewportScale;
	Vec2 m_PrevViewportScale;

	// a RECT that represents the full screen size, accounting for above scaling
	RECT m_FullResRect;
	// same, but half resolution in each direction
	RECT m_HalfResRect;

	////////////////////////////////////////////////////////

	class CPostEffectsMgr* m_pPostProcessMgr;
	class CWater*          m_pWaterSimMgr;

	CTextureManager*       m_pTextureManager;

	// Used for pausing timer related stuff (eg: for texture animations, and shader 'time' parameter)
	bool  m_bPauseTimer;
	float m_fPrevTime;
	uint8 m_nUseZpass : 2;
	bool  m_bCollectDrawCallsInfo;
	bool  m_bCollectDrawCallsInfoPerNode;

	S3DEngineCommon m_p3DEngineCommon;

	typedef std::map<uint64, PodArray<uint16>*> ShadowFrustumListsCache;
	ShadowFrustumListsCache m_FrustumsCache;

	ShadowFrustumMGPUCache  m_ShadowFrustumMGPUCache;

	//Debug Gun
	IRenderNode*     m_pDebugRenderNode;

	const SWindGrid* m_pCurWindGrid;

	//=====================================================================
	// Shaders interface
	CShaderMan            m_cEF;
	_smart_ptr<IMaterial> m_pDefaultMaterial;
	_smart_ptr<IMaterial> m_pTerrainDefaultMaterial;

	int                   m_TexGenID;

	IFFont*               m_pDefaultFont;

	CryCriticalSection    m_renderObjectAccessLock;

	static int            m_iGeomInstancingThreshold; // internal value, auto mapped depending on GPU hardware, 0 means not set yet

	// Limit for local sorting array
	static const int          nMaxParticleContainer = 8 * 1024;

	int                       m_nCREParticleCount[RT_COMMAND_BUF_COUNT];
	JobManager::SJobState     m_ComputeVerticesJobState;

	CFillRateManager          m_FillRateManager;

	FILE*                     m_LogFile;
	FILE*                     m_LogFileStr;
	FILE*                     m_LogFileSh;

	SViewport                 m_MainRTViewport;
	SViewport                 m_MainViewport;
	SViewport                 m_CurViewport;
	SViewport                 m_NewViewport;
	bool                      m_bViewportDirty;
	bool                      m_bViewportDisabled;

protected:
	//================================================================================
<<<<<<< HEAD
	int                                        m_nCurVPStackLevel;
	SViewport                                  m_VPStack[8];

	int                                        m_width, m_height, m_cbpp, m_zbpp, m_sbpp;
	int                                        m_nativeWidth, m_nativeHeight;
	int                                        m_backbufferWidth, m_backbufferHeight;
	int                                        m_numSSAASamples;
	int                                        m_wireframe_mode, m_wireframe_mode_prev;
	uint32                                     m_nGPUs;                      // Use GetActiveGPUCount() to read
	float                                      m_drawNearFov;
	float                                      m_pixelAspectRatio;
	float                                      m_shadowJittering;
	StaticArray<int, MAX_GSM_LODS_NUM>         m_CachedShadowsResolution;

	CSkinningDataPool                          m_SkinningDataPool[3];        // Tripple Buffered for motion blur
	std::array<std::vector<SSkinningData*>, 3> m_computeSkinningData;
	uint32                                     m_nShadowGenId[RT_COMMAND_BUF_COUNT];

	int                                        m_cloudShadowTexId;
	Vec3                                       m_cloudShadowSpeed;
	float                                      m_cloudShadowTiling;
	bool                                       m_cloudShadowInvert;
	float                                      m_cloudShadowBrightness;
	int                                        m_volumetricCloudTexId;
=======
	int                                m_nCurVPStackLevel;
	SViewport                          m_VPStack[8];

	int                                m_width, m_height, m_cbpp, m_zbpp, m_sbpp;
	int                                m_nativeWidth, m_nativeHeight;
	int                                m_backbufferWidth, m_backbufferHeight;
	int                                m_numSSAASamples;
	int                                m_wireframe_mode, m_wireframe_mode_prev;
	uint32                             m_nGPUs; // Use GetActiveGPUCount() to read
	float                              m_drawNearFov;
	float                              m_pixelAspectRatio;
	float                              m_shadowJittering;
	StaticArray<int, MAX_GSM_LODS_NUM> m_CachedShadowsResolution;
	CTextMessages                      m_TextMessages[RT_COMMAND_BUF_COUNT]; // [ThreadID], temporary stores 2d/3d text messages to render them at the end of the frame

	CSkinningDataPool                  m_SkinningDataPool[3]; // Tripple Buffered for motion blur

	uint32                             m_nShadowGenId[RT_COMMAND_BUF_COUNT];

	int                                m_cloudShadowTexId;
	Vec3                               m_cloudShadowSpeed;
	float                              m_cloudShadowTiling;
	bool                               m_cloudShadowInvert;
	float                              m_cloudShadowBrightness;
	int                                m_volumetricCloudTexId;

#if defined(INCLUDE_SCALEFORM_SDK) || defined(CRY_FEATURE_SCALEFORM_HELPER)
	const SSF_GlobalDrawParams* m_pSFDrawParams;
#endif
>>>>>>> 91547e78

	// Shaders/Shaders support
	// RE - RenderElement
	bool m_bTimeProfileUpdated;
	int  m_PrevProfiler;
	int  m_nCurSlotProfiler;

	int  m_beginFrameCount;

	typedef std::list<IRendererEventListener*> TListRendererEventListeners;
	TListRendererEventListeners               m_listRendererEventListeners;

	SShowRenderTargetInfo                     m_showRenderTargetInfo;

	std::vector<ISyncMainWithRenderListener*> m_syncMainWithRenderListeners;

	CryMutex             m_mtxStopAtRenderFrameEnd;
	CryConditionVariable m_condStopAtRenderFrameEnd;

	ColorF m_highlightColor;
	ColorF m_SelectionColor;
	Vec4  m_highlightParams;
};

//////////////////////////////////////////////////////////////////////////
inline void* CRenderer::EF_GetPointer(ESrcPointer ePT, int* Stride, EParamType Type, ESrcPointer Dst, int Flags)
{
	void* p;

	if (m_RP.m_pRE)
		p = m_RP.m_pRE->mfGetPointer(ePT, Stride, Type, Dst, Flags);
	else
		p = SRendItem::mfGetPointerCommon(ePT, Stride, Type, Dst, Flags);

	return p;
}

inline int32 CRenderer::RT_GetCurrGpuID() const
{
	return gRenDev->m_nFrameSwapID % gRenDev->GetActiveGPUCount();
}

inline void CRenderer::RT_SetLightVolumeShaderFlags()
{
	const uint64 lightVolumeMask = g_HWSR_MaskBit[HWSR_LIGHTVOLUME0];
	m_RP.m_FlagsShader_RT |= lightVolumeMask;
}

#include "CommonRender.h"

#define SKY_BOX_SIZE 32.f<|MERGE_RESOLUTION|>--- conflicted
+++ resolved
@@ -5,7 +5,6 @@
 #include <CryMemory/CryPool/PoolAlloc.h>
 #include "TextMessages.h"                             // CTextMessages
 #include "RenderAuxGeom.h"
-#include "../Scaleform/ScaleformRender.h"
 
 typedef void (PROCRENDEF)(SShaderPass* l, int nPrimType);
 
@@ -33,6 +32,9 @@
 	eAT_SMAA_1TX,
 	eAT_SMAA_2TX,
 	eAT_FXAA,
+	eAT_MSAA_2X,
+	eAT_MSAA_4X,
+	eAT_MSAA_8X,
 	eAT_AAMODES_COUNT,
 
 	eAT_DEFAULT_AA                  = eAT_SMAA_1TX,
@@ -42,11 +44,17 @@
 	eAT_SMAA_1TX_MASK               = (1 << eAT_SMAA_1TX),
 	eAT_SMAA_2TX_MASK               = (1 << eAT_SMAA_2TX),
 	eAT_FXAA_MASK                   = (1 << eAT_FXAA),
+	eAT_MSAA_2X_MASK                = (1 << eAT_MSAA_2X),
+	eAT_MSAA_4X_MASK                = (1 << eAT_MSAA_4X),
+	eAT_MSAA_8X_MASK                = (1 << eAT_MSAA_8X),
 
 	eAT_SMAA_MASK                   = (eAT_SMAA_1X_MASK | eAT_SMAA_1TX_MASK | eAT_SMAA_2TX_MASK),
+	eAT_MSAA_MASK                   = (eAT_MSAA_2X_MASK | eAT_MSAA_4X_MASK | eAT_MSAA_8X_MASK),
 
 	eAT_REQUIRES_PREVIOUSFRAME_MASK = (eAT_SMAA_1TX_MASK | eAT_SMAA_2TX_MASK),
-	eAT_REQUIRES_SUBPIXELSHIFT_MASK = (eAT_SMAA_2TX_MASK)
+	eAT_REQUIRES_SUBPIXELSHIFT_MASK = (eAT_SMAA_2TX_MASK),
+	eAT_REQUIRES_MSAA_2X_MASK       = (eAT_MSAA_2X_MASK),
+	eAT_REQUIRES_MSAA_4X_MASK       = (eAT_MSAA_4X_MASK),
 };
 
 static const char* s_pszAAModes[eAT_AAMODES_COUNT] =
@@ -55,7 +63,10 @@
 	"SMAA 1X",
 	"SMAA 1TX",
 	"SMAA 2TX",
-	"FXAA 1X"
+	"FXAA 1X",
+	"MSAA 2X (deprecated)",
+	"MSAA 4X (deprecated)",
+	"MSAA 8X (deprecated)"
 };
 
 struct ShadowMapFrustum;
@@ -69,9 +80,9 @@
 struct SDynTexture2;
 class CDeviceResourceSet;
 
-namespace compute_skinning { struct IComputeSkinningStorage; }
-
 typedef int (* pDrawModelFunc)(void);
+
+#define RENDER_LOCK_CS(csLock) CryAutoCriticalSection __AL__ ## __FILE__ ## _LINE(csLock)
 
 //=============================================================
 
@@ -93,8 +104,6 @@
 
 	void     GetMemoryUsage(ICrySizer* pSizer) const {}
 };
-
-const float TANGENT30_2 = 0.57735026918962576450914878050196f * 2;   // 2*tan(30)
 
 // Assuming 24 bits of depth precision
 #define DBT_SKY_CULL_DEPTH                    0.99999994f
@@ -115,14 +124,13 @@
 #define TEXMAXANISOTROPY_DEFAULT_VAL          8
 #if CRY_PLATFORM_DESKTOP
 	#define TEXNOANISOALPHATEST_DEFAULT_VAL     0
-	#define SHADERS_ALLOW_COMPILATION_DEFAULT_VAL 1
 #else
 	#define TEXNOANISOALPHATEST_DEFAULT_VAL     1
-	#define SHADERS_ALLOW_COMPILATION_DEFAULT_VAL 0
 #endif
 #define ENVTEXRES_DEFAULT_VAL                 3
 #define WATERREFLQUAL_DEFAULT_VAL             4
 #define DOF_DEFAULT_VAL                       2
+#define SHADERS_ALLOW_COMPILATION_DEFAULT_VAL 1
 #define SHADERS_PREACTIVATE_DEFAULT_VAL       3
 #define CUSTOMVISIONS_DEFAULT_VAL             3
 #define FLARES_DEFAULT_VAL                    1
@@ -141,7 +149,7 @@
 	#define CBUFFER_NATIVE_DEPTH_DEAFULT_VAL 0
 #endif
 
-#include "RendererCVars.h"                    // Can only be included after the default values are defined.
+#include "RendererCVars.h" // Can only be included after the default values are defined.
 
 struct SSpriteInfo
 {
@@ -161,7 +169,7 @@
 
 struct SSpriteGenInfo
 {
-	float          fAngle;                      // horizontal rotation in degree
+	float          fAngle;      // horizontal rotation in degree
 	float          fGenDist;
 	float          fBrightness;
 	int            nMaterialLayers;
@@ -240,8 +248,8 @@
 	inline int GetDepth() { return m_nDepth; }
 
 private:
-	Matrix44A* m_pTop;        //top of the stack
-	Matrix44A* m_pStack;      // array of Matrix44
+	Matrix44A* m_pTop;     //top of the stack
+	Matrix44A* m_pStack;   // array of Matrix44
 	uint32     m_nDepth;
 	uint32     m_nMaxDepth;
 	uint32     m_nDirtyFlag; //flag for new matrices
@@ -457,8 +465,7 @@
 
 struct SCausticInfo
 {
-	SCausticInfo() : m_pCausticQuadMesh(0), m_nCausticMeshWidth(0), m_nCausticMeshHeight(0), m_nCausticQuadTaps(0), m_nVertexCount(0), m_nIndexCount(0),
-		m_mCausticMatr(IDENTITY), m_mCausticViewMatr(IDENTITY)
+	SCausticInfo() : m_pCausticQuadMesh(0), m_nCausticMeshWidth(0), m_nCausticMeshHeight(0), m_nCausticQuadTaps(0), m_nVertexCount(0), m_nIndexCount(0)
 	{
 	}
 
@@ -569,6 +576,9 @@
 #endif
 
 	virtual void SyncComputeVerticesJobs() override;
+
+	virtual void DrawStringU(IFFont_RenderProxy* pFont, float x, float y, float z, const char* pStr, const bool asciiMultiLine, const STextDrawContext& ctx) const override;
+	virtual void RT_DrawStringU(IFFont_RenderProxy* pFont, float x, float y, float z, const char* pStr, const bool asciiMultiLine, const STextDrawContext& ctx) const = 0;
 
 	virtual void RT_DrawLines(Vec3 v[], int nump, ColorF& col, int flags, float fGround) = 0;
 
@@ -583,22 +593,23 @@
 	virtual void RT_ShutDown(uint32 nFlags) = 0;
 	virtual bool RT_CreateDevice() = 0;
 	virtual void RT_Reset() = 0;
+	virtual void RT_FlushTextMessages();
 	virtual void RT_SetCull(int nMode) = 0;
 	virtual void RT_SetScissor(bool bEnable, int x, int y, int width, int height) = 0;
 	virtual void RT_SelectGPU(int nGPU) = 0;
 	virtual void RT_RenderScene(CRenderView* pRenderView, int nFlags, SThreadInfo& TI, RenderFunc pRenderFunc) = 0;
 	virtual void RT_PrepareStereo(int mode, int output) = 0;
+	virtual void RT_CopyToStereoTex(int channel) = 0;
 	virtual void RT_SetCameraInfo() = 0;
 	virtual void RT_CreateResource(SResourceAsync* pRes) = 0;
 	virtual void RT_ReleaseResource(SResourceAsync* pRes) = 0;
 	virtual void RT_ReleaseRenderResources(uint32 nFlags) = 0;
-	virtual void RT_ReleaseOptics(IOpticsElementBase* pOpticsElement) = 0;
 	virtual void RT_UnbindResources() = 0;
 	virtual void RT_UnbindTMUs() = 0;
 	virtual void RT_CreateRenderResources() = 0;
 	virtual void RT_PrecacheDefaultShaders() = 0;
 	virtual void RT_ReadFrameBuffer(unsigned char* pRGB, int nImageX, int nSizeX, int nSizeY, ERB_Type eRBType, bool bRGBA, int nScaledX, int nScaledY) = 0;
-	virtual void RT_CreateREPostProcess(CRenderElement** re);
+	virtual void RT_CreateREPostProcess(CRendElementBase** re);
 	virtual void RT_FlashRender(IFlashPlayer_RenderProxy* pPlayer, bool stereo) override;
 	virtual void RT_FlashRenderPlaybackLockless(IFlashPlayer_RenderProxy* pPlayer, int cbIdx, bool stereo, bool finalPlayback) override;
 	virtual void RT_FlashRemoveTexture(ITexture* pTexture) override;
@@ -652,7 +663,7 @@
 
 	virtual ERenderType GetRenderType() const override;
 
-	virtual WIN_HWND    Init(int x, int y, int width, int height, unsigned int cbpp, int zbpp, int sbits, bool fullscreen, WIN_HWND Glhwnd = 0, bool bReInit = false, const SCustomRenderInitArgs* pCustomArgs = 0, bool bShaderCacheGen = false) override = 0;
+	virtual WIN_HWND    Init(int x, int y, int width, int height, unsigned int cbpp, int zbpp, int sbits, bool fullscreen, WIN_HINSTANCE hinst, WIN_HWND Glhwnd = 0, bool bReInit = false, const SCustomRenderInitArgs* pCustomArgs = 0, bool bShaderCacheGen = false) override = 0;
 
 	virtual WIN_HWND    GetCurrentContextHWND() override  { return GetHWND(); }
 	virtual bool        IsCurrentContextMainVP() override { return true; }
@@ -732,7 +743,7 @@
 	virtual void               PopMatrix() override = 0;
 
 	virtual bool               ChangeDisplay(unsigned int width, unsigned int height, unsigned int cbpp) override = 0;
-	virtual void               ChangeViewport(unsigned int x, unsigned int y, unsigned int width, unsigned int height) override = 0;
+	virtual void               ChangeViewport(unsigned int x, unsigned int y, unsigned int width, unsigned int height, bool bMainViewport = false) override = 0;
 
 	virtual bool               SaveTga(unsigned char* sourcedata, int sourceformat, int w, int h, const char* filename, bool flip) const override;
 
@@ -753,12 +764,20 @@
 	virtual void         SetWhiteTexture() override;
 	virtual int          GetWhiteTextureId() const override;
 
+	virtual void         PrintToScreen(float x, float y, float size, const char* buf);
+	virtual void         TextToScreen(float x, float y, const char* format, ...) override;
+	virtual void         TextToScreenColor(int x, int y, float r, float g, float b, float a, const char* format, ...) override;
+
 	CTextureManager*     GetTextureManager() { return m_pTextureManager; }
 
 	// =======================================================================================
 	// = Functions which draw directly into the swap-chain's backbuffer ======================
-
+	void         WriteXY(int x, int y, float xscale, float yscale, float r, float g, float b, float a, const char* message, ...) PRINTF_PARAMS(10, 11);
+	void         Draw2dText(float posX, float posY, const char* pStr, const SDrawTextInfo& ti);
 	void         Draw2dTextWithDepth(float posX, float posY, float posZ, const char* pStr, const SDrawTextInfo& ti);
+
+	virtual void DrawTextQueued(Vec3 pos, SDrawTextInfo& ti, const char* text) override;
+	virtual void DrawTextQueued(Vec3 pos, SDrawTextInfo& ti, const char* format, va_list args) override;
 
 	virtual void Draw2dImage(float xpos, float ypos, float w, float h, int texture_id, float s0 = 0, float t0 = 0, float s1 = 1, float t1 = 1, float angle = 0,
 	                         float r = 1, float g = 1, float b = 1, float a = 1, float z = 1) override = 0;
@@ -782,13 +801,13 @@
 	void                 SetWidth(int nW)                              { m_width = nW; }
 	void                 SetHeight(int nH)                             { m_height = nH; }
 	void                 SetPixelAspectRatio(float fPAR)               { m_pixelAspectRatio = fPAR; }
-	
 	virtual int          GetWidth() override                           { return (m_width); }
+
 	virtual int          GetHeight() override                          { return (m_height); }
 	virtual float        GetPixelAspectRatio() const override          { return (m_pixelAspectRatio); }
 
-	virtual int GetOverlayWidth() override { return IsStereoEnabled() ? m_width : m_nativeWidth; }
-	virtual int GetOverlayHeight() override { return IsStereoEnabled() ? m_height : m_nativeHeight; }
+	virtual int          GetOverlayWidth() override                    { return m_nativeWidth; }
+	virtual int          GetOverlayHeight() override                   { return m_nativeHeight; }
 
 	int                  GetBackbufferWidth()                          { return m_backbufferWidth; }
 	int                  GetBackbufferHeight()                         { return m_backbufferHeight; }
@@ -846,7 +865,12 @@
 	                       const int viewport[4]) override = 0;
 	virtual int  UnProjectFromScreen(float sx, float sy, float sz, float* px, float* py, float* pz) override = 0;
 
+	virtual void FlushTextMessages() override;
+	void         FlushTextMessages(CTextMessages& messages, bool reset);
+
 	// Shadow Mapping
+	virtual bool PrepareDepthMap(CRenderView* pRenderView, ShadowMapFrustum* SMSource, int nFrustumLOD = 0, bool bClearPool = false) = 0;
+	virtual void DrawAllShadowsOnTheScreen() = 0;
 	virtual void OnEntityDeleted(IRenderNode* pRenderNode) override = 0;
 
 	virtual void SetColorOp(byte eCo, byte eAo, byte eCa, byte eAa) override = 0;
@@ -854,19 +878,7 @@
 	//for editor
 	virtual void GetModelViewMatrix(float* mat) override = 0;
 	virtual void GetProjectionMatrix(float* mat) override = 0;
-	virtual void GetCameraZeroMatrix(float* mat) override = 0;
-	virtual void SetMatrices(float* pProjMat, float* pViewMat, float* pZeroMat) = 0;
-
-	virtual void SetHighlightColor(ColorF color) override { m_highlightColor = color; }
-	virtual void SetSelectionColor(ColorF color) override { m_SelectionColor = color; }
-	virtual void SetHighlightParams(float outlineThickness, float fGhostAlpha) override
-	{ 
-		m_highlightParams = Vec4(outlineThickness, fGhostAlpha, 0.0f, 0.0f); 
-	}
-
-	ColorF& GetHighlightColor()         { return m_highlightColor; }
-	ColorF& GetSelectionColor()         { return m_SelectionColor; }
-	Vec4&   GetHighlightParams()        { return m_highlightParams; }
+	virtual void SetMatrices(float* pProjMat, float* pViewMat) = 0;
 
 	// NOTE: deprecated
 	virtual void ClearTargetsImmediately(uint32 nFlags) override = 0;
@@ -909,8 +921,9 @@
 	virtual void                GenerateObjSprites(PodArray<struct SVegetationSpriteInfo>* pList, const SRenderingPassInfo& passInfo) {};
 
 	void                        EF_AddClientPolys(const SRenderingPassInfo& passInfo);
-
-	bool                        FX_TryToMerge(CRenderObject* pNewObject, CRenderObject* pOldObject, CRenderElement* pRE, bool bResIdentical);
+	void                        EF_RemovePolysFromScene();
+
+	bool                        FX_TryToMerge(CRenderObject* pNewObject, CRenderObject* pOldObject, CRendElementBase* pRE, bool bResIdentical);
 	virtual void*               FX_AllocateCharInstCB(SSkinningData*, uint32) { return NULL; }
 	virtual void                FX_ClearCharInstCB(uint32)                    {}
 
@@ -921,22 +934,24 @@
 	void                        RT_SubmitWind(const SWindGrid* pWind);
 
 	void                        RefreshSystemShaders();
-	uint32                      EF_BatchFlags(SShaderItem& SH, CRenderObject* pObj, CRenderElement* re, const SRenderingPassInfo& passInfo, int nAboveWater);
+	uint32                      EF_BatchFlags(SShaderItem& SH, CRenderObject* pObj, CRendElementBase* re, const SRenderingPassInfo& passInfo, int nAboveWater);
 
 	virtual float               EF_GetWaterZElevation(float fX, float fY) override;
 	virtual void                FX_PipelineShutdown(bool bFastShutdown = false) = 0;
 	virtual void                RT_GraphicsPipelineShutdown() = 0;
 
 	virtual IOpticsElementBase* CreateOptics(EFlareType type) const override;
-	void                        ReleaseOptics(IOpticsElementBase* pOpticsElement) const override;
 
 	virtual bool                EF_PrecacheResource(IShader* pSH, float fMipFactor, float fTimeToReady, int Flags) override;
 	virtual bool                EF_PrecacheResource(ITexture* pTP, float fMipFactor, float fTimeToReady, int Flags, int nUpdateId, int nCounter) override = 0;
 	virtual bool                EF_PrecacheResource(IRenderMesh* pPB, IMaterial* pMaterial, float fMipFactor, float fTimeToReady, int Flags, int nUpdateId) override;
 	virtual bool                EF_PrecacheResource(CDLight* pLS, float fMipFactor, float fTimeToReady, int Flags, int nUpdateId) override;
 
-	void                        FX_CheckOverflow(int nVerts, int nInds, CRenderElement* re, int* nNewVerts = NULL, int* nNewInds = NULL);
-	void                        FX_Start(CShader* ef, int nTech, CShaderResources* Res, CRenderElement* re);
+	virtual CRenderObject*      EF_AddPolygonToScene(SShaderItem& si, int numPts, const SVF_P3F_C4B_T2F* verts, const SPipTangents* tangs, CRenderObject* obj, const SRenderingPassInfo& passInfo, uint16* inds, int ninds, int nAW) override;
+	virtual CRenderObject*      EF_AddPolygonToScene(SShaderItem& si, CRenderObject* obj, const SRenderingPassInfo& passInfo, int numPts, int ninds, SVF_P3F_C4B_T2F*& verts, SPipTangents*& tangs, uint16*& inds, int nAW) override;
+
+	void                        FX_CheckOverflow(int nVerts, int nInds, CRendElementBase* re, int* nNewVerts = NULL, int* nNewInds = NULL);
+	void                        FX_Start(CShader* ef, int nTech, CShaderResources* Res, CRendElementBase* re);
 
 	// functions for handling particle jobs which cull particles and generate their vertices/indices
 	virtual void EF_AddMultipleParticlesToScene(const SAddParticlesToSceneJob* jobs, size_t numJobs, const SRenderingPassInfo& passInfo) override;
@@ -972,7 +987,7 @@
 	virtual _smart_ptr<IImageFile> EF_LoadImage(const char* szFileName, uint32 nFlags) override;
 
 	// Create new RE of type (edt)
-	virtual CRenderElement*          EF_CreateRE(EDataType edt) override;
+	virtual CRendElementBase* EF_CreateRE(EDataType edt) override;
 
 	// Begin using shaders
 	virtual void EF_StartEf(const SRenderingPassInfo& passInfo) override;
@@ -984,7 +999,7 @@
 	virtual void           EF_FreeObject(CRenderObject* pObj) final;
 
 	// Add shader to the list (virtual)
-	virtual void EF_AddEf(CRenderElement* pRE, SShaderItem& pSH, CRenderObject* pObj, const SRenderingPassInfo& passInfo, int nList, int nAW) override;
+	virtual void EF_AddEf(CRendElementBase* pRE, SShaderItem& pSH, CRenderObject* pObj, const SRenderingPassInfo& passInfo, int nList, int nAW) override;
 
 	// Draw all shaded REs in the list
 	virtual void EF_EndEf3D(const int nFlags, const int nPrecacheUpdateId, const int nNearPrecacheUpdateId, const SRenderingPassInfo& passInfo) override = 0;
@@ -1002,9 +1017,13 @@
 
 	virtual void                   EF_ReleaseDeferredData() override;
 	virtual SInputShaderResources* EF_CreateInputShaderResource(IRenderShaderResources* pOptionalCopyFrom = nullptr) override;
-	virtual void                   ClearPerFrameData(const SRenderingPassInfo& passInfo);
+	virtual void                   ClearPerFrameData();
 	virtual bool                   EF_UpdateDLight(SRenderLight* pDL) override;
 	void                           EF_CheckLightMaterial(CDLight* pLight, uint16 nRenderLightID, const SRenderingPassInfo& passInfo);
+
+	// Water sim hits
+	virtual void EF_AddWaterSimHit(const Vec3& vPos, const float scale, const float strength) override;
+	virtual void EF_DrawWaterSimHits() override;
 
 	virtual void EF_QueryImpl(ERenderQueryTypes eQuery, void* pInOut0, uint32 nInOutSize0, void* pInOut1, uint32 nInOutSize1) override;
 	virtual void FX_SetState(int st, int AlphaRef = -1, int RestoreState = 0) = 0;
@@ -1034,7 +1053,6 @@
 	virtual void  ForceGC() override;
 
 	virtual void  RT_ResetGlass() {}
-
 
 	// create/delete RenderMesh object
 	virtual _smart_ptr<IRenderMesh> CreateRenderMesh(
@@ -1072,27 +1090,8 @@
 	void                         PauseTimer(bool bPause) override { m_bPauseTimer = bPause; }
 	virtual IShaderPublicParams* CreateShaderPublicParams() override;
 
-	virtual void                 SetLevelLoadingThreadId(threadID threadId) override;
 	virtual void                 GetThreadIDs(threadID& mainThreadID, threadID& renderThreadID) const override;
 
-<<<<<<< HEAD
-#if RENDERER_SUPPORT_SCALEFORM
-	void SF_ConfigMask(int st, uint32 ref);
-	virtual int SF_CreateTexture(int width, int height, int numMips, const unsigned char* pData, ETEX_Format eTF, int flags) override;
-	virtual void SF_GetMeshMaxSize(int& numVertices, int& numIndices) const override;
-
-	virtual IScaleformPlayback* SF_CreatePlayback() const override;
-	virtual void SF_Playback(IScaleformPlayback* pRenderer, GRendererCommandBufferReadOnly* pBuffer) const override;
-	virtual void SF_Drain(GRendererCommandBufferReadOnly* pBuffer) const override;
-#else // #if RENDERER_SUPPORT_SCALEFORM
-	// These dummy functions are required when the feature is disabled, do not remove without testing the RENDERER_SUPPORT_SCALEFORM=0 case!
-	virtual int SF_CreateTexture(int width, int height, int numMips, const unsigned char* pData, ETEX_Format eTF, int flags) override { return 0; }
-	virtual void SF_GetMeshMaxSize(int& numVertices, int& numIndices) const override { numVertices = 0; numIndices = 0; }
-	virtual IScaleformPlayback* SF_CreatePlayback() const override;
-	virtual void SF_Playback(IScaleformPlayback* pRenderer, GRendererCommandBufferReadOnly* pBuffer) const override {}
-	virtual void SF_Drain(GRendererCommandBufferReadOnly* pBuffer) const override {}
-#endif // #if RENDERER_SUPPORT_SCALEFORM
-=======
 #if defined(INCLUDE_SCALEFORM_SDK) || defined(CRY_FEATURE_SCALEFORM_HELPER)
 	virtual void                SF_ConfigMask(ESFMaskOp maskOp, unsigned int stencilCount) override;
 	const SSF_GlobalDrawParams* SF_GetGlobalDrawParams() const { return m_pSFDrawParams; }
@@ -1103,21 +1102,23 @@
 	virtual int                 SF_CreateTexture(int width, int height, int numMips, unsigned char* pData, ETEX_Format eTF, int flags) override { return -1; }
 	virtual void                SF_GetMeshMaxSize(int& numVertices, int& numIndices) const override                                             {}
 #endif // #if defined(INCLUDE_SCALEFORM_SDK) || defined(CRY_FEATURE_SCALEFORM_HELPER)
->>>>>>> 91547e78
 
 	virtual ITexture* CreateTexture(const char* name, int width, int height, int numMips, unsigned char* pData, ETEX_Format eTF, int flags) override;
 
 	enum ESPM {ESPM_PUSH = 0, ESPM_POP = 1};
 	virtual void   SetProfileMarker(const char* label, ESPM mode) const                              {};
 
+	virtual void   PushVolumetricCloudBlocker(const Vec3& pos, const Vec3& param, int flag) override { assert(false); }
+
 	virtual uint16 PushFogVolumeContribution(const ColorF& fogVolumeContrib, const SRenderingPassInfo& passInfo) override;
 	void           GetFogVolumeContribution(uint16 idx, ColorF& rColor) const;
 
+	virtual void   PushFogVolume(class CREFogVolume* pFogVolume, const SRenderingPassInfo& passInfo) override { assert(false); }
+
 	virtual int    GetMaxTextureSize() override                                                               { return m_MaxTextureSize; }
 
 	virtual void   SetCloudShadowsParams(int nTexID, const Vec3& speed, float tiling, bool invert, float brightness) override;
 	int            GetCloudShadowTextureId() const { return m_cloudShadowTexId; }
-	bool GetCloudShadowsEnabled() const;
 
 	virtual void   SetVolumetricCloudParams(int nTexID) override
 	{
@@ -1152,7 +1153,6 @@
 
 	virtual SSkinningData*                            EF_CreateSkinningData(uint32 nNumBones, bool bNeedJobSyncVar) override;
 	virtual SSkinningData*                            EF_CreateRemappedSkinningData(uint32 nNumBones, SSkinningData* pSourceSkinningData, uint32 nCustomDataSize, uint32 pairGuid) override;
-	virtual void                                      EF_EnqueueComputeSkinningData(SSkinningData* pData) override;
 	virtual int                                       EF_GetSkinningPoolID() override;
 	void                                              ClearSkinningDataPool();
 
@@ -1187,7 +1187,7 @@
 	//////////////////////////////////////////////////////////////////////////
 	void   SyncMainWithRender();
 
-	void   UpdateConstParamsPF(const SRenderingPassInfo& passInfo);
+	void   UpdateConstParamsPF();
 
 	void*  EF_GetPointer(ESrcPointer ePT, int* Stride, EParamType Type, ESrcPointer Dst, int Flags);
 	uint32 GetActiveGPUCount() const override { return CV_r_multigpu > 0 ? m_nGPUs : 1; }
@@ -1203,7 +1203,7 @@
 	void RT_SetLightVolumeShaderFlags();
 
 	// Add shader to the list
-	void              EF_AddEf_NotVirtual(CRenderElement* pRE, SShaderItem& pSH, CRenderObject* pObj, const SRenderingPassInfo& passInfo, int nList, int nAW);
+	void              EF_AddEf_NotVirtual(CRendElementBase* pRE, SShaderItem& pSH, CRenderObject* pObj, const SRenderingPassInfo& passInfo, int nList, int nAW);
 
 	void              EF_TransformDLights();
 	void              EF_IdentityDLights();
@@ -1252,6 +1252,9 @@
 protected:
 	void EF_AddParticle(CREParticle* pParticle, SShaderItem& shaderItem, CRenderObject* pRO, const SRenderingPassInfo& passInfo);
 	void EF_RemoveParticlesFromScene();
+	void EF_CleanupParticles();
+	void SafeReleaseParticleREs();
+	void GetMemoryUsageParticleREs(ICrySizer* pSizer) override;
 	void PrepareParticleRenderObjects(Array<const SAddParticlesToSceneJob> aJobs, int nREStart, SRenderingPassInfo passInfo);
 	bool EF_GetParticleListAndBatchFlags(uint32& nBatchFlags, int& nList, SShaderItem& shaderItem, CRenderObject* pRO, const SRenderingPassInfo& passInfo);
 
@@ -1282,6 +1285,9 @@
 
 	virtual void                   SetTexturePrecaching(bool stat) override;
 
+	virtual void                   EnableGPUTimers2(bool bEnabled) override                                                                          {}
+	virtual void                   AllowGPUTimers2(bool bAllow) override                                                                             {}
+
 	virtual const RPProfilerStats* GetRPPStats(ERenderPipelineProfilerStats eStat, bool bCalledFromMainThread = true) override                       { return NULL; }
 	virtual const RPProfilerStats* GetRPPStatsArray(bool bCalledFromMainThread = true) override                                                      { return NULL; }
 
@@ -1293,6 +1299,7 @@
 
 	virtual float GetGPUFrameTime() override;
 	virtual void  GetRenderTimes(SRenderTimes& outTimes) override;
+
 	virtual void  LogShaderImportMiss(const CShader* pShader) {}
 
 #if !defined(_RELEASE)
@@ -1303,26 +1310,21 @@
 	//Routine to perform an emergency flush of a particular render node from the stats, as not all render node holders are delay-deleted
 	virtual void ForceRemoveNodeFromDrawCallsMap(IRenderNode* pNode) override;
 
-	void ClearDrawCallsInfo();
+	void         ClearDrawCallsInfo();
 #endif
-#ifdef ENABLE_PROFILING_CODE
-	void         AddRecordedProfilingStats(const struct SProfilingStats& stats, ERenderListID renderList, bool bScenePass);
-#endif
-
-	virtual void                CollectDrawCallsInfo(bool status) override;
-	virtual void                CollectDrawCallsInfoPerNode(bool status) override;
-	virtual void                EnableLevelUnloading(bool enable) override;
-	virtual void                EnableBatchMode(bool enable) override;
-	virtual bool                IsStereoModeChangePending() override { return false; }
-		
-	virtual void QueryActiveGpuInfo(SGpuInfo& info) const override;
-
-	virtual compute_skinning::IComputeSkinningStorage* GetComputeSkinningStorage() = 0;
+
+	virtual void CollectDrawCallsInfo(bool status) override;
+	virtual void CollectDrawCallsInfoPerNode(bool status) override;
+	virtual void EnableLevelUnloading(bool enable) override;
+	virtual void EnableBatchMode(bool enable) override;
+	virtual bool IsStereoModeChangePending() override { return false; }
+	virtual void SetShouldCopyScreenToBackBuffer(bool bEnable) override;
+
 public:
 	Matrix44A m_IdentityMatrix;
 	Matrix44A m_ViewMatrix;
 	Matrix44A m_CameraMatrix;
-	Matrix44A m_CameraZeroMatrix;
+	Matrix44A m_CameraZeroMatrix[RT_COMMAND_BUF_COUNT];
 
 	Matrix44A m_ProjMatrix;
 	Matrix44A m_TranspOrigCameraProjMatrix;
@@ -1336,8 +1338,8 @@
 	Matrix44A      m_CameraProjMatrixPrev;
 	Matrix44A      m_CameraProjMatrixPrevAvg;
 
-	Matrix44A      m_CameraMatrixNearest;               //[RT_COMMAND_BUF_COUNT][2], 16);
-	Matrix44A      m_CameraMatrixNearestPrev;           //[RT_COMMAND_BUF_COUNT][2], 16);
+	Matrix44A      m_CameraMatrixNearest;     //[RT_COMMAND_BUF_COUNT][2], 16);
+	Matrix44A      m_CameraMatrixNearestPrev; //[RT_COMMAND_BUF_COUNT][2], 16);
 
 	Vec2           m_vProjMatrixSubPixoffset;
 	Vec3           m_vSegmentedWorldOffset;
@@ -1347,6 +1349,7 @@
 	byte           m_bSystemTargetsInit;
 	bool           m_bAquireDeviceThread;
 	bool           m_bInitialized;
+	bool           m_bDualStereoSupport;
 
 	SRenderThread* m_pRT;
 
@@ -1428,12 +1431,10 @@
 	uint32    m_bVolFogCloudShadowsEnabled     : 1;
 #endif
 	uint32    m_bVolumetricFogEnabled          : 1;
-	uint32    m_bVolumetricCloudsEnabled       : 1;
-	uint32    m_bDeferredRainEnabled           : 1;
 
 	uint8     m_nDisableTemporalEffects;
 	bool      m_bUseGPUFriendlyBatching[2];
-	uint32    m_nGPULimited;           // How many frames we are GPU limited
+	uint32    m_nGPULimited; // How many frames we are GPU limited
 	int8      m_nCurMinAniso;
 	int8      m_nCurMaxAniso;
 
@@ -1468,11 +1469,11 @@
 	uint32 m_nThermalVisionMode : 2;
 	uint32 m_nSonarVisionMode   : 2;
 	uint32 m_nNightVisionMode   : 2;
+	bool   m_bCopyScreenToBackBuffer;
 
 	int    m_nFlushAllPendingTextureStreamingJobs;
 	float  m_fTexturesStreamingGlobalMipFactor;
 
-	SGpuInfo m_adapterInfo = {};
 public:
 	// these ids can be used for tripple (or more) buffered structures
 	// they are incremented in RenderWorld on the mainthread
@@ -1523,6 +1524,10 @@
 	bool  m_bCollectDrawCallsInfo;
 	bool  m_bCollectDrawCallsInfoPerNode;
 
+	// HDR rendering stuff
+	int             m_dwHDRCropWidth;
+	int             m_dwHDRCropHeight;
+
 	S3DEngineCommon m_p3DEngineCommon;
 
 	typedef std::map<uint64, PodArray<uint16>*> ShadowFrustumListsCache;
@@ -1552,6 +1557,7 @@
 	// Limit for local sorting array
 	static const int          nMaxParticleContainer = 8 * 1024;
 
+	std::vector<CREParticle*> m_arrCREParticle[RT_COMMAND_BUF_COUNT];
 	int                       m_nCREParticleCount[RT_COMMAND_BUF_COUNT];
 	JobManager::SJobState     m_ComputeVerticesJobState;
 
@@ -1570,32 +1576,6 @@
 
 protected:
 	//================================================================================
-<<<<<<< HEAD
-	int                                        m_nCurVPStackLevel;
-	SViewport                                  m_VPStack[8];
-
-	int                                        m_width, m_height, m_cbpp, m_zbpp, m_sbpp;
-	int                                        m_nativeWidth, m_nativeHeight;
-	int                                        m_backbufferWidth, m_backbufferHeight;
-	int                                        m_numSSAASamples;
-	int                                        m_wireframe_mode, m_wireframe_mode_prev;
-	uint32                                     m_nGPUs;                      // Use GetActiveGPUCount() to read
-	float                                      m_drawNearFov;
-	float                                      m_pixelAspectRatio;
-	float                                      m_shadowJittering;
-	StaticArray<int, MAX_GSM_LODS_NUM>         m_CachedShadowsResolution;
-
-	CSkinningDataPool                          m_SkinningDataPool[3];        // Tripple Buffered for motion blur
-	std::array<std::vector<SSkinningData*>, 3> m_computeSkinningData;
-	uint32                                     m_nShadowGenId[RT_COMMAND_BUF_COUNT];
-
-	int                                        m_cloudShadowTexId;
-	Vec3                                       m_cloudShadowSpeed;
-	float                                      m_cloudShadowTiling;
-	bool                                       m_cloudShadowInvert;
-	float                                      m_cloudShadowBrightness;
-	int                                        m_volumetricCloudTexId;
-=======
 	int                                m_nCurVPStackLevel;
 	SViewport                          m_VPStack[8];
 
@@ -1625,7 +1605,6 @@
 #if defined(INCLUDE_SCALEFORM_SDK) || defined(CRY_FEATURE_SCALEFORM_HELPER)
 	const SSF_GlobalDrawParams* m_pSFDrawParams;
 #endif
->>>>>>> 91547e78
 
 	// Shaders/Shaders support
 	// RE - RenderElement
@@ -1644,10 +1623,6 @@
 
 	CryMutex             m_mtxStopAtRenderFrameEnd;
 	CryConditionVariable m_condStopAtRenderFrameEnd;
-
-	ColorF m_highlightColor;
-	ColorF m_SelectionColor;
-	Vec4  m_highlightParams;
 };
 
 //////////////////////////////////////////////////////////////////////////
