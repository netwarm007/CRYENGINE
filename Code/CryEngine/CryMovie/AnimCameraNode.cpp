// Copyright 2001-2016 Crytek GmbH / Crytek Group. All rights reserved.

#include "StdAfx.h"
#include "AnimCameraNode.h"
#include "CompoundSplineTrack.h"
#include <CryMath/PNoise3.h>
#include "AnimSplineTrack.h"

#include <CrySystem/ISystem.h>
#include <Cry3DEngine/I3DEngine.h>
#include <CrySystem/IConsole.h>
#include <CryEntitySystem/IEntitySystem.h>
#include <CrySystem/ITimer.h>

CAnimCameraNode* CAnimCameraNode::m_pLastFrameActiveCameraNode;

#define s_nodeParamsInitialized s_nodeParamsInitializedCam
#define s_nodeParams            s_nodeParamsCam
#define AddSupportedParam       AddSupportedParamCam

namespace
{
bool s_nodeParamsInitialized = false;
std::vector<CAnimNode::SParamInfo> s_nodeParams;

void AddSupportedParam(const char* sName, int paramId, EAnimValue valueType)
{
	CAnimNode::SParamInfo param;
	param.name = sName;
	param.paramType = paramId;
	param.valueType = valueType;
	s_nodeParams.push_back(param);
}
};

CAnimCameraNode::CAnimCameraNode(const int id)
	: CAnimEntityNode(id)
	, m_fFOV(60.0f)
	, m_fDOF(ZERO)
	, m_fNearZ(DEFAULT_NEAR)
	, m_cv_r_PostProcessEffects(NULL)
	, m_bJustActivated(false)
	, m_cameraShakeSeedValue(0)
{
	SetSkipInterpolatedCameraNode(false);
	CAnimCameraNode::Initialize();
}

CAnimCameraNode::~CAnimCameraNode()
{
}

void CAnimCameraNode::Initialize()
{
	if (!s_nodeParamsInitialized)
	{
		s_nodeParamsInitialized = true;
		s_nodeParams.reserve(8);
		AddSupportedParam("Position", eAnimParamType_Position, eAnimValue_Vector);
		AddSupportedParam("Rotation", eAnimParamType_Rotation, eAnimValue_Quat);
		AddSupportedParam("Fov", eAnimParamType_FOV, eAnimValue_Float);
		AddSupportedParam("Event", eAnimParamType_Event, eAnimValue_Unknown);
		AddSupportedParam("Shake", eAnimParamType_ShakeMultiplier, eAnimValue_Vector4);
		AddSupportedParam("Depth of Field", eAnimParamType_DepthOfField, eAnimValue_Vector);
		AddSupportedParam("Near Z", eAnimParamType_NearZ, eAnimValue_Float);
		AddSupportedParam("Shutter Speed", eAnimParamType_ShutterSpeed, eAnimValue_Float);
	}
}

unsigned int CAnimCameraNode::GetParamCount() const
{
	return s_nodeParams.size();
}

CAnimParamType CAnimCameraNode::GetParamType(unsigned int nIndex) const
{
	if (nIndex < s_nodeParams.size())
	{
		return s_nodeParams[nIndex].paramType;
	}

	return eAnimParamType_Invalid;
}

bool CAnimCameraNode::GetParamInfoFromType(const CAnimParamType& paramId, SParamInfo& info) const
{
	for (unsigned int i = 0; i < s_nodeParams.size(); i++)
	{
		if (s_nodeParams[i].paramType == paramId)
		{
			info = s_nodeParams[i];
			return true;
		}
	}

	return false;
}

void CAnimCameraNode::CreateDefaultTracks()
{
	CreateTrack(eAnimParamType_Position);
	CreateTrack(eAnimParamType_Rotation);
	CreateTrack(eAnimParamType_FOV);
};

void CAnimCameraNode::Animate(SAnimContext& animContext)
{
	CAnimEntityNode::Animate(animContext);

	// If we are in editing mode we only apply post effects if the camera is active in the viewport
	const bool bApplyPostEffects = !gEnv->IsEditing() || animContext.m_activeCameraEntity == GetEntityId();

	//------------------------------------------------------------------------------
	///Depth of field track
	IEntity* pEntity = GetEntity();

	IAnimTrack* pDOFTrack = GetTrackForParameter(eAnimParamType_DepthOfField);

	Vec3 dof = Vec3(ZERO);
	if (pDOFTrack)
	{
		dof = stl::get<Vec3>(pDOFTrack->GetValue(animContext.time));
	}

	IAnimTrack* pFOVTrack = GetTrackForParameter(eAnimParamType_FOV);
	float fov = m_fFOV;

	bool bFOVTrackEnabled = false;
	if (pFOVTrack && !(pFOVTrack->GetFlags() & IAnimTrack::eAnimTrackFlags_Disabled))
	{
		bFOVTrackEnabled = true;
	}

	if (bFOVTrackEnabled && !IsSkipInterpolatedCameraNodeEnabled())
	{
		fov = stl::get<float>(pFOVTrack->GetValue(animContext.time));
	}

	IAnimTrack* pNearZTrack = GetTrackForParameter(eAnimParamType_NearZ);
	float nearZ = m_fNearZ;

	bool bNearZTrackEnabled = false;

	if (pNearZTrack && !(pNearZTrack->GetFlags() & IAnimTrack::eAnimTrackFlags_Disabled))
	{
		bNearZTrackEnabled = true;
	}

	if (bNearZTrackEnabled)
	{
		nearZ = stl::get<float>(pNearZTrack->GetValue(animContext.time));
	}

	// is this camera active ?
	if (bApplyPostEffects && (gEnv->pMovieSystem->GetCameraParams().cameraEntityId == GetEntityId()))
	{
		if (pEntity)
		{
			pEntity->SetFlags(pEntity->GetFlags() | ENTITY_FLAG_TRIGGER_AREAS);
		}

		SCameraParams CamParams = gEnv->pMovieSystem->GetCameraParams();

		if (bFOVTrackEnabled)
		{
			CamParams.fFOV = DEG2RAD(fov);
		}

		if (bNearZTrackEnabled)
		{
			CamParams.fNearZ = nearZ;
		}

		if ((bNearZTrackEnabled || bFOVTrackEnabled) && !IsSkipInterpolatedCameraNodeEnabled())
		{
			gEnv->pMovieSystem->SetCameraParams(CamParams);
		}

		bool bDOFTrackEnabled = false;
		if (pDOFTrack && !(pDOFTrack->GetFlags() & IAnimTrack::eAnimTrackFlags_Disabled))
		{
			bDOFTrackEnabled = true;
		}

		// If there is a "Depth of Field Track" with current camera
		if (bDOFTrackEnabled)
		{
			// Active Depth of field
			gEnv->p3DEngine->SetPostEffectParam("Dof_Active", true);
			// Set parameters
			gEnv->p3DEngine->SetPostEffectParam("Dof_FocusDistance", dof.x);
			gEnv->p3DEngine->SetPostEffectParam("Dof_FocusRange", dof.y);
			gEnv->p3DEngine->SetPostEffectParam("Dof_BlurAmount", dof.z);
		}
		else
		{
			// If a camera doesn't have a DoF track, it means it won't use the DoF processing.
			gEnv->p3DEngine->SetPostEffectParam("Dof_Active", false);
		}

		if (m_pLastFrameActiveCameraNode != this)
		{
			gEnv->pRenderer->EF_DisableTemporalEffects();
			static_cast<CMovieSystem*>(gEnv->pMovieSystem)->OnCameraCut();
		}

		IAnimTrack* pShutterSpeedTrack = GetTrackForParameter(eAnimParamType_ShutterSpeed);
		if (pShutterSpeedTrack)
		{
			const float shutterSpeed = stl::get<float>(pShutterSpeedTrack->GetValue(animContext.time));
			gEnv->p3DEngine->SetPostEffectParam("MotionBlur_ShutterSpeed", shutterSpeed);
		}

		m_pLastFrameActiveCameraNode = this;
	}
	else
	{
		if (pEntity)
		{
			pEntity->ClearFlags(ENTITY_FLAG_TRIGGER_AREAS);
		}
	}

	bool bNodeAnimated = false;

	if (m_bJustActivated)
	{
		bNodeAnimated = true;
		m_bJustActivated = false;
	}

	if (fov != m_fFOV)
	{
		m_fFOV = fov;
		bNodeAnimated = true;
	}

	if (dof != m_fDOF)
	{
		m_fDOF = dof;
		bNodeAnimated = true;
	}

	if (nearZ != m_fNearZ)
	{
		m_fNearZ = nearZ;
		bNodeAnimated = true;
	}

	if (pEntity)
	{
		Quat rotation = pEntity->GetRotation();

		if (GetShakeRotation(animContext.time, rotation))
		{
			m_rotate = rotation;

			if (!IsSkipInterpolatedCameraNodeEnabled())
			{
				pEntity->SetRotation(rotation, ENTITY_XFORM_TRACKVIEW);
			}

			bNodeAnimated = true;
		}
	}

	if (bNodeAnimated && m_pOwner && !IsSkipInterpolatedCameraNodeEnabled())
	{
		m_bIgnoreSetParam = true;
		m_pOwner->OnNodeAnimated(this);
		m_bIgnoreSetParam = false;
	}
}

bool CAnimCameraNode::GetShakeRotation(SAnimTime time, Quat& rotation)
{
	Vec4 shakeMult = Vec4(m_shakeParam[0].amplitudeMult, m_shakeParam[1].amplitudeMult,
	                      m_shakeParam[0].frequencyMult, m_shakeParam[1].frequencyMult);
	CCompoundSplineTrack* pShakeMultTrack = static_cast<CCompoundSplineTrack*>(GetTrackForParameter(eAnimParamType_ShakeMultiplier));
	CAnimSplineTrack* pFreqTrack[SHAKE_COUNT];
	memset(pFreqTrack, 0, sizeof(pFreqTrack));

	bool bShakeMultTrackEnabled = false;

	if (pShakeMultTrack && !(pShakeMultTrack->GetFlags() & IAnimTrack::eAnimTrackFlags_Disabled))
	{
		bShakeMultTrackEnabled = true;
	}

	if (bShakeMultTrackEnabled)
	{
		shakeMult = stl::get<Vec4>(pShakeMultTrack->GetValue(time));
		pFreqTrack[0] = static_cast<CAnimSplineTrack*>(pShakeMultTrack->GetSubTrack(2)); // Frequency A is in z component.
		pFreqTrack[1] = static_cast<CAnimSplineTrack*>(pShakeMultTrack->GetSubTrack(3)); // Frequency B is in w component.
	}

	if (bShakeMultTrackEnabled && shakeMult != Vec4(m_shakeParam[0].amplitudeMult, m_shakeParam[1].amplitudeMult,
	                                                m_shakeParam[0].frequencyMult, m_shakeParam[1].frequencyMult))
	{
		m_shakeParam[0].amplitudeMult = shakeMult.x;
		m_shakeParam[1].amplitudeMult = shakeMult.y;
		m_shakeParam[0].frequencyMult = shakeMult.z;
		m_shakeParam[1].frequencyMult = shakeMult.w;
	}

	bool shakeOn[SHAKE_COUNT];
	shakeOn[0] = m_shakeParam[0].amplitudeMult != 0;
	shakeOn[1] = m_shakeParam[1].amplitudeMult != 0;

	IEntity* pEntity = GetEntity();

	if (pEntity != NULL && bShakeMultTrackEnabled && (shakeOn[0] || shakeOn[1]))
	{
		if (GetTrackForParameter(eAnimParamType_Rotation))
		{
			IAnimTrack* pRotTrack = GetTrackForParameter(eAnimParamType_Rotation);
			rotation = stl::get<Quat>(pRotTrack->GetValue(time));
		}

		Ang3 angles = Ang3::GetAnglesXYZ(Matrix33(rotation)) * 180.0f / gf_PI;

		for (int i = 0; i < SHAKE_COUNT; ++i)
		{
			if (shakeOn[i])
			{
				angles = m_shakeParam[i].ApplyCameraShake(m_pNoiseGen, time, angles, pFreqTrack[i], GetEntityId(), i, m_cameraShakeSeedValue);
			}
		}

		rotation.SetRotationXYZ(angles * gf_PI / 180.0f);
		return true;
	}

	return false;
}

void CAnimCameraNode::OnReset()
{
	CAnimEntityNode::OnReset();
	gEnv->p3DEngine->SetPostEffectParam("Dof_Active", 0);
	gEnv->p3DEngine->SetPostEffectParam("MotionBlur_ShutterSpeed", -1.0f);
}

void CAnimCameraNode::OnStop()
{
	m_pLastFrameActiveCameraNode = NULL;
}

void CAnimCameraNode::SetParameter(SAnimTime time, const EAnimParamType& paramType, const TMovieSystemValue& value)
{
	if (m_bIgnoreSetParam)
	{
		return;
	}

	switch (paramType)
	{
	case eAnimParamType_FOV:
		m_fFOV = stl::get<float>(value);
		break;
	case eAnimParamType_NearZ:
		m_fNearZ = stl::get<float>(value);
		break;
	case eAnimParamType_ShakeAmplitudeA:
		m_shakeParam[0].amplitude = stl::get<Vec3>(value);
		break;
	case eAnimParamType_ShakeAmplitudeB:
		m_shakeParam[1].amplitude = stl::get<Vec3>(value);
		break;
	case eAnimParamType_ShakeFrequencyA:
		m_shakeParam[0].frequency = stl::get<Vec3>(value);
		break;
	case eAnimParamType_ShakeFrequencyB:
		m_shakeParam[1].frequency = stl::get<Vec3>(value);
		break;
	case eAnimParamType_ShakeMultiplier:
		{
			const Vec4 values = stl::get<Vec4>(value);
			m_shakeParam[0].amplitudeMult = values.x;
			m_shakeParam[1].amplitudeMult = values.y;
			m_shakeParam[0].frequencyMult = values.z;
			m_shakeParam[1].frequencyMult = values.w;
		}
		break;
	case eAnimParamType_ShakeNoise:
		{
			const Vec4 values = stl::get<Vec4>(value);
			m_shakeParam[0].noiseAmpMult = values.x;
			m_shakeParam[1].noiseAmpMult = values.y;
			m_shakeParam[0].noiseFreqMult = values.z;
			m_shakeParam[1].noiseFreqMult = values.w;
		}
		break;
	case eAnimParamType_ShakeWorking:
		{
			const Vec4 values = stl::get<Vec4>(value);
			m_shakeParam[0].timeOffset = values.x;
			m_shakeParam[1].timeOffset = values.y;
		}
		break;
	}
}

TMovieSystemValue CAnimCameraNode::GetParameter(SAnimTime time, const EAnimParamType& paramType) const
{
	switch (paramType)
	{
	case eAnimParamType_FOV:
		return TMovieSystemValue(m_fFOV);
	case eAnimParamType_NearZ:
		return TMovieSystemValue(m_fNearZ);
	case eAnimParamType_ShakeAmplitudeA:
		return TMovieSystemValue(m_shakeParam[0].amplitude);
	case eAnimParamType_ShakeAmplitudeB:
		return TMovieSystemValue(m_shakeParam[1].amplitude);
	case eAnimParamType_ShakeFrequencyA:
		return TMovieSystemValue(m_shakeParam[0].frequency);
	case eAnimParamType_ShakeFrequencyB:
		return TMovieSystemValue(m_shakeParam[1].frequency);
	case eAnimParamType_ShakeMultiplier:
		return TMovieSystemValue(Vec4(m_shakeParam[0].amplitudeMult, m_shakeParam[1].amplitudeMult, m_shakeParam[0].frequencyMult, m_shakeParam[1].frequencyMult));
	case eAnimParamType_ShakeNoise:
		return TMovieSystemValue(Vec4(m_shakeParam[0].noiseAmpMult, m_shakeParam[1].noiseAmpMult, m_shakeParam[0].noiseFreqMult, m_shakeParam[1].noiseFreqMult));
	case eAnimParamType_ShakeWorking:
		return TMovieSystemValue(Vec4(m_shakeParam[0].timeOffset, m_shakeParam[1].timeOffset, 0.0f, 0.0f));
	}

	return TMovieSystemValue(SMovieSystemVoid());
}

void CAnimCameraNode::InitializeTrackDefaultValue(IAnimTrack* pTrack, const CAnimParamType& paramType)
{
	if (paramType.GetType() == eAnimParamType_FOV)
	{
		if (pTrack)
		{
			pTrack->SetDefaultValue(TMovieSystemValue(m_fFOV));
		}
	}
	else if (paramType.GetType() == eAnimParamType_NearZ)
	{
		if (pTrack)
		{
			pTrack->SetDefaultValue(TMovieSystemValue(m_fNearZ));
		}
	}
	else if (paramType.GetType() == eAnimParamType_ShakeMultiplier)
	{
		if (pTrack)
		{
			pTrack->SetDefaultValue(TMovieSystemValue(
			                          Vec4(m_shakeParam[0].amplitudeMult, m_shakeParam[1].amplitudeMult,
			                               m_shakeParam[0].frequencyMult, m_shakeParam[1].frequencyMult)));
		}
	}
}

void CAnimCameraNode::Serialize(XmlNodeRef& xmlNode, bool bLoading, bool bLoadEmptyTracks)
{
	CAnimEntityNode::Serialize(xmlNode, bLoading, bLoadEmptyTracks);

	if (bLoading)
	{
		xmlNode->getAttr("FOV", m_fFOV);
		xmlNode->getAttr("NearZ", m_fNearZ);
		xmlNode->getAttr("AmplitudeA", m_shakeParam[0].amplitude);
		xmlNode->getAttr("AmplitudeAMult", m_shakeParam[0].amplitudeMult);
		xmlNode->getAttr("FrequencyA", m_shakeParam[0].frequency);
		xmlNode->getAttr("FrequencyAMult", m_shakeParam[0].frequencyMult);
		xmlNode->getAttr("NoiseAAmpMult", m_shakeParam[0].noiseAmpMult);
		xmlNode->getAttr("NoiseAFreqMult", m_shakeParam[0].noiseFreqMult);
		xmlNode->getAttr("TimeOffsetA", m_shakeParam[0].timeOffset);
		xmlNode->getAttr("AmplitudeB", m_shakeParam[1].amplitude);
		xmlNode->getAttr("AmplitudeBMult", m_shakeParam[1].amplitudeMult);
		xmlNode->getAttr("FrequencyB", m_shakeParam[1].frequency);
		xmlNode->getAttr("FrequencyBMult", m_shakeParam[1].frequencyMult);
		xmlNode->getAttr("NoiseBAmpMult", m_shakeParam[1].noiseAmpMult);
		xmlNode->getAttr("NoiseBFreqMult", m_shakeParam[1].noiseFreqMult);
		xmlNode->getAttr("TimeOffsetB", m_shakeParam[1].timeOffset);
		xmlNode->getAttr("ShakeSeed", m_cameraShakeSeedValue);
	}
	else
	{
		xmlNode->setAttr("FOV", m_fFOV);
		xmlNode->setAttr("NearZ", m_fNearZ);
		xmlNode->setAttr("AmplitudeA", m_shakeParam[0].amplitude);
		xmlNode->setAttr("AmplitudeAMult", m_shakeParam[0].amplitudeMult);
		xmlNode->setAttr("FrequencyA", m_shakeParam[0].frequency);
		xmlNode->setAttr("FrequencyAMult", m_shakeParam[0].frequencyMult);
		xmlNode->setAttr("NoiseAAmpMult", m_shakeParam[0].noiseAmpMult);
		xmlNode->setAttr("NoiseAFreqMult", m_shakeParam[0].noiseFreqMult);
		xmlNode->setAttr("TimeOffsetA", m_shakeParam[0].timeOffset);
		xmlNode->setAttr("AmplitudeB", m_shakeParam[1].amplitude);
		xmlNode->setAttr("AmplitudeBMult", m_shakeParam[1].amplitudeMult);
		xmlNode->setAttr("FrequencyB", m_shakeParam[1].frequency);
		xmlNode->setAttr("FrequencyBMult", m_shakeParam[1].frequencyMult);
		xmlNode->setAttr("NoiseBAmpMult", m_shakeParam[1].noiseAmpMult);
		xmlNode->setAttr("NoiseBFreqMult", m_shakeParam[1].noiseFreqMult);
		xmlNode->setAttr("TimeOffsetB", m_shakeParam[1].timeOffset);
		xmlNode->setAttr("ShakeSeed", m_cameraShakeSeedValue);
	}
}

void CAnimCameraNode::Activate(bool bActivate)
{
	CAnimEntityNode::Activate(bActivate);

	if (bActivate)
	{
		m_bJustActivated = true;
	}
};

Ang3 CAnimCameraNode::ShakeParam::ApplyCameraShake(CPNoise3& noiseGen, SAnimTime time, Ang3 angles, CAnimSplineTrack* pFreqTrack, EntityId camEntityId, int shakeIndex, const uint shakeSeed)
{
	Ang3 rotation;
	Ang3 rotationNoise;

	float noiseAmpMult = this->amplitudeMult * this->noiseAmpMult;

	float t = this->timeOffset;

	this->phase = Vec3((t + 15.0f) * this->frequency.x,
	                   (t + 55.1f) * this->frequency.y,
	                   (t + 101.2f) * this->frequency.z);
	this->phaseNoise = Vec3((t + 70.0f) * this->frequency.x * this->noiseFreqMult,
	                        (t + 10.0f) * this->frequency.y * this->noiseFreqMult,
	                        (t + 30.5f) * this->frequency.z * this->noiseFreqMult);

<<<<<<< HEAD
	const float phaseDelta = stl::get<float>(pFreqTrack->GetValue(time));
=======
	const float phaseDelta = boost::get<float>(pFreqTrack->GetValue(time));
>>>>>>> 91547e78

	this->phase += this->frequency * phaseDelta;
	this->phaseNoise += this->frequency * this->noiseFreqMult * phaseDelta;

	rotation.x = noiseGen.Noise1D(this->phase.x) * this->amplitude.x * this->amplitudeMult;
	rotationNoise.x = noiseGen.Noise1D(this->phaseNoise.x) * this->amplitude.x * noiseAmpMult;

	rotation.y = noiseGen.Noise1D(this->phase.y) * this->amplitude.y * this->amplitudeMult;
	rotationNoise.y = noiseGen.Noise1D(this->phaseNoise.y) * this->amplitude.y * noiseAmpMult;

	rotation.z = noiseGen.Noise1D(this->phase.z) * this->amplitude.z * this->amplitudeMult;
	rotationNoise.z = noiseGen.Noise1D(this->phaseNoise.z) * this->amplitude.z * noiseAmpMult;

	angles += rotation + rotationNoise;

	return angles;
}

#undef s_nodeParamsInitialized
#undef s_nodeParams
#undef AddSupportedParam<|MERGE_RESOLUTION|>--- conflicted
+++ resolved
@@ -119,7 +119,7 @@
 	Vec3 dof = Vec3(ZERO);
 	if (pDOFTrack)
 	{
-		dof = stl::get<Vec3>(pDOFTrack->GetValue(animContext.time));
+		dof = boost::get<Vec3>(pDOFTrack->GetValue(animContext.time));
 	}
 
 	IAnimTrack* pFOVTrack = GetTrackForParameter(eAnimParamType_FOV);
@@ -133,7 +133,7 @@
 
 	if (bFOVTrackEnabled && !IsSkipInterpolatedCameraNodeEnabled())
 	{
-		fov = stl::get<float>(pFOVTrack->GetValue(animContext.time));
+		fov = boost::get<float>(pFOVTrack->GetValue(animContext.time));
 	}
 
 	IAnimTrack* pNearZTrack = GetTrackForParameter(eAnimParamType_NearZ);
@@ -148,7 +148,7 @@
 
 	if (bNearZTrackEnabled)
 	{
-		nearZ = stl::get<float>(pNearZTrack->GetValue(animContext.time));
+		nearZ = boost::get<float>(pNearZTrack->GetValue(animContext.time));
 	}
 
 	// is this camera active ?
@@ -207,7 +207,7 @@
 		IAnimTrack* pShutterSpeedTrack = GetTrackForParameter(eAnimParamType_ShutterSpeed);
 		if (pShutterSpeedTrack)
 		{
-			const float shutterSpeed = stl::get<float>(pShutterSpeedTrack->GetValue(animContext.time));
+			const float shutterSpeed = boost::get<float>(pShutterSpeedTrack->GetValue(animContext.time));
 			gEnv->p3DEngine->SetPostEffectParam("MotionBlur_ShutterSpeed", shutterSpeed);
 		}
 
@@ -289,7 +289,7 @@
 
 	if (bShakeMultTrackEnabled)
 	{
-		shakeMult = stl::get<Vec4>(pShakeMultTrack->GetValue(time));
+		shakeMult = boost::get<Vec4>(pShakeMultTrack->GetValue(time));
 		pFreqTrack[0] = static_cast<CAnimSplineTrack*>(pShakeMultTrack->GetSubTrack(2)); // Frequency A is in z component.
 		pFreqTrack[1] = static_cast<CAnimSplineTrack*>(pShakeMultTrack->GetSubTrack(3)); // Frequency B is in w component.
 	}
@@ -314,7 +314,7 @@
 		if (GetTrackForParameter(eAnimParamType_Rotation))
 		{
 			IAnimTrack* pRotTrack = GetTrackForParameter(eAnimParamType_Rotation);
-			rotation = stl::get<Quat>(pRotTrack->GetValue(time));
+			rotation = boost::get<Quat>(pRotTrack->GetValue(time));
 		}
 
 		Ang3 angles = Ang3::GetAnglesXYZ(Matrix33(rotation)) * 180.0f / gf_PI;
@@ -356,26 +356,26 @@
 	switch (paramType)
 	{
 	case eAnimParamType_FOV:
-		m_fFOV = stl::get<float>(value);
+		m_fFOV = boost::get<float>(value);
 		break;
 	case eAnimParamType_NearZ:
-		m_fNearZ = stl::get<float>(value);
+		m_fNearZ = boost::get<float>(value);
 		break;
 	case eAnimParamType_ShakeAmplitudeA:
-		m_shakeParam[0].amplitude = stl::get<Vec3>(value);
+		m_shakeParam[0].amplitude = boost::get<Vec3>(value);
 		break;
 	case eAnimParamType_ShakeAmplitudeB:
-		m_shakeParam[1].amplitude = stl::get<Vec3>(value);
+		m_shakeParam[1].amplitude = boost::get<Vec3>(value);
 		break;
 	case eAnimParamType_ShakeFrequencyA:
-		m_shakeParam[0].frequency = stl::get<Vec3>(value);
+		m_shakeParam[0].frequency = boost::get<Vec3>(value);
 		break;
 	case eAnimParamType_ShakeFrequencyB:
-		m_shakeParam[1].frequency = stl::get<Vec3>(value);
+		m_shakeParam[1].frequency = boost::get<Vec3>(value);
 		break;
 	case eAnimParamType_ShakeMultiplier:
 		{
-			const Vec4 values = stl::get<Vec4>(value);
+			const Vec4 values = boost::get<Vec4>(value);
 			m_shakeParam[0].amplitudeMult = values.x;
 			m_shakeParam[1].amplitudeMult = values.y;
 			m_shakeParam[0].frequencyMult = values.z;
@@ -384,7 +384,7 @@
 		break;
 	case eAnimParamType_ShakeNoise:
 		{
-			const Vec4 values = stl::get<Vec4>(value);
+			const Vec4 values = boost::get<Vec4>(value);
 			m_shakeParam[0].noiseAmpMult = values.x;
 			m_shakeParam[1].noiseAmpMult = values.y;
 			m_shakeParam[0].noiseFreqMult = values.z;
@@ -393,7 +393,7 @@
 		break;
 	case eAnimParamType_ShakeWorking:
 		{
-			const Vec4 values = stl::get<Vec4>(value);
+			const Vec4 values = boost::get<Vec4>(value);
 			m_shakeParam[0].timeOffset = values.x;
 			m_shakeParam[1].timeOffset = values.y;
 		}
@@ -527,11 +527,7 @@
 	                        (t + 10.0f) * this->frequency.y * this->noiseFreqMult,
 	                        (t + 30.5f) * this->frequency.z * this->noiseFreqMult);
 
-<<<<<<< HEAD
-	const float phaseDelta = stl::get<float>(pFreqTrack->GetValue(time));
-=======
 	const float phaseDelta = boost::get<float>(pFreqTrack->GetValue(time));
->>>>>>> 91547e78
 
 	this->phase += this->frequency * phaseDelta;
 	this->phaseNoise += this->frequency * this->noiseFreqMult * phaseDelta;
