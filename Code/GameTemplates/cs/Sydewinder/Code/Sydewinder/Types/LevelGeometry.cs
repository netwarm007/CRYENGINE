﻿// Copyright 2001-2016 Crytek GmbH / Crytek Group. All rights reserved.

using System;
using System.Collections.Generic;
using CryEngine.Common;
using CryEngine.Components;
using CryEngine.EntitySystem;

namespace CryEngine.Sydewinder.Types
{
	/// <summary>
	/// Manages tunnels with doors and lights which are currently spawned within a level.
	/// </summary>
	public class LevelGeometry
	{
		public static Vec3 GlobalGeomSpeed { get; private set; }

		/// <summary>
		/// Currently spawned tunnel elements (with doors + lights within).
		/// </summary>
		private Queue<Tunnel> _tunnelElementsQueue = null;

		/// <summary>
		/// Currently last tunnel element (new tunnels are spawned after that one).
		/// </summary>
		private Tunnel _lastTunnel = null;

		/// <summary>
		/// Will be populated with the name of the last tunnel (eg. "tunnel_01") to avoid using the same tunnel again.
		/// </summary>
		private int _lastTunnelNumber = 1;

		private Entity _rotatingRingOne = null;
		private Entity _rotatingRingTwo = null;

		public LevelGeometry()
		{
			GlobalGeomSpeed = new Vec3 (0, -10f, 0);
			_tunnelElementsQueue = new Queue<Tunnel>();

			// Get position.
<<<<<<< HEAD
			Vec3 firstTunnelPos = EntitySystem.Entity.ByName("TunnelSpawnPoint").Position;
=======
			Vector3 firstTunnelPos = Entity.Find("TunnelSpawnPoint").Position;
>>>>>>> 98428a17

			_lastTunnel = Tunnel.Create(firstTunnelPos, 0);
			_lastTunnel.Speed = LevelGeometry.GlobalGeomSpeed;

			_tunnelElementsQueue.Enqueue(_lastTunnel);

<<<<<<< HEAD
			_rotatingRingOne = EntitySystem.Entity.ByName("ring_2");
			_rotatingRingTwo = EntitySystem.Entity.ByName("ring_3");
=======
			_rotatingRingOne = Entity.Find("ring_2");
			_rotatingRingTwo = Entity.Find("ring_3");
>>>>>>> 98428a17
		}

		/// <summary>
		/// Handles spawning of new tunnel elements and despawning of tunnel elements that are out of view.
		/// </summary>
		public void UpdateGeometry()
		{
			// Get first tunnel in Queue without removing the tunnel from the Queue.
			Tunnel firstTunnel = _tunnelElementsQueue.Peek();

			if (firstTunnel.Entity.Position.y < 450)
			{
				// Remove the tunnel from the Queue.
				_tunnelElementsQueue.Dequeue();

				// Purge door with related geometry (Door, Lights, ...).
				firstTunnel.Purge();
			}

<<<<<<< HEAD
			Vec3 lastTunnelPos = _lastTunnel.Position;
=======
			Vector3 lastTunnelPos = _lastTunnel.Entity.Position;
>>>>>>> 98428a17
			if (lastTunnelPos.y < 700)
			{
				// Spawn new tunnel with door.
				int newTunnelNumber = _lastTunnelNumber;

				// Ensure the next tunnel element is different from the previous one.
				while (newTunnelNumber == _lastTunnelNumber)
					newTunnelNumber = Rand.NextInt(4);

				_lastTunnelNumber = newTunnelNumber;
				_lastTunnel = Tunnel.Create(new Vec3(lastTunnelPos.x, (lastTunnelPos.y + 100f), lastTunnelPos.z), newTunnelNumber);
				_lastTunnel.Speed = LevelGeometry.GlobalGeomSpeed;
				_tunnelElementsQueue.Enqueue(_lastTunnel);
			}

			// Update background satelite rings
			RotateSatelliteRings();
		}

		private void RotateSatelliteRings()
		{
			_rotatingRingOne.Rotation *= Quat.CreateRotationZ(Utils.Deg2Rad(FrameTime.Delta * 10f));
			_rotatingRingTwo.Rotation *= Quat.CreateRotationZ(Utils.Deg2Rad(FrameTime.Delta * -10f));
		}
	}

	public class Tunnel : DestroyableBase
	{
		private Random _randomizer = new Random();

		/// <summary>
		/// The tunnel door at the beginning of the tunnel.
		/// </summary>
		private Door _tunnelDoor = null;

		/// <summary>
		/// The tunnel types.
		/// </summary>
		private static readonly ObjectSkin[] TunnelTypes = new ObjectSkin[]
		{			
			new ObjectSkin("objects/levelgeometry/tunnel_01.cgf"),
			new ObjectSkin("objects/levelgeometry/tunnel_02.cgf"),
			new ObjectSkin("objects/levelgeometry/tunnel_03.cgf"),
			new ObjectSkin("objects/levelgeometry/tunnel_04.cgf"),
		};

		/// <summary>
		/// Initializes a new instance of the <see cref="CryEngine.Sydewinder.Tunnel"/> class.
		/// </summary>
		/// <param name="position">Position.</param>
		/// <param name="tunnelType">Tunnel type.</param>
		public static Tunnel Create(Vec3 pos, int tunnelType)
		{
			if (tunnelType < 0 && tunnelType >= TunnelTypes.Length)
				throw new ArgumentOutOfRangeException (
					string.Format ("tunnelType must betwenn 0 and {0}", (TunnelTypes.Length - 1).ToString()));

<<<<<<< HEAD
			var tunnel = Entity.Instantiate<Tunnel> (pos, Quat.Identity, 1.0f, TunnelTypes[tunnelType].Geometry);
			if (tunnelType == 1)
			{
				var physics = new SEntityPhysicalizeParams() 
				{
					density = -1f,
					mass = 1f,
					type = (int)EPhysicalizationType.ePT_Rigid,
				};
				tunnel.BaseEntity.Physicalize(physics);
=======
			var tunnel = Entity.SpawnWithComponent<Tunnel> (pos, Quaternion.Identity, 1.0f);

			tunnel.Entity.LoadGeometry(0, TunnelTypes[tunnelType].Geometry);

			if (tunnelType == 1)
			{
				tunnel.Entity.Physics.Physicalize(1f, EPhysicalizationType.ePT_Rigid);
>>>>>>> 98428a17
			}

			tunnel.AddToGamePoolWithDoor(pos);
			return tunnel;
		}

		private void AddToGamePoolWithDoor(Vec3 position = null)
		{
			GamePool.AddObjectToPool(this);

<<<<<<< HEAD
			if (position == null) // Get position via Engine EntitySystem.
				position = this.Position;
=======
			Vector3 position;
			if (pos.HasValue)
			{
				position = pos.Value;
			}
			else
			{
				position = this.Entity.Position;
			}
>>>>>>> 98428a17

			// Create a door case as connector between tunnels.
			_tunnelDoor = Door.Create(new Vec3(position.x, position.y, position.z), 0);
			_tunnelDoor.Speed = LevelGeometry.GlobalGeomSpeed;

			// Create random door types
			int rand = Rand.NextInt(3);
			if (rand != 0) {
				_tunnelDoor = Door.Create (new Vec3 (position.x, position.y, position.z), rand);
				_tunnelDoor.Speed = LevelGeometry.GlobalGeomSpeed;
			}

			ColorF lightColor = new ColorF(_randomizer.Next(0, 255), _randomizer.Next(0, 255), _randomizer.Next(0, 255));

			// Till 'MaxValue' as the for-loop is quit when once the first empty position is discovered.
			for (int i = 1; i < int.MaxValue; i++)
			{
<<<<<<< HEAD
				Vec3 helperPos = GetHelperPos(0, "Light_0" + i.ToString());
=======
				Vector3 helperPos = Entity.GetHelperPos(0, "Light_0" + i.ToString());
>>>>>>> 98428a17

				if (helperPos.x != 0 || helperPos.y != 0 || helperPos.z != 0)
				{
					CDLight light = new CDLight() 
					{ 
						m_fRadius = 25f,
						m_fAttenuationBulbSize = 0.1f,
						m_BaseColor = lightColor,
						m_BaseSpecMult = 1f
					};

<<<<<<< HEAD
					LoadLight (i, light);
					SetTM(i, Matrix34.Create(Vec3.One, Quat.Identity, helperPos));
=======
					Entity.LoadLight (i, light);
					Entity.SetGeometrySlotLocalTransform(i, new Matrix3x4(Vector3.One, Quaternion.Identity, helperPos));
>>>>>>> 98428a17
				}
				else
					break;
			}
		}

		public void Purge()
		{
<<<<<<< HEAD
			GamePool.FlagForPurge(ID);
			GamePool.FlagForPurge(_tunnelDoor.ID);
=======
			GamePool.FlagForPurge(Entity.Id);
			GamePool.FlagForPurge(_tunnelDoor.Entity.Id);
>>>>>>> 98428a17
		}
	}

	public class Door : DestroyableBase
	{
		private const int HitDamage = 10;

		/// <summary>
		/// The door types.
		/// </summary>
		private static readonly ObjectSkin[] DoorTypes = new ObjectSkin[]
		{			
			new ObjectSkin("objects/levelgeometry/door_01.cgf"), // Door Case
			new ObjectSkin("objects/levelgeometry/door_02.cgf"), // Bottom Door
			new ObjectSkin("objects/levelgeometry/door_03.cgf"), // Top Door
			//new ObjectSkin("objects/levelgeometry/door_04.cgf") // 2 Doors,Top, Bottom
		};

		/// <summary>
		/// Initializes a new instance of the <see cref="CryEngine.Sydewinder.Door"/> class.
		/// </summary>
		/// <param name="position">Position.</param>
		/// <param name="doorType">Door type.</param>
		public static Door Create(Vec3 pos, int doorType)
		{
			if (doorType < 0 && doorType >= DoorTypes.Length)
				throw new ArgumentOutOfRangeException (
					string.Format ("doorType must betwenn 0 and {0}", (DoorTypes.Length - 1).ToString()));

<<<<<<< HEAD
			var door = Entity.Instantiate<Door> (pos, Quat.Identity, 1, DoorTypes [doorType].Geometry, DoorTypes[doorType].Material);
			GamePool.AddObjectToPool(door);
=======
			var door = Entity.SpawnWithComponent<Door> (pos, Quaternion.Identity, 1);
            
            var material = DoorTypes[doorType].Material;
            if (material != null)
            {
				door.Entity.LoadMaterial(material);
            }

            var geometry = DoorTypes[doorType].Geometry;
            if (geometry != null)
            {
				door.Entity.LoadGeometry(0, geometry);
            }

			door.Entity.Physics.Physicalize(0, 1, EPhysicalizationType.ePT_Rigid);

            GamePool.AddObjectToPool(door);
>>>>>>> 98428a17
			return door;
		}
	}
}<|MERGE_RESOLUTION|>--- conflicted
+++ resolved
@@ -1,10 +1,9 @@
 ﻿// Copyright 2001-2016 Crytek GmbH / Crytek Group. All rights reserved.
 
+using CryEngine.Common;
+using CryEngine.EntitySystem;
 using System;
 using System.Collections.Generic;
-using CryEngine.Common;
-using CryEngine.Components;
-using CryEngine.EntitySystem;
 
 namespace CryEngine.Sydewinder.Types
 {
@@ -13,7 +12,7 @@
 	/// </summary>
 	public class LevelGeometry
 	{
-		public static Vec3 GlobalGeomSpeed { get; private set; }
+		public static Vector3 GlobalGeomSpeed { get; private set; }
 
 		/// <summary>
 		/// Currently spawned tunnel elements (with doors + lights within).
@@ -35,28 +34,19 @@
 
 		public LevelGeometry()
 		{
-			GlobalGeomSpeed = new Vec3 (0, -10f, 0);
+			GlobalGeomSpeed = new Vector3 (0, -10f, 0);
 			_tunnelElementsQueue = new Queue<Tunnel>();
 
 			// Get position.
-<<<<<<< HEAD
-			Vec3 firstTunnelPos = EntitySystem.Entity.ByName("TunnelSpawnPoint").Position;
-=======
 			Vector3 firstTunnelPos = Entity.Find("TunnelSpawnPoint").Position;
->>>>>>> 98428a17
 
 			_lastTunnel = Tunnel.Create(firstTunnelPos, 0);
 			_lastTunnel.Speed = LevelGeometry.GlobalGeomSpeed;
 
 			_tunnelElementsQueue.Enqueue(_lastTunnel);
 
-<<<<<<< HEAD
-			_rotatingRingOne = EntitySystem.Entity.ByName("ring_2");
-			_rotatingRingTwo = EntitySystem.Entity.ByName("ring_3");
-=======
 			_rotatingRingOne = Entity.Find("ring_2");
 			_rotatingRingTwo = Entity.Find("ring_3");
->>>>>>> 98428a17
 		}
 
 		/// <summary>
@@ -76,11 +66,7 @@
 				firstTunnel.Purge();
 			}
 
-<<<<<<< HEAD
-			Vec3 lastTunnelPos = _lastTunnel.Position;
-=======
 			Vector3 lastTunnelPos = _lastTunnel.Entity.Position;
->>>>>>> 98428a17
 			if (lastTunnelPos.y < 700)
 			{
 				// Spawn new tunnel with door.
@@ -88,10 +74,10 @@
 
 				// Ensure the next tunnel element is different from the previous one.
 				while (newTunnelNumber == _lastTunnelNumber)
-					newTunnelNumber = Rand.NextInt(4);
+					newTunnelNumber = Random.Next(4);
 
 				_lastTunnelNumber = newTunnelNumber;
-				_lastTunnel = Tunnel.Create(new Vec3(lastTunnelPos.x, (lastTunnelPos.y + 100f), lastTunnelPos.z), newTunnelNumber);
+				_lastTunnel = Tunnel.Create(new Vector3(lastTunnelPos.x, (lastTunnelPos.y + 100f), lastTunnelPos.z), newTunnelNumber);
 				_lastTunnel.Speed = LevelGeometry.GlobalGeomSpeed;
 				_tunnelElementsQueue.Enqueue(_lastTunnel);
 			}
@@ -102,15 +88,13 @@
 
 		private void RotateSatelliteRings()
 		{
-			_rotatingRingOne.Rotation *= Quat.CreateRotationZ(Utils.Deg2Rad(FrameTime.Delta * 10f));
-			_rotatingRingTwo.Rotation *= Quat.CreateRotationZ(Utils.Deg2Rad(FrameTime.Delta * -10f));
+			_rotatingRingOne.Rotation *= Quaternion.CreateRotationZ(MathHelpers.DegreesToRadians(FrameTime.Delta * 10f));
+			_rotatingRingTwo.Rotation *= Quaternion.CreateRotationZ(MathHelpers.DegreesToRadians(FrameTime.Delta * -10f));
 		}
 	}
 
 	public class Tunnel : DestroyableBase
 	{
-		private Random _randomizer = new Random();
-
 		/// <summary>
 		/// The tunnel door at the beginning of the tunnel.
 		/// </summary>
@@ -132,46 +116,29 @@
 		/// </summary>
 		/// <param name="position">Position.</param>
 		/// <param name="tunnelType">Tunnel type.</param>
-		public static Tunnel Create(Vec3 pos, int tunnelType)
+		public static Tunnel Create(Vector3 pos, int tunnelType)
 		{
 			if (tunnelType < 0 && tunnelType >= TunnelTypes.Length)
 				throw new ArgumentOutOfRangeException (
 					string.Format ("tunnelType must betwenn 0 and {0}", (TunnelTypes.Length - 1).ToString()));
 
-<<<<<<< HEAD
-			var tunnel = Entity.Instantiate<Tunnel> (pos, Quat.Identity, 1.0f, TunnelTypes[tunnelType].Geometry);
+			var tunnel = Entity.SpawnWithComponent<Tunnel> (pos, Quaternion.Identity, 1.0f);
+
+			tunnel.Entity.LoadGeometry(0, TunnelTypes[tunnelType].Geometry);
+
 			if (tunnelType == 1)
 			{
-				var physics = new SEntityPhysicalizeParams() 
-				{
-					density = -1f,
-					mass = 1f,
-					type = (int)EPhysicalizationType.ePT_Rigid,
-				};
-				tunnel.BaseEntity.Physicalize(physics);
-=======
-			var tunnel = Entity.SpawnWithComponent<Tunnel> (pos, Quaternion.Identity, 1.0f);
-
-			tunnel.Entity.LoadGeometry(0, TunnelTypes[tunnelType].Geometry);
-
-			if (tunnelType == 1)
-			{
 				tunnel.Entity.Physics.Physicalize(1f, EPhysicalizationType.ePT_Rigid);
->>>>>>> 98428a17
 			}
 
 			tunnel.AddToGamePoolWithDoor(pos);
 			return tunnel;
 		}
 
-		private void AddToGamePoolWithDoor(Vec3 position = null)
+		private void AddToGamePoolWithDoor(Vector3 ?pos = null)
 		{
 			GamePool.AddObjectToPool(this);
 
-<<<<<<< HEAD
-			if (position == null) // Get position via Engine EntitySystem.
-				position = this.Position;
-=======
 			Vector3 position;
 			if (pos.HasValue)
 			{
@@ -181,29 +148,24 @@
 			{
 				position = this.Entity.Position;
 			}
->>>>>>> 98428a17
 
 			// Create a door case as connector between tunnels.
-			_tunnelDoor = Door.Create(new Vec3(position.x, position.y, position.z), 0);
+			_tunnelDoor = Door.Create(new Vector3(position.x, position.y, position.z), 0);
 			_tunnelDoor.Speed = LevelGeometry.GlobalGeomSpeed;
 
 			// Create random door types
-			int rand = Rand.NextInt(3);
+			int rand = Random.Next(3);
 			if (rand != 0) {
-				_tunnelDoor = Door.Create (new Vec3 (position.x, position.y, position.z), rand);
+				_tunnelDoor = Door.Create (new Vector3 (position.x, position.y, position.z), rand);
 				_tunnelDoor.Speed = LevelGeometry.GlobalGeomSpeed;
 			}
 
-			ColorF lightColor = new ColorF(_randomizer.Next(0, 255), _randomizer.Next(0, 255), _randomizer.Next(0, 255));
+			ColorF lightColor = new ColorF(Random.Next(0, 255), Random.Next(0, 255), Random.Next(0, 255));
 
 			// Till 'MaxValue' as the for-loop is quit when once the first empty position is discovered.
 			for (int i = 1; i < int.MaxValue; i++)
 			{
-<<<<<<< HEAD
-				Vec3 helperPos = GetHelperPos(0, "Light_0" + i.ToString());
-=======
 				Vector3 helperPos = Entity.GetHelperPos(0, "Light_0" + i.ToString());
->>>>>>> 98428a17
 
 				if (helperPos.x != 0 || helperPos.y != 0 || helperPos.z != 0)
 				{
@@ -215,13 +177,8 @@
 						m_BaseSpecMult = 1f
 					};
 
-<<<<<<< HEAD
-					LoadLight (i, light);
-					SetTM(i, Matrix34.Create(Vec3.One, Quat.Identity, helperPos));
-=======
 					Entity.LoadLight (i, light);
 					Entity.SetGeometrySlotLocalTransform(i, new Matrix3x4(Vector3.One, Quaternion.Identity, helperPos));
->>>>>>> 98428a17
 				}
 				else
 					break;
@@ -230,13 +187,8 @@
 
 		public void Purge()
 		{
-<<<<<<< HEAD
-			GamePool.FlagForPurge(ID);
-			GamePool.FlagForPurge(_tunnelDoor.ID);
-=======
 			GamePool.FlagForPurge(Entity.Id);
 			GamePool.FlagForPurge(_tunnelDoor.Entity.Id);
->>>>>>> 98428a17
 		}
 	}
 
@@ -260,16 +212,12 @@
 		/// </summary>
 		/// <param name="position">Position.</param>
 		/// <param name="doorType">Door type.</param>
-		public static Door Create(Vec3 pos, int doorType)
+		public static Door Create(Vector3 pos, int doorType)
 		{
 			if (doorType < 0 && doorType >= DoorTypes.Length)
 				throw new ArgumentOutOfRangeException (
 					string.Format ("doorType must betwenn 0 and {0}", (DoorTypes.Length - 1).ToString()));
 
-<<<<<<< HEAD
-			var door = Entity.Instantiate<Door> (pos, Quat.Identity, 1, DoorTypes [doorType].Geometry, DoorTypes[doorType].Material);
-			GamePool.AddObjectToPool(door);
-=======
 			var door = Entity.SpawnWithComponent<Door> (pos, Quaternion.Identity, 1);
             
             var material = DoorTypes[doorType].Material;
@@ -287,7 +235,6 @@
 			door.Entity.Physics.Physicalize(0, 1, EPhysicalizationType.ePT_Rigid);
 
             GamePool.AddObjectToPool(door);
->>>>>>> 98428a17
 			return door;
 		}
 	}
