--- conflicted
+++ resolved
@@ -53,6 +53,8 @@
 #include "RopeRenderNode.h"
 #include "RenderMeshMerger.h"
 #include "PhysCallbacks.h"
+#include "LPVRenderNode.h"
+#include "GlobalIllumination.h"
 #include "DeferredCollisionEvent.h"
 #include "MergedMeshRenderNode.h"
 #include "BreakableGlassRenderNode.h"
@@ -61,14 +63,15 @@
 #include "GeomCacheRenderNode.h"
 #include "GeomCacheManager.h"
 #include "ClipVolumeManager.h"
-#include "RenderNodes/CharacterRenderNode.h"
 #include <CryNetwork/IRemoteCommand.h>
-#include "CloudBlockerRenderNode.h"
-#include "WaterRippleManager.h"
 
 #if defined(FEATURE_SVO_GI)
 	#include "SVO/SceneTreeManager.h"
 #endif
+
+#if !defined(EXCLUDE_DOCUMENTATION_PURPOSE)
+	#include "PrismRenderNode.h"
+#endif // EXCLUDE_DOCUMENTATION_PURPOSE
 
 #include <CryThreading/IJobManager_JobDelegator.h>
 
@@ -91,6 +94,7 @@
 ICryPak* Cry3DEngineBase::m_pCryPak = 0;
 IParticleManager* Cry3DEngineBase::m_pPartManager = 0;
 std::shared_ptr<pfx2::IParticleSystem> Cry3DEngineBase::m_pParticleSystem;
+extern volatile bool gParticleSystem; // HACK : check ParticleSystem.cpp for the reasoning behind this
 IOpticsManager* Cry3DEngineBase::m_pOpticsManager = 0;
 CDecalManager* Cry3DEngineBase::m_pDecalManager = 0;
 CSkyLightManager* Cry3DEngineBase::m_pSkyLightManager = 0;
@@ -107,11 +111,13 @@
 CGeomCacheManager* Cry3DEngineBase::m_pGeomCacheManager = 0;
 #endif
 
+float Cry3DEngineBase::m_fInvDissolveDistBand = 1.f;
 bool Cry3DEngineBase::m_bProfilerEnabled = false;
 bool Cry3DEngineBase::m_bLevelLoadingInProgress = false;
 bool Cry3DEngineBase::m_bIsInRenderScene = false;
 int Cry3DEngineBase::m_mergedMeshesPoolSize = 0;
 
+int Cry3DEngineBase::m_CpuFlags = 0;
 #if CRY_PLATFORM_DESKTOP
 bool Cry3DEngineBase::m_bEditor = false;
 #endif
@@ -170,6 +176,7 @@
 	Cry3DEngineBase::m_pMatMan = new CMatMan;
 	Cry3DEngineBase::m_pBreezeGenerator = new CBreezeGenerator;
 	Cry3DEngineBase::m_pStreamListener = NULL;
+	Cry3DEngineBase::m_CpuFlags = pSystem->GetCPUFlags();
 
 	memset(Cry3DEngineBase::m_arrInstancesCounter, 0, sizeof(Cry3DEngineBase::m_arrInstancesCounter));
 
@@ -206,12 +213,12 @@
 	m_pDecalManager = 0;    //new CDecalManager   (m_pSystem, this);
 	m_pCloudsManager = new CCloudsManager;
 	m_pPartManager = 0;
+	gParticleSystem = true;
 	m_pOpticsManager = 0;
 	m_pVisAreaManager = 0;
 	m_pClipVolumeManager = new CClipVolumeManager();
 	m_pSkyLightManager = CryAlignedNew<CSkyLightManager>();
 	m_pWaterWaveManager = 0;
-	m_pWaterRippleManager.reset(new CWaterRippleManager());
 
 	// create REs
 	m_pRESky = 0;
@@ -235,7 +242,6 @@
 	m_nOceanRenderFlags = 0;
 
 	m_bSunShadows = m_bShowTerrainSurface = true;
-	m_bSunShadowsFromTerrain = false;
 	m_nSunAdditionalCascades = 0;
 	m_CachedShadowsBounds.Reset();
 	m_nCachedShadowsUpdateStrategy = ShadowMapFrustum::ShadowCacheData::eFullUpdate;
@@ -384,6 +390,8 @@
 	m_pSegmentsManager = 0;
 	m_bSegmentOperationInProgress = false;
 
+	m_pGlobalIlluminationManager = NULL;
+
 	ClearDebugFPSInfo();
 
 	m_fMaxViewDistScale = 1.f;
@@ -518,9 +526,6 @@
 	m_pOpticsManager = new COpticsManager;
 	m_pSystem->SetIOpticsManager(m_pOpticsManager);
 
-	CRY_ASSERT(m_pWaterRippleManager);
-	m_pWaterRippleManager->Initialize();
-
 	for (int i = 0; i < eERType_TypesNum; i++)
 	{
 		m_bRenderTypeEnabled[i] = true;
@@ -597,23 +602,17 @@
 		m_pPartManager->OnFrameStart();
 	if (m_pParticleSystem)
 		m_pParticleSystem->OnFrameStart();
-
 	m_nRenderWorldUSecs = 0;
 	m_pDeferredPhysicsEventManager->Update();
 
 #if defined(USE_GEOM_CACHES)
-	if (m_pGeomCacheManager && !m_bLevelLoadingInProgress)
+	if (m_pGeomCacheManager)
 	{
 		m_pGeomCacheManager->StreamingUpdate();
 	}
 #endif
 
 	UpdateWindAreas();
-
-	if (m_pWaterRippleManager)
-	{
-		m_pWaterRippleManager->OnFrameStart();
-	}
 }
 
 float g_oceanLevel, g_oceanStep;
@@ -764,8 +763,12 @@
 
 	float fNewCVarsSumm =
 	  GetCVars()->e_ShadowsCastViewDistRatio +
-	  GetCVars()->e_LodTransitionSpriteDistRatio +
-	  GetCVars()->e_LodTransitionSpriteMinDist +
+	  GetCVars()->e_Dissolve +
+	  GetFloatCVar(e_DissolveDistMin) +
+	  GetFloatCVar(e_DissolveDistMax) +
+	  GetFloatCVar(e_DissolveDistband) +
+	  GetCVars()->e_DissolveSpriteDistRatio +
+	  GetCVars()->e_DissolveSpriteMinDist +
 	  GetCVars()->e_VegetationUseTerrainColor +
 	  GetCVars()->e_TerrainDetailMaterials +
 	  GetCVars()->e_ViewDistRatio +
@@ -896,10 +899,6 @@
 		m_pOpticsManager = 0;
 		m_pSystem->SetIOpticsManager(m_pOpticsManager);
 	}
-
-	CRY_ASSERT(m_pWaterRippleManager);
-	m_pWaterRippleManager->Finalize();
-	m_pWaterRippleManager.reset();
 
 	CryAlignedDelete(m_pObjManager);
 	m_pObjManager = 0;
@@ -1221,36 +1220,16 @@
 		// alwasy set camera to request postion for the renderer, allows debugging with e_camerafreeze
 		if (GetRenderer())
 		{
-			const CCamera& currentCamera = gEnv->pSystem->GetViewCamera();
-			static CCamera previousCamera = gEnv->pSystem->GetViewCamera();
-
-			GetRenderer()->SetCamera(currentCamera);
-
-			if (auto pRenderView = passInfo.GetIRenderView())
-			{
-				pRenderView->SetCameras(&currentCamera, 1);
-				pRenderView->SetPreviousFrameCameras(&previousCamera, 1);
-			}
-
-			previousCamera = currentCamera;
+			GetRenderer()->SetCamera(gEnv->pSystem->GetViewCamera());
 		}
 	}
 	else
 	{
-		CCamera previousCam = m_RenderingCamera;
 		m_RenderingCamera = newCam;
-
 		// alwasy set camera to request postion for the renderer, allows debugging with e_camerafreeze
 		if (GetRenderer())
 		{
 			GetRenderer()->SetCamera(newCam);
-
-			if (auto pRenderView = passInfo.GetIRenderView())
-			{
-				pRenderView->SetCameras(&newCam, 1);
-				pRenderView->SetPreviousFrameCameras(&previousCam, 1);
-			}
-
 		}
 	}
 
@@ -1267,6 +1246,11 @@
 		else
 			assert(IsEquivalent(passInfo.GetCamera().GetViewdir(), GetObjManager()->m_CullThread.GetViewDir())); // early set camera differs from current main camera - will cause occlusion errors
 	}
+
+	/////////////////////////////////////////////////////////////////////////////
+	// update all system which depend on the 3dengine camera
+	if (m_pGlobalIlluminationManager)
+		m_pGlobalIlluminationManager->UpdatePosition(passInfo);
 
 	/////////////////////////////////////////////////////////////////////////////
 	// Update Foliage
@@ -1295,16 +1279,13 @@
 			PrintMessage("C3DEngine::RegisterEntity__GetObjManager()->UpdateRenderNodeStreamingPriority %s", pRenderNode->GetName());
 	}
 	m_deferredRenderProxyStreamingPriorityUpdates.resize(0);
+
 }
 
 void C3DEngine::PrepareOcclusion(const CCamera& rCamera)
 {
-	const bool bInEditor = gEnv->IsEditor();
-	const bool bStatObjBufferRenderTasks = GetCVars()->e_StatObjBufferRenderTasks != 0;
-	const bool bIsFMVPlaying = gEnv->IsFMVPlaying();
-	const bool bCameraAtZero = IsEquivalent(rCamera.GetPosition(), Vec3(0, 0, 0), VEC_EPSILON);
-	const bool bPost3dEnabled = GetRenderer() && GetRenderer()->IsPost3DRendererEnabled();
-	if (!bInEditor && bStatObjBufferRenderTasks && !bIsFMVPlaying && (!bCameraAtZero || bPost3dEnabled))
+	if (!gEnv->IsEditor() && GetCVars()->e_StatObjBufferRenderTasks && !gEnv->IsFMVPlaying() && (!IsEquivalent(rCamera.GetPosition(), Vec3(0, 0, 0), VEC_EPSILON)
+	                                                                                             || (GetRenderer() && GetRenderer()->IsPost3DRendererEnabled())))
 		GetObjManager()->PrepareCullbufferAsync(rCamera);
 }
 
@@ -1345,6 +1326,11 @@
 void C3DEngine::RegisterEntity(IRenderNode* pEnt, int nSID, int nSIDConsideredSafe)
 {
 	FUNCTION_PROFILER_3DENGINE;
+	if (gEnv->mMainThreadId != CryGetCurrentThreadId())
+	{
+		CryFatalError("C3DEngine::RegisterEntity should only be called on main thread.");
+	}
+
 	uint32 nFrameID = gEnv->nMainFrameID;
 	AsyncOctreeUpdate(pEnt, nSID, nSIDConsideredSafe, nFrameID, false);
 }
@@ -1727,6 +1713,7 @@
 	case SRenderingPassInfo::SHADOW_MAP_LOCAL:
 		return GetCVars()->e_ShadowsTessellateDLights != 0;
 	case SRenderingPassInfo::SHADOW_MAP_NONE:
+	case SRenderingPassInfo::SHADOW_MAP_REFLECTIVE:
 	default:
 		return false;
 	}
@@ -1985,8 +1972,6 @@
 
 void C3DEngine::FreeRenderNodeState(IRenderNode* pEnt)
 {
-	FUNCTION_PROFILER_3DENGINE;
-
 	// make sure we don't try to update the streaming priority if an object
 	// was added and removed in the same frame
 	int nElementID = m_deferredRenderProxyStreamingPriorityUpdates.Find(pEnt);
@@ -1996,7 +1981,7 @@
 	m_pObjManager->RemoveFromRenderAllObjectDebugInfo(pEnt);
 
 #if !defined(_RELEASE)
-	if (gEnv->pRenderer)
+	if (!gEnv->IsDedicated())
 	{
 		//As render nodes can be deleted in many places, it's possible that the map of render nodes used by stats gathering (r_stats 6, perfHUD, debug gun, Statoscope) could get aliased.
 		//Ensure that this node is removed from the map to prevent a dereference after deletion.
@@ -2026,8 +2011,8 @@
 
 	if (pEnt->m_pTempData)
 	{
-		pEnt->m_pTempData->MarkForDelete();
-		pEnt->m_pTempData = nullptr;
+		Get3DEngine()->FreeRenderNodeTempData(&pEnt->m_pTempData);
+		assert(!pEnt->m_pTempData);
 	}
 }
 
@@ -2089,8 +2074,10 @@
 	rGroup.bPickable = siGroup.bPickable;
 	rGroup.fBending = siGroup.fBending;
 	rGroup.nCastShadowMinSpec = siGroup.nCastShadowMinSpec;
+	rGroup.bRecvShadow = siGroup.bRecvShadow;
 	rGroup.bDynamicDistanceShadows = siGroup.bDynamicDistanceShadows;
-	rGroup.bGIMode = siGroup.bGIMode;
+
+	rGroup.bUseAlphaBlending = siGroup.bUseAlphaBlending;
 	rGroup.fSpriteDistRatio = siGroup.fSpriteDistRatio;
 	rGroup.fLodDistRatio = siGroup.fLodDistRatio;
 	rGroup.fShadowDistRatio = siGroup.fShadowDistRatio;
@@ -2161,8 +2148,10 @@
 	siGroup.bPickable = rGroup.bPickable;
 	siGroup.fBending = rGroup.fBending;
 	siGroup.nCastShadowMinSpec = rGroup.nCastShadowMinSpec;
+	siGroup.bRecvShadow = rGroup.bRecvShadow;
 	siGroup.bDynamicDistanceShadows = rGroup.bDynamicDistanceShadows;
-	siGroup.bGIMode = rGroup.bGIMode;
+
+	siGroup.bUseAlphaBlending = rGroup.bUseAlphaBlending;
 	siGroup.fSpriteDistRatio = rGroup.fSpriteDistRatio;
 	siGroup.fLodDistRatio = rGroup.fLodDistRatio;
 	siGroup.fShadowDistRatio = rGroup.fShadowDistRatio;
@@ -2313,11 +2302,6 @@
 		SIZER_COMPONENT_NAME(pSizer, "LayersBaseTextureData");
 		pSizer->AddObject(m_arrBaseTextureData);
 	}
-
-	{
-		SIZER_COMPONENT_NAME(pSizer, "WaterRipples");
-		pSizer->AddObject(m_pWaterRippleManager.get());
-	}
 }
 
 void C3DEngine::GetResourceMemoryUsage(ICrySizer* pSizer, const AABB& cstAABB)
@@ -2370,14 +2354,6 @@
 		{
 			poTerrainNode->GetResourceMemoryUsage(pSizer, cstAABB);
 		}
-	}
-}
-
-void C3DEngine::AddWaterRipple(const Vec3& vPos, float scale, float strength)
-{
-	if (m_pWaterRippleManager)
-	{
-		m_pWaterRippleManager->AddWaterRipple(vPos, scale, strength);
 	}
 }
 
@@ -2940,26 +2916,28 @@
 			IVolumeObjectRenderNode* pRenderNode = new CVolumeObjectRenderNode();
 			return pRenderNode;
 		}
+	case eERType_LightPropagationVolume:
+		{
+			ILPVRenderNode* pRenderNode = new CLPVRenderNode();
+			return pRenderNode;
+		}
+#if !defined(EXCLUDE_DOCUMENTATION_PURPOSE)
+	case eERType_PrismObject:
+		{
+			IPrismRenderNode* pRenderNode = new CPrismRenderNode();
+			return pRenderNode;
+		}
+#endif // EXCLUDE_DOCUMENTATION_PURPOSE
+
 	case eERType_BreakableGlass:
 		{
 			IBreakableGlassRenderNode* pRenderNode = new CBreakableGlassRenderNode();
 			return pRenderNode;
 		}
 
-	case eERType_CloudBlocker:
-		{
-			IRenderNode* pRenderNode = new CCloudBlockerRenderNode();
-			return pRenderNode;
-		}
-
 	case eERType_MergedMesh:
 		{
 			IRenderNode* pRenderNode = new CMergedMeshRenderNode();
-			return pRenderNode;
-		}
-	case eERType_Character:
-		{
-			IRenderNode* pRenderNode = new CCharacterRenderNode();
 			return pRenderNode;
 		}
 
@@ -3104,97 +3082,6 @@
 }
 
 //==============================================================================================================================================
-// From "MergedMeshGeometry.cpp"
-#if CRY_PLATFORM_SSE2 && !CRY_PLATFORM_F16C
-static inline __m128i float_to_half_SSE2(__m128 f, __m128i& s)
-{
-	#define DECL_CONST4(name, val) static const CRY_ALIGN(16) uint name[4] = { (val), (val), (val), (val) }
-	#define GET_CONSTI(name)       *(const __m128i*)&name
-	#define GET_CONSTF(name)       *(const __m128*)&name
-
-	DECL_CONST4(mask_sign, 0x80000000u);
-	DECL_CONST4(mask_round, ~0xfffu);
-	DECL_CONST4(c_f32infty, 255 << 23);
-	DECL_CONST4(c_magic, 15 << 23);
-	DECL_CONST4(c_nanbit, 0x200);
-	DECL_CONST4(c_infty_as_fp16, 0x7c00);
-	DECL_CONST4(c_clamp, (31 << 23) - 0x1000);
-
-	__m128 msign = GET_CONSTF(mask_sign);
-	__m128 justsign = _mm_and_ps(msign, f);
-	__m128i f32infty = GET_CONSTI(c_f32infty);
-	__m128 absf = _mm_xor_ps(f, justsign);
-	__m128 mround = GET_CONSTF(mask_round);
-	__m128i absf_int = _mm_castps_si128(absf); // pseudo-op, but val needs to be copied once so count as mov
-	__m128i b_isnan = _mm_cmpgt_epi32(absf_int, f32infty);
-	__m128i b_isnormal = _mm_cmpgt_epi32(f32infty, _mm_castps_si128(absf));
-	__m128i nanbit = _mm_and_si128(b_isnan, GET_CONSTI(c_nanbit));
-	__m128i inf_or_nan = _mm_or_si128(nanbit, GET_CONSTI(c_infty_as_fp16));
-
-	__m128 fnosticky = _mm_and_ps(absf, mround);
-	__m128 scaled = _mm_mul_ps(fnosticky, GET_CONSTF(c_magic));
-	__m128 clamped = _mm_min_ps(scaled, GET_CONSTF(c_clamp)); // logically, we want PMINSD on "biased", but this should gen better code
-	__m128i biased = _mm_sub_epi32(_mm_castps_si128(clamped), _mm_castps_si128(mround));
-	__m128i shifted = _mm_srli_epi32(biased, 13);
-	__m128i normal = _mm_and_si128(shifted, b_isnormal);
-	__m128i not_normal = _mm_andnot_si128(b_isnormal, inf_or_nan);
-	__m128i joined = _mm_or_si128(normal, not_normal);
-
-	//	__m128i sign_shift = _mm_srli_epi32(_mm_castps_si128(justsign), 16);
-	//	__m128i final = _mm_or_si128(joined, sign_shift);
-	s = _mm_castps_si128(justsign);
-
-	// ~20 SSE2 ops
-	return shifted;
-
-	#undef DECL_CONST4
-	#undef GET_CONSTI
-	#undef GET_CONSTF
-}
-
-static inline __m128i approx_float_to_half_SSE2(__m128 f, __m128i& s)
-{
-	#if defined(__GNUC__)
-		#define DECL_CONST4(name, val) static const uint __attribute__((aligned(16))) name[4] = { (val), (val), (val), (val) }
-	#else
-		#define DECL_CONST4(name, val) static const __declspec(align(16)) uint name[4] = { (val), (val), (val), (val) }
-	#endif
-	#define GET_CONSTF(name)         *(const __m128*)&name
-
-	DECL_CONST4(mask_fabs, 0x7fffffffu);
-	DECL_CONST4(c_f32infty, (255 << 23));
-	DECL_CONST4(c_expinf, (255 ^ 31) << 23);
-	DECL_CONST4(c_f16max, (127 + 16) << 23);
-	DECL_CONST4(c_magic, 15 << 23);
-
-	__m128 mabs = GET_CONSTF(mask_fabs);
-	__m128 fabs = _mm_and_ps(mabs, f);
-	__m128 justsign = _mm_xor_ps(f, fabs);
-
-	__m128 f16max = GET_CONSTF(c_f16max);
-	__m128 expinf = GET_CONSTF(c_expinf);
-	__m128 infnancase = _mm_xor_ps(expinf, fabs);
-	__m128 clamped = _mm_min_ps(f16max, fabs);
-	__m128 b_notnormal = _mm_cmpnlt_ps(fabs, GET_CONSTF(c_f32infty));
-	__m128 scaled = _mm_mul_ps(clamped, GET_CONSTF(c_magic));
-
-	__m128 merge1 = _mm_and_ps(infnancase, b_notnormal);
-	__m128 merge2 = _mm_andnot_ps(b_notnormal, scaled);
-	__m128 merged = _mm_or_ps(merge1, merge2);
-
-	__m128i shifted = _mm_srli_epi32(_mm_castps_si128(merged), 13);
-
-	//	__m128i signshifted = _mm_srli_epi32(_mm_castps_si128(justsign), 16);
-	//	__m128i final = _mm_or_si128(shifted, signshifted);
-	s = _mm_castps_si128(justsign);
-
-	// ~15 SSE2 ops
-	return shifted;
-
-	#undef DECL_CONST4
-	#undef GET_CONSTF
-}
-#endif
 
 void C3DEngine::UpdateWindGridJobEntry(Vec3 vPos)
 {
@@ -3220,7 +3107,6 @@
 
 	Vec3 vGlobalWind = GetGlobalWind(bIndoors);
 
-	// Don't update anything if there are no areas with wind
 	if (pWindAreas->size() == 0 && vGlobalWind.IsZero())
 		return;
 
@@ -3233,29 +3119,25 @@
 	{
 		SOptimizedOutdoorWindArea WA = windArea;
 		WA.point[1].x = (WA.point[0].x + WA.point[1].x) * 0.5f;
-		WA.point[2] = WA.point[4];
-		WA.windSpeed[2] = WA.windSpeed[4];
+		WA.point[2] = WA.point[5];
 		WA.point[3].y = (WA.point[0].y + WA.point[3].y) * 0.5f;
 		UpdateWindGridArea(rWindGrid, WA, windBox);
 
 		WA = windArea;
 		WA.point[0].x = (WA.point[0].x + WA.point[1].x) * 0.5f;
-		WA.point[3] = WA.point[4];
-		WA.windSpeed[3] = WA.windSpeed[4];
+		WA.point[3] = WA.point[5];
 		WA.point[2].y = (WA.point[1].y + WA.point[2].y) * 0.5f;
 		UpdateWindGridArea(rWindGrid, WA, windBox);
 
 		WA = windArea;
 		WA.point[3].x = (WA.point[3].x + WA.point[2].x) * 0.5f;
-		WA.point[0] = WA.point[4];
-		WA.windSpeed[0] = WA.windSpeed[4];
+		WA.point[0] = WA.point[5];
 		WA.point[1].y = (WA.point[1].y + WA.point[2].y) * 0.5f;
 		UpdateWindGridArea(rWindGrid, WA, windBox);
 
 		WA = windArea;
 		WA.point[2].x = (WA.point[3].x + WA.point[2].x) * 0.5f;
-		WA.point[1] = WA.point[4];
-		WA.windSpeed[1] = WA.windSpeed[4];
+		WA.point[1] = WA.point[5];
 		WA.point[0].y = (WA.point[0].y + WA.point[3].y) * 0.5f;
 		UpdateWindGridArea(rWindGrid, WA, windBox);
 	}
@@ -3263,102 +3145,21 @@
 	// 2 Step: Initialize the rest of the field by global wind value
 	const int nSize = rWindGrid.m_nWidth * rWindGrid.m_nHeight;
 	Vec2 vWindCur = Vec2(vGlobalWind.x, vGlobalWind.y) * GetCVars()->e_WindBendingStrength;
-
-#if CRY_PLATFORM_SSE2
-	__m128i nFrames = _mm_set1_epi32(nFrame);
-	__m128i* pData = (__m128i*)&rWindGrid.m_pData[0];
-	__m128i* pFrames = (__m128i*)&m_pWindAreaFrames[0];
-	__m128* pField = (__m128*)&m_pWindField[0];
-	__m128 vWindCurs = _mm_set_ps(vWindCur.y, vWindCur.x, vWindCur.y, vWindCur.x);
-	__m128 fInterps = _mm_set1_ps(fInterp);
-	__m128 fBendRps = _mm_set1_ps(fBEND_RESPONSE);
-	__m128 fBendMax = _mm_set1_ps(fMAX_BENDING);
-
-	for (x = 0; x < ((nSize + 3) / 4); ++x)
-	{
-		// Test and update or skip
-		__m128i cFrame = _mm_loadu_si128(pFrames + x);
-		__m128i bMask = _mm_cmpgt_epi32(nFrames, cFrame);
-		if (_mm_movemask_ps(_mm_castsi128_ps(bMask)) == 0x0)
+	for (x = 0; x < nSize; x++)
+	{
+		if (m_pWindAreaFrames[x] == nFrame)
 			continue;
-
-		cFrame = _mm_or_si128(_mm_and_si128(bMask, nFrames), _mm_andnot_si128(bMask, cFrame));
-		_mm_storeu_si128(pFrames + x, cFrame);
+		m_pWindAreaFrames[x] = nFrame;
 
 		// Interpolate
-		{
-			__m128 loField = _mm_loadu_ps((float*)(pField + x * 2 + 0));
-			__m128 hiField = _mm_loadu_ps((float*)(pField + x * 2 + 1));
-			__m128 ipField = _mm_and_ps(fInterps, _mm_castsi128_ps(bMask));
-
-			__m128 loFieldInterps = _mm_unpacklo_ps(ipField, ipField);
-			__m128 hiFieldInterps = _mm_unpackhi_ps(ipField, ipField);
-
-			loField = _mm_add_ps(loField, _mm_mul_ps(_mm_sub_ps(vWindCurs, loField), loFieldInterps));
-			hiField = _mm_add_ps(hiField, _mm_mul_ps(_mm_sub_ps(vWindCurs, hiField), hiFieldInterps));
-
-			_mm_storeu_ps((float*)(pField + x * 2 + 0), loField);
-			_mm_storeu_ps((float*)(pField + x * 2 + 1), hiField);
-
-			loField = _mm_mul_ps(loField, fBendRps);
-			hiField = _mm_mul_ps(hiField, fBendRps);
-
-			__m128 loFieldLength = _mm_mul_ps(loField, loField);
-			__m128 hiFieldLength = _mm_mul_ps(hiField, hiField);
-
-	#if CRY_PLATFORM_SSE4
-			loFieldLength = _mm_add_ps(_mm_sqrt_ps(_mm_hadd_ps(hiFieldLength, loFieldLength)), fBendMax);
-
-			loField = _mm_div_ps(_mm_mul_ps(loField, fBendMax), _mm_unpacklo_ps(loFieldLength, loFieldLength));
-			hiField = _mm_div_ps(_mm_mul_ps(hiField, fBendMax), _mm_unpackhi_ps(loFieldLength, loFieldLength));
-	#else
-			loFieldLength = _mm_sqrt_ps(_mm_add_ps(loFieldLength, _mm_shuffle_ps(loFieldLength, loFieldLength, _MM_SHUFFLE(2, 3, 0, 1))));
-			hiFieldLength = _mm_sqrt_ps(_mm_add_ps(hiFieldLength, _mm_shuffle_ps(hiFieldLength, hiFieldLength, _MM_SHUFFLE(2, 3, 0, 1))));
-
-			loField = _mm_div_ps(_mm_mul_ps(loField, fBendMax), _mm_add_ps(loFieldLength, fBendMax));
-			hiField = _mm_div_ps(_mm_mul_ps(hiField, fBendMax), _mm_add_ps(hiFieldLength, fBendMax));
-	#endif
-
-	#if CRY_PLATFORM_F16C
-			__m128i loData = _mm_cvtps_ph(loField, 0);
-			__m128i hiData = _mm_cvtps_ph(hiField, 0);
-
-			_mm_storeu_si128(pData + x, _mm_unpacklo_epi64(loData, hiData));
-	#else
-			__m128i loSign, loData = approx_float_to_half_SSE2(loField, loSign);
-			__m128i hiSign, hiData = approx_float_to_half_SSE2(hiField, hiSign);
-
-			loSign = _mm_packs_epi32(loSign, hiSign);
-			loData = _mm_packs_epi32(loData, hiData);
-
-			_mm_storeu_si128(pData + x, _mm_or_si128(loSign, loData));
-	#endif
-		}
-	}
-#else
-	CryHalf2* pData = &rWindGrid.m_pData[0];
-	int* pFrames = &m_pWindAreaFrames[0];
-	Vec2* pField = &m_pWindField[0];
-
-	for (x = 0; x < nSize; x++)
-	{
-		// Test and update or skip
-		if (pFrames[x] == nFrame)
-			continue;
-		pFrames[x] = nFrame;
-
-		// Interpolate
-		{
-			Vec2 vWindInt = pField[x];
-			vWindInt += (vWindCur - vWindInt) * fInterp;
-			pField[x] = vWindInt;
-
-			Vec2 vBend = vWindInt * fBEND_RESPONSE;
-			vBend *= fMAX_BENDING / (fMAX_BENDING + vBend.GetLength());
-			pData[x] = CryHalf2(vBend.x, vBend.y);
-		}
-	}
-#endif
+		Vec2 vWindInt = m_pWindField[x];
+		vWindInt += (vWindCur - vWindInt) * fInterp;
+		m_pWindField[x] = vWindInt;
+
+		Vec2 vBend = vWindInt * fBEND_RESPONSE;
+		vBend *= fMAX_BENDING / (fMAX_BENDING + vBend.GetLength());
+		rWindGrid.m_pData[x] = CryHalf2(vBend.x, vBend.y);
+	}
 }
 
 //static int g_nWindError;
@@ -3414,127 +3215,44 @@
 	assert(nYGrid >= 0 && nYGrid + (nY2 - nY1) <= rWindGrid.m_nHeight);
 	for (y = nY1; y < nY2; y++)
 	{
+		/*if (nYGrid >= rWindGrid.m_nHeight)
+		   {
+		   g_nWindError++;
+		   continue;
+		   }*/
 		// Setup scanline gradients
 		float fLerpY = ((float)y - areaBox.min.y) * fInvAreaY;      // 0..1
 		Vec3 windStart, windEnd;
 		windStart.SetLerp(windTopX1, windBottomX1, fLerpY);
 		windEnd.SetLerp(windTopX2, windBottomX2, fLerpY);
 		Vec3 windDelta = (windEnd - windStart) * fInvX;
-
-		windStart *= fAreaStrength;
-		windDelta *= fAreaStrength;
-
-		const int nSize = nX2 - nX1;
-		Vec2 vWindCur = Vec2(windStart.x, windStart.y) + Vec2(vGlobalWind.x, vGlobalWind.y);
-
-#if CRY_PLATFORM_SSE2
-		__m128i xs;
-		__m128i nFrames = _mm_set1_epi32(nFrame);
-		__m128i nSizes = _mm_set_epi32(nSize - 3, nSize - 2, nSize - 1, nSize - 0);
-		__m128i* pData = (__m128i*)&rWindGrid.m_pData[nYGrid * rWindGrid.m_nWidth + nXGrid];
-		__m128i* pFrames = (__m128i*)&m_pWindAreaFrames[nYGrid * rWindGrid.m_nWidth + nXGrid];
-		__m128* pField = (__m128*)&m_pWindField[nYGrid * rWindGrid.m_nWidth + nXGrid];
-		__m128 vWindCurs = _mm_set_ps(vWindCur.y, vWindCur.x, vWindCur.y, vWindCur.x);
-		__m128 vWindDeltas = _mm_set_ps(windDelta.y, windDelta.x, windDelta.y, windDelta.x);
-		__m128 fInterps = _mm_set1_ps(fInterp);
-		__m128 fBendRps = _mm_set1_ps(fBEND_RESPONSE);
-		__m128 fBendMax = _mm_set1_ps(fMAX_BENDING);
-
-		// Alignment doesn't matter currently, no memory loads requiring alignment are used below
-		{
-			x = 0;
-			xs = _mm_set1_epi32(x * 4);
-		}
-
-		for (; x < ((nSize + 3) / 4); ++x, xs = _mm_set1_epi32(x * 4))
-		{
-			// manage end alignment
-			__m128i cFrame = _mm_loadu_si128(pFrames + x);
-			__m128i bMask = _mm_cmpgt_epi32(nSizes, xs);
-
-			// Loop range ensures we either have a somewhat filled head, fully filled nodes, or somewhat filled tail, but never a empty iteration
-			if (false && _mm_movemask_ps(_mm_castsi128_ps(bMask)) == 0x0)
-				continue;
-
-			cFrame = _mm_or_si128(_mm_and_si128(bMask, nFrames), _mm_andnot_si128(bMask, cFrame));
-			_mm_storeu_si128(pFrames + x, cFrame);
+		CryHalf2* pData = &rWindGrid.m_pData[nYGrid * rWindGrid.m_nWidth];
+		int* pFrames = &m_pWindAreaFrames[nYGrid * rWindGrid.m_nWidth];
+		Vec2* pField = &m_pWindField[nYGrid * rWindGrid.m_nWidth];
+		int nX = nXGrid;
+		for (x = nX1; x < nX2; x++)
+		{
+			/*if (nX >= rWindGrid.m_nWidth)
+			   {
+			   g_nWindError++;
+			   continue;
+			   }*/
+			Vec2 vWindCur = Vec2(windStart.x, windStart.y) * fAreaStrength + Vec2(vGlobalWind.x, vGlobalWind.y);
 
 			// Interpolate
-			{
-				__m128 loField = _mm_loadu_ps((float*)(pField + x * 2 + 0));
-				__m128 hiField = _mm_loadu_ps((float*)(pField + x * 2 + 1));
-				__m128 ipField = _mm_and_ps(fInterps, _mm_castsi128_ps(bMask));
-
-				__m128 loFieldInterps = _mm_unpacklo_ps(ipField, ipField);
-				__m128 hiFieldInterps = _mm_unpackhi_ps(ipField, ipField);
-
-				loField = _mm_add_ps(loField, _mm_mul_ps(_mm_sub_ps(vWindCurs, loField), loFieldInterps));
-				hiField = _mm_add_ps(hiField, _mm_mul_ps(_mm_sub_ps(vWindCurs, hiField), hiFieldInterps));
-
-				_mm_storeu_ps((float*)(pField + x * 2 + 0), loField);
-				_mm_storeu_ps((float*)(pField + x * 2 + 1), hiField);
-
-				loField = _mm_mul_ps(loField, fBendRps);
-				hiField = _mm_mul_ps(hiField, fBendRps);
-
-				__m128 loFieldLength = _mm_mul_ps(loField, loField);
-				__m128 hiFieldLength = _mm_mul_ps(hiField, hiField);
-
-	#if CRY_PLATFORM_SSE4
-				loFieldLength = _mm_add_ps(_mm_sqrt_ps(_mm_hadd_ps(hiFieldLength, loFieldLength)), fBendMax);
-
-				loField = _mm_div_ps(_mm_mul_ps(loField, fBendMax), _mm_unpacklo_ps(loFieldLength, loFieldLength));
-				hiField = _mm_div_ps(_mm_mul_ps(hiField, fBendMax), _mm_unpackhi_ps(loFieldLength, loFieldLength));
-	#else
-				loFieldLength = _mm_sqrt_ps(_mm_add_ps(loFieldLength, _mm_shuffle_ps(loFieldLength, loFieldLength, _MM_SHUFFLE(2, 3, 0, 1))));
-				hiFieldLength = _mm_sqrt_ps(_mm_add_ps(hiFieldLength, _mm_shuffle_ps(hiFieldLength, hiFieldLength, _MM_SHUFFLE(2, 3, 0, 1))));
-
-				loField = _mm_div_ps(_mm_mul_ps(loField, fBendMax), _mm_add_ps(loFieldLength, fBendMax));
-				hiField = _mm_div_ps(_mm_mul_ps(hiField, fBendMax), _mm_add_ps(hiFieldLength, fBendMax));
-	#endif
-
-	#if CRY_PLATFORM_F16C
-				__m128i loData = _mm_cvtps_ph(loField, 0);
-				__m128i hiData = _mm_cvtps_ph(hiField, 0);
-
-				_mm_storeu_si128(pData + x, _mm_unpacklo_epi64(loData, hiData));
-	#else
-				__m128i loSign, loData = approx_float_to_half_SSE2(loField, loSign);
-				__m128i hiSign, hiData = approx_float_to_half_SSE2(hiField, hiSign);
-
-				loSign = _mm_packs_epi32(loSign, hiSign);
-				loData = _mm_packs_epi32(loData, hiData);
-
-				_mm_storeu_si128(pData + x, _mm_or_si128(loSign, loData));
-	#endif
-			}
-
-			vWindCurs = _mm_add_ps(vWindCurs, vWindDeltas);
-		}
-#else
-		CryHalf2* pData = &rWindGrid.m_pData[nYGrid * rWindGrid.m_nWidth + nXGrid];
-		int* pFrames = &m_pWindAreaFrames[nYGrid * rWindGrid.m_nWidth + nXGrid];
-		Vec2* pField = &m_pWindField[nYGrid * rWindGrid.m_nWidth + nXGrid];
-
-		for (x = 0; x < nSize; x++)
-		{
-			pFrames[x] = nFrame;
-
-			// Interpolate
-			{
-				Vec2 vWindInt = pField[x];
-				vWindInt += (vWindCur - vWindInt) * fInterp;
-				pField[x] = vWindInt;
-
-				Vec2 vBend = vWindInt * fBEND_RESPONSE;
-				vBend *= fMAX_BENDING / (fMAX_BENDING + vBend.GetLength());
-				pData[x] = CryHalf2(vBend.x, vBend.y);
-			}
-
-			vWindCur += Vec2(windDelta.x, windDelta.y);
-		}
-#endif
-
+			Vec2 vWindInt = pField[nX];
+			vWindInt += (vWindCur - vWindInt) * fInterp;
+			pField[nX] = vWindInt;
+
+			Vec2 vBend = vWindInt * fBEND_RESPONSE;
+			vBend *= fMAX_BENDING / (fMAX_BENDING + vBend.GetLength());
+			pData[nX] = CryHalf2(vBend.x, vBend.y);
+
+			pFrames[nX] = nFrame;
+			nX++;
+
+			windStart += windDelta;
+		}
 		nYGrid++;
 	}
 }
@@ -3551,18 +3269,18 @@
 	SWindGrid& rWindGrid = m_WindGrid[m_nCurWind];
 	if (!rWindGrid.m_pData)
 	{
-		rWindGrid.m_fCellSize = 1.0f;
 		rWindGrid.m_nWidth = 256;
 		rWindGrid.m_nHeight = 256;
-		rWindGrid.m_pData = reinterpret_cast<CryHalf2*>(CryModuleMemalign(rWindGrid.m_nWidth * rWindGrid.m_nHeight * sizeof(CryHalf2), CRY_PLATFORM_ALIGNMENT));
+		rWindGrid.m_pData = new CryHalf2[rWindGrid.m_nWidth * rWindGrid.m_nHeight];
 		memset(rWindGrid.m_pData, 0, rWindGrid.m_nWidth * rWindGrid.m_nHeight * sizeof(CryHalf2));
+		rWindGrid.m_fCellSize = 1.0f;
 
 		if (!m_pWindField)
 		{
-			m_pWindField = reinterpret_cast<Vec2*>(CryModuleMemalign(rWindGrid.m_nWidth * rWindGrid.m_nHeight * sizeof(Vec2), CRY_PLATFORM_ALIGNMENT));
+			m_pWindField = new Vec2[rWindGrid.m_nWidth * rWindGrid.m_nHeight];
 			memset(m_pWindField, 0, rWindGrid.m_nWidth * rWindGrid.m_nHeight * sizeof(Vec2));
 
-			m_pWindAreaFrames = reinterpret_cast<int*>(CryModuleMemalign(rWindGrid.m_nWidth * rWindGrid.m_nHeight * sizeof(int), CRY_PLATFORM_ALIGNMENT));
+			m_pWindAreaFrames = new int[rWindGrid.m_nWidth * rWindGrid.m_nHeight];
 			memset(m_pWindAreaFrames, 0, rWindGrid.m_nWidth * rWindGrid.m_nHeight * sizeof(int));
 		}
 	}
@@ -3628,6 +3346,92 @@
 	}
 }
 
+//==========================================================================================================================
+
+void C3DEngine::SetupBending(CRenderObject*& pObj, const IRenderNode* pNode, const float fRadiusVert, const SRenderingPassInfo& passInfo, bool alreadyDuplicated)
+{
+	FUNCTION_PROFILER_3DENGINE;
+	if (!GetCVars()->e_VegetationBending)
+		return;
+
+	if (!pNode->m_pTempData)
+		return;
+
+	SRenderNodeTempData::SUserData& userData = pNode->m_pTempData->userData;
+	uint32 nCurrentBendingFrame = passInfo.GetMainFrameID();
+	const bool needsUpdate = ((int)nCurrentBendingFrame - (int)userData.nBendingLastFrame) > 10;
+
+	//const Vec3 &vObjPos = pObj->GetTranslation();
+	const float fMaxViewDist = const_cast<IRenderNode*>(pNode)->GetMaxViewDist();
+	const float fBendingAttenuation = 1.f - (pObj->m_fDistance / (fMaxViewDist * GetFloatCVar(e_WindBendingDistRatio)));
+	uint64 bendingMaskOr = 0u;
+	uint64 bendingMaskAnd = ~FOB_BENDED;
+
+	if (fBendingAttenuation > 0.f && userData.m_Bending.m_fMainBendingScale > 0.f)
+	{
+		bendingMaskOr = FOB_BENDED;
+		bendingMaskAnd = ~0u;
+
+		if (needsUpdate)
+		{
+			userData.nBendingLastFrame = nCurrentBendingFrame;
+
+			static const float fBEND_RESPONSE = 0.25f;
+			static const float fMAX_BENDING = 2.f;
+			static const float fWAVE_PARALLEL = 0.008f;
+			static const float fWAVE_TRANSVERSE = 0.002f;
+
+			//if (userData.windUpdateCounter == 0)
+			{
+				userData.vCurrentWind = m_p3DEngine->GetWind(pNode->GetBBox(), !!pNode->GetEntityVisArea());
+			}
+			//userData.windUpdateCounter++;
+			//if (userData.windUpdateCounter > 5)
+			//userData.windUpdateCounter = 5; // Query wind not more often then every 5th call
+
+			// Soft clamp bending from wind amplitude.
+			Vec2 vBending = Vec2(userData.vCurrentWind) * fBEND_RESPONSE;
+			vBending *= fMAX_BENDING / (fMAX_BENDING + vBending.GetLength());
+			vBending *= fBendingAttenuation;
+
+			SVegetationBending* pBending = &userData.m_Bending;
+
+			float fWaveFreq = 0.4f / (fRadiusVert + 1.f) + 0.2f;
+
+			if (!userData.bBendingSet)
+			{
+				// First time shown, set full bending.
+				pBending->m_vBending = vBending;
+				userData.bBendingSet = true;
+			}
+			else
+			{
+				// Already visible, fade toward current value.
+				float fInterp = min(gEnv->pTimer->GetFrameTime() * fWaveFreq * 0.5f, 1.f);
+				pBending->m_vBending += (vBending - pBending->m_vBending) * fInterp;
+			}
+
+			pBending->m_Waves[0].m_Freq = fWaveFreq;
+			//pBending->m_Waves[0].m_Phase  = vObjPos.x * 0.125f;
+			pBending->m_Waves[0].m_Amp = pBending->m_vBending.x * fWAVE_PARALLEL + pBending->m_vBending.y * fWAVE_TRANSVERSE;
+
+			pBending->m_Waves[1].m_Freq = fWaveFreq * 1.125f;
+			//pBending->m_Waves[1].m_Phase  = vObjPos.y * 0.125f;
+			pBending->m_Waves[1].m_Amp = pBending->m_vBending.y * fWAVE_PARALLEL - pBending->m_vBending.x * fWAVE_TRANSVERSE;
+
+			pBending->m_fRadiusVert = fRadiusVert;
+		}
+	}
+
+	SRenderObjData* pOD = pObj->GetObjData();
+	if (!pOD)
+		return;
+
+	pObj->m_ObjFlags |= bendingMaskOr | FOB_DYNAMIC_OBJECT;
+	pObj->m_ObjFlags &= bendingMaskAnd;
+	pOD->m_bending = userData.m_Bending;
+}
+
 IVisArea* C3DEngine::GetVisAreaFromPos(const Vec3& vPos)
 {
 	if (m_pObjManager && m_pVisAreaManager)
@@ -3784,15 +3588,17 @@
 
 			// Sample wind at the corners of the area
 			pe_status_area area;
-			Vec3 c = (b1 + b0) * 0.5f, sz = (b1 - b0) * 0.45f;
-			Vec2i idir(0);
-			area.pb.waterFlow.zero();
-			for (int i = 4; i >= 0; idir = idir.rot90cw() + Vec2i(-(i >> 2), i >> 2), --i)
+			area.size = Vec3(0.1f, 0.1f, 0.1f);
+			windArea.point[0] = Vec2(b0.x, b0.y);
+			windArea.point[1] = Vec2(b1.x, b0.y);
+			windArea.point[2] = Vec2(b1.x, b1.y);
+			windArea.point[3] = Vec2(b0.x, b1.y);
+			windArea.point[4] = 0.5f * (Vec2(b0.x, b0.y) + Vec2(b1.x, b1.y));
+			for (int i = 0; i < 5; ++i)
 			{
-				windArea.point[i].set(sz.x * idir.x, sz.y * idir.y);
-				area.ctr = c + Vec3(windArea.point[i]);
-				pArea->GetStatus(&area);
-				windArea.windSpeed[i] = area.pb.waterFlow;
+				area.ctr = Vec3(windArea.point[i].x, windArea.point[i].y, windArea.z);
+				if (pArea->GetStatus(&area))
+					windArea.windSpeed[i] = area.pb.waterFlow;
 			}
 			if (bIndoor)
 				m_indoorWindAreas[nextWindAreaList].push_back(windArea);
@@ -3925,6 +3731,24 @@
 Vec3 C3DEngine::GetTerrainSurfaceNormal(Vec3 vPos)
 {
 	return m_pTerrain ? m_pTerrain->GetTerrainSurfaceNormal(vPos, 0.5f * GetHeightMapUnitSize()) : Vec3(0.f, 0.f, 1.f);
+}
+
+IMemoryBlock* C3DEngine::Voxel_GetObjects(Vec3 vPos, float fRadius, int nSurfaceTypeId, EVoxelEditOperation eOperation, EVoxelBrushShape eShape, EVoxelEditTarget eTarget)
+{
+	return 0;
+}
+
+void C3DEngine::Voxel_Paint(Vec3 vPos, float fRadius, int nSurfaceTypeId, Vec3 vBaseColor, EVoxelEditOperation eOperation, EVoxelBrushShape eShape, EVoxelEditTarget eTarget, PodArray<IRenderNode*>* pBrushes, float fVoxelSize)
+{
+}
+
+IVoxTerrain* C3DEngine::GetIVoxTerrain()
+{
+	return 0;
+}
+
+void C3DEngine::Voxel_SetFlags(bool bPhysics, bool bSimplify, bool bShadows, bool bMaterials)
+{
 }
 
 //////////////////////////////////////////////////////////////////////////
@@ -4695,6 +4519,13 @@
 	return CRenderMeshUtils::RayIntersection(pRenderMesh, hitInfo, pCustomMtl);
 }
 
+//////////////////////////////////////////////////////////////////////////
+void C3DEngine::FreeRenderNodeTempData(SRenderNodeTempData** ppTempData)
+{
+	m_visibleNodesManager.MarkForDelete(*ppTempData);
+	*ppTempData = 0;
+}
+
 ///////////////////////////////////////////////////////////////////////////////
 void C3DEngine::CreateRenderNodeTempData(SRenderNodeTempData** ppInputTempData, IRenderNode* pRNode, const SRenderingPassInfo& passInfo)
 {
@@ -4704,13 +4535,17 @@
 
 		FUNCTION_PROFILER_3DENGINE;
 
-		if (*ppInputTempData && (*ppInputTempData)->IsValid())
+		if (*ppInputTempData && (*ppInputTempData)->IsValid() && !(pRNode->m_nInternalFlags & IRenderNode::PERMANENT_RO_INVALID))
 			return; // check if another thread already initialized temp data
 
+		if (pRNode)
+		{
+			pRNode->m_nInternalFlags &= ~IRenderNode::PERMANENT_RO_INVALID;
+		}
+
 		if (*ppInputTempData)
 		{
-			(*ppInputTempData)->MarkForDelete();
-			*ppInputTempData = nullptr;
+			FreeRenderNodeTempData(ppInputTempData);
 		}
 
 		SRenderNodeTempData* pNewTempData = m_visibleNodesManager.AllocateTempData(passInfo.GetFrameID());
@@ -4737,16 +4572,10 @@
 
 	SRenderNodeTempData* pCurrentTempData = *ppTempData;
 
-<<<<<<< HEAD
-	bool bValid = (pCurrentTempData && pCurrentTempData->IsValid());
+	bool bValid = (pCurrentTempData && pCurrentTempData->IsValid() && !(pRNode->m_nInternalFlags & IRenderNode::PERMANENT_RO_INVALID));
 
 	// detect render resources modification (for example because of mesh streaming or material editing)
 	if (bValid && pCurrentTempData->userData.nStatObjLastModificationId)
-=======
-	bool bValid = (pCurrentTempData && pCurrentTempData->IsValid() && !(pRNode->m_nInternalFlags & IRenderNode::PERMANENT_RO_INVALID));
-
-	// detect render resources modification (for example because of mesh streaming or material editing)
-	if (bValid && pCurrentTempData->userData.nStatObjLastModificationId)
 	{
 		if (GetObjManager()->GetResourcesModificationChecksum(pRNode) != pCurrentTempData->userData.nStatObjLastModificationId)
 		{
@@ -4756,27 +4585,11 @@
 	}
 
 	if (bValid)
->>>>>>> 91547e78
-	{
-		if (GetObjManager()->GetResourcesModificationChecksum(pRNode) != pCurrentTempData->userData.nStatObjLastModificationId)
-		{
-			pRNode->InvalidatePermanentRenderObject();
-		}
-	}
-
-	if (bValid)
-	{
-		if (pRNode->m_nInternalFlags & IRenderNode::PERMANENT_RO_INVALID)
-		{
-			pCurrentTempData->FreeRenderObjects();
-			CryInterlockedExchangeAnd((volatile LONG*)&pRNode->m_nInternalFlags, ~uint32(IRenderNode::PERMANENT_RO_INVALID));
-		}
+	{
 		return m_visibleNodesManager.SetLastSeenFrame(pCurrentTempData, passInfo);
 	}
 	else
 	{
-		CryInterlockedExchangeAnd((volatile LONG*)&pRNode->m_nInternalFlags, ~uint32(IRenderNode::PERMANENT_RO_INVALID));
-
 		CreateRenderNodeTempData(ppTempData, pRNode, passInfo);
 	}
 
@@ -4857,18 +4670,13 @@
 			curNode->MarkAsUncompiled(pRenderNode);
 	}
 
-	if (GetVisAreaManager())
-		GetVisAreaManager()->MarkAllSectorsAsUncompiled(pRenderNode);
-}
-
-void C3DEngine::OnObjectModified(IRenderNode* pRenderNode, IRenderNode::RenderFlagsType dwFlags)
+	GetVisAreaManager()->MarkAllSectorsAsUncompiled(pRenderNode);
+}
+
+void C3DEngine::OnObjectModified(IRenderNode* pRenderNode, uint dwFlags)
 {
 	if ((dwFlags & (ERF_CASTSHADOWMAPS | ERF_HAS_CASTSHADOWMAPS)) != 0)
 		SetRecomputeCachedShadows(ShadowMapFrustum::ShadowCacheData::eFullUpdateTimesliced);
-	if (pRenderNode)
-	{
-		pRenderNode->InvalidatePermanentRenderObject();
-	}
 }
 
 int SImageInfo::GetMemoryUsage()
@@ -5135,7 +4943,7 @@
 {
 	if (m_pObjManager)
 	{
-		CCharacterRenderNode::PrecacheCharacter(fImportance, pCharacter, pSlotMat, matParent, fEntDistance, fScale, nMaxDepth, false, true, 0);
+		m_pObjManager->PrecacheCharacter(pObj, fImportance, pCharacter, pSlotMat, matParent, fEntDistance, fScale, nMaxDepth, false, true, 0);
 		if (bForceStreamingSystemUpdate)
 		{
 			m_pObjManager->ProcessObjectsStreaming(passInfo);
@@ -5151,7 +4959,7 @@
 
 	if (m_pObjManager)
 	{
-		auto dwOldRndFlags = pObj->m_dwRndFlags;
+		int dwOldRndFlags = pObj->m_dwRndFlags;
 		pObj->m_dwRndFlags &= ~ERF_HIDDEN;
 
 		SRenderingPassInfo passInfo = SRenderingPassInfo::CreateGeneralPassRenderingInfo(gEnv->pSystem->GetViewCamera());
@@ -5950,7 +5758,16 @@
 {
 	va_list args;
 	va_start(args, label_text);
-	IRenderAuxText::DrawText(Vec3(x, y, 0.5f), 1.2f, fColor, eDrawText_2D | eDrawText_FixedSize | eDrawText_Monospace, label_text, args);
+	SDrawTextInfo ti;
+	ti.xscale = ti.yscale = 1.2f;
+	ti.flags = eDrawText_2D | eDrawText_FixedSize | eDrawText_Monospace;
+	{
+		ti.color[0] = fColor[0];
+		ti.color[1] = fColor[1];
+		ti.color[2] = fColor[2];
+		ti.color[3] = fColor[3];
+	}
+	gEnv->pRenderer->DrawTextQueued(Vec3(x, y, 0.5f), ti, label_text, args);
 	va_end(args);
 }
 
@@ -6212,458 +6029,4 @@
 	return "<UNKNOWN>";
 }
 
-#endif //RELEASE
-
-///////////////////////////////////////////////////////////////////////////////
-float C3DEngine::GetWaterLevel()
-{
-	return m_pTerrain ? m_pTerrain->CTerrain::GetWaterLevel() : WATER_LEVEL_UNKNOWN;
-}
-
-///////////////////////////////////////////////////////////////////////////////
-Vec3 C3DEngine::GetSkyColor() const
-{
-	return m_pObjManager ? m_pObjManager->m_vSkyColor : Vec3(0, 0, 0);
-}
-
-///////////////////////////////////////////////////////////////////////////////
-bool C3DEngine::IsTessellationAllowed(const CRenderObject* pObj, const SRenderingPassInfo& passInfo, bool bIgnoreShadowPass) const
-{
-#ifdef MESH_TESSELLATION_ENGINE
-	assert(pObj && GetCVars());
-	bool rendererTessellation;
-	GetRenderer()->EF_Query(EFQ_MeshTessellation, rendererTessellation);
-	if (pObj->m_fDistance < GetCVars()->e_TessellationMaxDistance
-	    && GetCVars()->e_Tessellation
-	    && rendererTessellation
-	    && !(pObj->m_ObjFlags & FOB_DISSOLVE)) // dissolve is not working with tessellation for now
-	{
-		bool bAllowTessellation = true;
-
-		// Check if rendering into shadow map and enable tessellation only if allowed
-		if (!bIgnoreShadowPass && passInfo.IsShadowPass())
-		{
-			if (IsTessellationAllowedForShadowMap(passInfo))
-			{
-				// NOTE: This might be useful for game projects
-				// Use tessellation only for objects visible in main view
-				// Shadows will switch to non-tessellated when caster gets out of view
-				IRenderNode* pRN = (IRenderNode*)pObj->m_pRenderNode;
-				if (pRN)
-					bAllowTessellation = ((pRN->GetRenderNodeType() != eERType_TerrainSector) && (pRN->GetDrawFrame() > passInfo.GetFrameID() - 10));
-			}
-			else
-				bAllowTessellation = false;
-		}
-
-		return bAllowTessellation;
-	}
-#endif   //#ifdef MESH_TESSELLATION_ENGINE
-
-	return false;
-}
-
-///////////////////////////////////////////////////////////////////////////////
-void C3DEngine::RenderRenderNode_ShadowPass(IShadowCaster* pShadowCaster, const SRenderingPassInfo& passInfo)
-{
-	assert(passInfo.IsShadowPass());
-
-	IRenderNode* pRenderNode = static_cast<IRenderNode*>(pShadowCaster);
-	if ((pRenderNode->m_dwRndFlags & ERF_HIDDEN) != 0)
-	{
-		return;
-	}
-
-	int nStaticObjectLod = -1;
-	if (passInfo.GetShadowMapType() == SRenderingPassInfo::SHADOW_MAP_CACHED)
-		nStaticObjectLod = GetCVars()->e_ShadowsCacheObjectLod;
-	else if (passInfo.GetShadowMapType() == SRenderingPassInfo::SHADOW_MAP_CACHED_MGPU_COPY)
-		nStaticObjectLod = pRenderNode->m_cStaticShadowLod;
-
-	if (!Get3DEngine()->CheckAndCreateRenderNodeTempData(&pRenderNode->m_pTempData, pRenderNode, passInfo))
-	{
-		return;
-	}
-
-	int wantedLod = pRenderNode->m_pTempData->userData.nWantedLod;
-	if (pRenderNode->GetShadowLodBias() != IRenderNode::SHADOW_LODBIAS_DISABLE)
-	{
-		if (passInfo.IsShadowPass() && (pRenderNode->GetDrawFrame(0) < (passInfo.GetFrameID() - 10)))
-			wantedLod += GetCVars()->e_ShadowsLodBiasInvis;
-		wantedLod += GetCVars()->e_ShadowsLodBiasFixed;
-		wantedLod += pRenderNode->GetShadowLodBias();
-	}
-
-	if (nStaticObjectLod >= 0)
-		wantedLod = nStaticObjectLod;
-
-	switch (pRenderNode->GetRenderNodeType())
-	{
-	case eERType_Vegetation:
-		{
-			CVegetation* pVegetation = static_cast<CVegetation*>(pRenderNode);
-			const CLodValue lodValue = pVegetation->ComputeLod(wantedLod, passInfo);
-			pVegetation->Render(passInfo, lodValue, NULL);
-		}
-		break;
-	case eERType_Brush:
-		{
-			CBrush* pBrush = static_cast<CBrush*>(pRenderNode);
-			const CLodValue lodValue = pBrush->ComputeLod(wantedLod, passInfo);
-			pBrush->Render(lodValue, passInfo, NULL, NULL);
-		}
-		break;
-	default:
-		{
-			const Vec3 vCamPos = passInfo.GetCamera().GetPosition();
-			const AABB objBox = pRenderNode->GetBBoxVirtual();
-			SRendParams rParams;
-			rParams.fDistance = sqrt_tpl(Distance::Point_AABBSq(vCamPos, objBox)) * passInfo.GetZoomFactor();
-			rParams.lodValue = pRenderNode->ComputeLod(wantedLod, passInfo);
-
-			pRenderNode->Render(rParams, passInfo);
-		}
-		break;
-	}
-}
-
-///////////////////////////////////////////////////////////////////////////////
-ITimeOfDay* C3DEngine::GetTimeOfDay()
-{
-	CTimeOfDay* tod = m_pTimeOfDay;
-
-	if (!tod)
-	{
-		tod = new CTimeOfDay;
-		m_pTimeOfDay = tod;
-	}
-
-	return tod;
-}
-
-///////////////////////////////////////////////////////////////////////////////
-void C3DEngine::TraceFogVolumes(const Vec3& worldPos, ColorF& fogVolumeContrib, const SRenderingPassInfo& passInfo)
-{
-	CFogVolumeRenderNode::TraceFogVolumes(worldPos, fogVolumeContrib, passInfo);
-}
-
-///////////////////////////////////////////////////////////////////////////////
-int C3DEngine::GetTerrainSize()
-{
-	return CTerrain::GetTerrainSize();
-}
-#include "ParticleEmitter.h"
-
-///////////////////////////////////////////////////////////////////////////////
-void C3DEngine::AsyncOctreeUpdate(IRenderNode* pEnt, int nSID, int nSIDConsideredSafe, uint32 nFrameID, bool bUnRegisterOnly)
-{
-	FUNCTION_PROFILER_3DENGINE;
-
-#ifdef _DEBUG   // crash test basically
-	const char* szClass = pEnt->GetEntityClassName();
-	const char* szName = pEnt->GetName();
-	if (!szName[0] && !szClass[0])
-		Warning("I3DEngine::RegisterEntity: Entity undefined"); // do not register undefined objects
-	                                                          //  if(strstr(szName,"Dude"))
-	                                                          //  int y=0;
-#endif
-
-	IF (bUnRegisterOnly, 0)
-	{
-		UnRegisterEntityImpl(pEnt);
-		return;
-	}
-
-	AABB aabb;
-	pEnt->FillBBox(aabb);
-	float fObjRadiusSqr = aabb.GetRadiusSqr();
-	EERType eERType = pEnt->GetRenderNodeType();
-
-#ifdef SUPP_HMAP_OCCL
-	if (pEnt->m_pTempData)
-		pEnt->m_pTempData->userData.m_OcclState.vLastVisPoint.Set(0, 0, 0);
-#endif
-
-	UpdateObjectsLayerAABB(pEnt);
-
-	auto dwRndFlags = pEnt->GetRndFlags();
-
-	if (!(dwRndFlags & ERF_RENDER_ALWAYS) && !(dwRndFlags & ERF_CASTSHADOWMAPS))
-		if (GetCVars()->e_ObjFastRegister && pEnt->m_pOcNode && ((COctreeNode*)pEnt->m_pOcNode)->IsRightNode(aabb, fObjRadiusSqr, pEnt->m_fWSMaxViewDist))
-		{
-			// same octree node
-			Vec3 vEntCenter = GetEntityRegisterPoint(pEnt);
-
-			IVisArea* pVisArea = pEnt->GetEntityVisArea();
-			if (pVisArea && pVisArea->IsPointInsideVisArea(vEntCenter))
-				return; // same visarea
-
-			IVisArea* pVisAreaFromPos = (!m_pVisAreaManager || dwRndFlags & ERF_OUTDOORONLY) ? NULL : GetVisAreaManager()->GetVisAreaFromPos(vEntCenter);
-			if (pVisAreaFromPos == pVisArea)
-			{
-				// NOTE: can only get here when pVisArea==NULL due to 'same visarea' check above. So check for changed clip volume
-				if (GetClipVolumeManager()->IsClipVolumeRequired(pEnt))
-					GetClipVolumeManager()->UpdateEntityClipVolume(vEntCenter, pEnt);
-
-				return; // same visarea or same outdoor
-			}
-		}
-
-	if (pEnt->m_pOcNode)
-	{
-		UnRegisterEntityImpl(pEnt);
-	}
-	else if (GetCVars()->e_StreamCgf && pEnt->GetOwnerEntity())
-	{
-		//  Temporary solution: Force streaming priority update for objects that was not registered before
-		//  and was not visible before since usual prediction system was not able to detect them
-
-		if ((uint32)pEnt->GetDrawFrame(0) < nFrameID - 16)
-		{
-			// deferr the render node streaming priority update still we have a correct 3D Engine camera
-			int nElementID = m_deferredRenderProxyStreamingPriorityUpdates.Find(pEnt);
-			if (nElementID == -1)  // only add elements once
-				m_deferredRenderProxyStreamingPriorityUpdates.push_back(pEnt);
-		}
-
-	}
-
-	if (eERType == eERType_Vegetation)
-	{
-		CVegetation* pInst = (CVegetation*)pEnt;
-		pInst->UpdateRndFlags();
-	}
-
-	pEnt->m_fWSMaxViewDist = pEnt->GetMaxViewDist();
-
-	if (eERType != eERType_Light)
-	{
-		if (fObjRadiusSqr > sqr(MAX_VALID_OBJECT_VOLUME) || !_finite(fObjRadiusSqr))
-		{
-			Warning("I3DEngine::RegisterEntity: Object has invalid bbox: name: %s, class name: %s, GetRadius() = %.2f",
-			        pEnt->GetName(), pEnt->GetEntityClassName(), fObjRadiusSqr);
-			return; // skip invalid objects - usually only objects with invalid very big scale will reach this point
-		}
-
-		if (dwRndFlags & ERF_RENDER_ALWAYS)
-		{
-			if (m_lstAlwaysVisible.Find(pEnt) < 0)
-				m_lstAlwaysVisible.Add(pEnt);
-
-			if (dwRndFlags & ERF_HUD)
-				return;
-		}
-	}
-	else
-	{
-		CLightEntity* pLight = (CLightEntity*)pEnt;
-		if ((pLight->m_light.m_Flags & (DLF_IGNORES_VISAREAS | DLF_DEFERRED_LIGHT | DLF_THIS_AREA_ONLY)) == (DLF_IGNORES_VISAREAS | DLF_DEFERRED_LIGHT))
-		{
-			if (m_lstAlwaysVisible.Find(pEnt) < 0)
-				m_lstAlwaysVisible.Add(pEnt);
-		}
-	}
-
-	//////////////////////////////////////////////////////////////////////////
-	// Check for occlusion proxy.
-	{
-		CStatObj* pStatObj = (CStatObj*)pEnt->GetEntityStatObj();
-		if (pStatObj)
-		{
-			if (pStatObj->m_bHaveOcclusionProxy)
-			{
-				pEnt->m_dwRndFlags |= ERF_GOOD_OCCLUDER;
-				pEnt->m_nInternalFlags |= IRenderNode::HAS_OCCLUSION_PROXY;
-			}
-		}
-	}
-
-	//////////////////////////////////////////////////////////////////////////
-	if (pEnt->m_dwRndFlags & ERF_OUTDOORONLY || !(m_pVisAreaManager && m_pVisAreaManager->SetEntityArea(pEnt, aabb, fObjRadiusSqr)))
-	{
-#ifndef SEG_WORLD
-		if (nSID == -1)
-		{
-			nSID = 0;
-
-			// if segment is not set - find best one automatically
-			Vec3 vCenter = aabb.GetCenter();
-			const int iTreeCount = Get3DEngine()->m_pObjectsTree.Count();
-			for (int n = 0; n < iTreeCount; n++)
-			{
-				if (Get3DEngine()->m_pObjectsTree[n])
-				{
-					if (Overlap::Point_AABB2D(vCenter, m_pObjectsTree[n]->GetNodeBox()))
-					{
-						nSID = n;
-						break;
-					}
-				}
-			}
-		}
-
-		if (nSID >= 0 && nSID < m_pObjectsTree.Count())
-		{
-			if (!m_pObjectsTree[nSID])
-			{
-				const float terrainSize = (float)GetTerrainSize();
-				m_pObjectsTree[nSID] = COctreeNode::Create(nSID, AABB(Vec3(0, 0, 0), Vec3(terrainSize, terrainSize, terrainSize)), NULL);
-			}
-
-			m_pObjectsTree[nSID]->InsertObject(pEnt, aabb, fObjRadiusSqr, aabb.GetCenter());
-		}
-#else
-		if (gEnv->IsEditor() || eERType != eERType_Vegetation)
-		{
-			// CS - opt here
-			if (GetITerrain())
-			{
-				Vec3 vCenter = aabb.GetCenter();
-				nSID = GetITerrain()->WorldToSegment(vCenter, GetDefSID());
-			}
-		}
-		else
-		{
-			// use specified sid from which the objects are actually serialized for vegetation objects
-			CVegetation* pInst = (CVegetation*)pEnt;
-			nSID = pInst->m_nStaticTypeSlot;
-		}
-
-		if (nSID >= 0 && nSID < m_pObjectsTree.Count())
-		{
-			//#ifdef _DEBUG
-			//		  if(nSID != nSIDConsideredSafe)
-			//		  {
-			//			  Warning("I3DEngine::RegisterEntity: Object %s was not added to the scene", pEnt->GetName());
-			//		  }
-			//#endif
-			// TODO: this should only work if the segment is safe or if it's unsafe and the object is being inserted by SetCompiledData...
-			if (nSID == nSIDConsideredSafe || IsSegmentSafeToUse(nSID))
-				m_pObjectsTree[nSID]->InsertObject(pEnt, aabb, fObjRadiusSqr, aabb.GetCenter());
-		}
-#endif
-	}
-
-	// update clip volume: use vis area if we have one, otherwise check if we're in the same volume as before. check other volumes as last resort only
-	if (pEnt->m_pTempData)
-	{
-		Vec3 vEntCenter = GetEntityRegisterPoint(pEnt);
-		SRenderNodeTempData::SUserData& userData = pEnt->m_pTempData->userData;
-
-		if (IVisArea* pVisArea = pEnt->GetEntityVisArea())
-			userData.m_pClipVolume = pVisArea;
-		else if (GetClipVolumeManager()->IsClipVolumeRequired(pEnt))
-			GetClipVolumeManager()->UpdateEntityClipVolume(vEntCenter, pEnt);
-	}
-
-	// register decals, to clean up longer not renderes decals and their render meshes
-	if (eERType == eERType_Decal)
-	{
-		m_decalRenderNodes.push_back((IDecalRenderNode*)pEnt);
-	}
-}
-
-///////////////////////////////////////////////////////////////////////////////
-void C3DEngine::UpdateObjectsLayerAABB(IRenderNode* pEnt)
-{
-	uint16 nLayerId = pEnt->GetLayerId();
-	if (nLayerId && nLayerId < 0xFFFF)
-	{
-		m_arrObjectLayersActivity.CheckAllocated(nLayerId + 1);
-
-		if (m_arrObjectLayersActivity[nLayerId].objectsBox.GetVolume())
-			m_arrObjectLayersActivity[nLayerId].objectsBox.Add(pEnt->GetBBox());
-		else
-			m_arrObjectLayersActivity[nLayerId].objectsBox = pEnt->GetBBox();
-	}
-}
-
-///////////////////////////////////////////////////////////////////////////////
-bool C3DEngine::UnRegisterEntityImpl(IRenderNode* pEnt)
-{
-	// make sure we don't try to update the streaming priority if an object
-	// was added and removed in the same frame
-	int nElementID = m_deferredRenderProxyStreamingPriorityUpdates.Find(pEnt);
-	if (nElementID != -1)
-		m_deferredRenderProxyStreamingPriorityUpdates.DeleteFastUnsorted(nElementID);
-
-	FUNCTION_PROFILER_3DENGINE;
-
-#ifdef _DEBUG   // crash test basically
-	const char* szClass = pEnt->GetEntityClassName();
-	const char* szName = pEnt->GetName();
-	if (!szName[0] && !szClass[0])
-		Warning("C3DEngine::RegisterEntity: Entity undefined");
-#endif
-
-	EERType eRenderNodeType = pEnt->GetRenderNodeType();
-
-	bool bFound = false;
-	//pEnt->PhysicalizeFoliage(false);
-
-	if (pEnt->m_pOcNode)
-		bFound = ((COctreeNode*)pEnt->m_pOcNode)->DeleteObject(pEnt);
-
-	if (pEnt->m_dwRndFlags & ERF_RENDER_ALWAYS || (eRenderNodeType == eERType_Light) || (eRenderNodeType == eERType_FogVolume))
-	{
-		m_lstAlwaysVisible.Delete(pEnt);
-	}
-
-	if (eRenderNodeType == eERType_Decal)
-	{
-		std::vector<IDecalRenderNode*>::iterator it = std::find(m_decalRenderNodes.begin(), m_decalRenderNodes.end(), (IDecalRenderNode*)pEnt);
-		if (it != m_decalRenderNodes.end())
-		{
-			m_decalRenderNodes.erase(it);
-		}
-	}
-
-	if (CClipVolumeManager* pClipVolumeManager = GetClipVolumeManager())
-	{
-		pClipVolumeManager->UnregisterRenderNode(pEnt);
-	}
-
-	return bFound;
-}
-
-///////////////////////////////////////////////////////////////////////////////
-Vec3 C3DEngine::GetEntityRegisterPoint(IRenderNode* pEnt)
-{
-	AABB aabb;
-	pEnt->FillBBox(aabb);
-
-	Vec3 vPoint;
-
-	if (pEnt->m_dwRndFlags & ERF_REGISTER_BY_POSITION)
-	{
-		vPoint = pEnt->GetPos();
-		vPoint.z += 0.25f;
-
-		if (pEnt->GetRenderNodeType() != eERType_Light)
-		{
-			// check for valid position
-			if (aabb.GetDistanceSqr(vPoint) > sqr(128.f))
-			{
-				Warning("I3DEngine::RegisterEntity: invalid entity position: Name: %s, Class: %s, Pos=(%.1f,%.1f,%.1f), BoxMin=(%.1f,%.1f,%.1f), BoxMax=(%.1f,%.1f,%.1f)",
-				        pEnt->GetName(), pEnt->GetEntityClassName(),
-				        pEnt->GetPos().x, pEnt->GetPos().y, pEnt->GetPos().z,
-				        pEnt->GetBBox().min.x, pEnt->GetBBox().min.y, pEnt->GetBBox().min.z,
-				        pEnt->GetBBox().max.x, pEnt->GetBBox().max.y, pEnt->GetBBox().max.z
-				        );
-			}
-			// clamp by bbox
-			vPoint.CheckMin(aabb.max);
-			vPoint.CheckMax(aabb.min + Vec3(0, 0, .5f));
-		}
-	}
-	else
-		vPoint = aabb.GetCenter();
-
-	return vPoint;
-}
-
-///////////////////////////////////////////////////////////////////////////////
-Vec3 C3DEngine::GetSunDirNormalized() const
-{
-	return m_vSunDirNormalized;
-}+#endif //RELEASE