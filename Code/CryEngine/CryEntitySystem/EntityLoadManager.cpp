// Copyright 2001-2016 Crytek GmbH / Crytek Group. All rights reserved.

/*************************************************************************
   -------------------------------------------------------------------------
   $Id$
   $DateTime$
   Description: Handles management for loading of entities

   -------------------------------------------------------------------------
   History:
   - 15:03:2010: Created by Kevin Kirst

*************************************************************************/

#include "stdafx.h"
#include "EntityLoadManager.h"
#include "EntitySystem.h"
#include "Entity.h"
#include "EntityLayer.h"

#include <CryNetwork/INetwork.h>

//////////////////////////////////////////////////////////////////////////
CEntityLoadManager::CEntityLoadManager(CEntitySystem* pEntitySystem)
	: m_pEntitySystem(pEntitySystem)
	, m_bSWLoading(false)
{
	assert(m_pEntitySystem);
}

//////////////////////////////////////////////////////////////////////////
CEntityLoadManager::~CEntityLoadManager()
{
	stl::free_container(m_queuedAttachments);
	stl::free_container(m_queuedFlowgraphs);
}

//////////////////////////////////////////////////////////////////////////
void CEntityLoadManager::Reset()
{
	m_clonedLayerIds.clear();
}

//////////////////////////////////////////////////////////////////////////
bool CEntityLoadManager::LoadEntities(XmlNodeRef& entitiesNode, bool bIsLoadingLevelFile, const Vec3& segmentOffset, std::vector<IEntity*>* outGlobalEntityIds, std::vector<IEntity*>* outLocalEntityIds)
{
	bool bResult = false;
	m_bSWLoading = gEnv->p3DEngine->IsSegmentOperationInProgress();

	if (entitiesNode && ReserveEntityIds(entitiesNode))
	{
		PrepareBatchCreation(entitiesNode->getChildCount());

		bResult = ParseEntities(entitiesNode, bIsLoadingLevelFile, segmentOffset, outGlobalEntityIds, outLocalEntityIds);

		OnBatchCreationCompleted();
	}

	return bResult;
}

//////////////////////////////////////////////////////////////////////////
void CEntityLoadManager::SetupHeldLayer(const char* pLayerName)
{
	// Look up the layer with this name.  Note that normally only layers that can be
	// dynamically loaded will be in here, but we have a hack in ObjectLayerManager to make
	// one of these for every layer.
	const IEntityLayer* pLayer = m_pEntitySystem->FindLayer(pLayerName);

	// Walk up the layer tree until we find the top level parent.  That's what we group held
	// entities by.
	while (pLayer != NULL)
	{
		const string& parentName = pLayer->GetParentName();

		if (parentName.empty())
			break;

		pLayer = m_pEntitySystem->FindLayer(parentName.c_str());
	}

	if (!gEnv->IsEditor())
		CRY_ASSERT_MESSAGE(pLayer != NULL, "All layers should be in the entity system, level may need to be reexported");

	if (pLayer != NULL)
	{
		int heldLayerIdx = -1;

		// Go through our held layers, looking for one with the parent name
		for (size_t i = 0; i < m_heldLayers.size(); ++i)
		{
			if (m_heldLayers[i].m_layerName == pLayer->GetName())
			{
				heldLayerIdx = i;
				break;
			}
		}

		// Crc the original layer name and add it to the map.  If the layer is held we
		// store the index, or -1 if it isn't held.
		uint32 layerCrc = CCrc32::Compute(pLayerName);
		m_layerNameMap[layerCrc] = heldLayerIdx;
	}
}

bool CEntityLoadManager::IsHeldLayer(XmlNodeRef& entityNode)
{
	if (m_heldLayers.empty())
		return false;

	const char* pLayerName = entityNode->getAttr("Layer");

	uint32 layerCrc = CCrc32::Compute(pLayerName);

	std::map<uint32, int>::iterator it = m_layerNameMap.find(layerCrc);

	// First time we've seen this layer, cache off info for it
	if (it == m_layerNameMap.end())
	{
		SetupHeldLayer(pLayerName);
		it = m_layerNameMap.find(layerCrc);

		if (it == m_layerNameMap.end())
			return false;
	}

	int heldLayerIdx = it->second;

	// If this is a held layer, cache off the creation info and return true (don't add)
	if (heldLayerIdx != -1)
	{
		m_heldLayers[heldLayerIdx].m_entities.push_back(entityNode);
		return true;
	}
	else
	{
		return false;
	}
}

void CEntityLoadManager::HoldLayerEntities(const char* pLayerName)
{
	m_heldLayers.resize(m_heldLayers.size() + 1);
	SHeldLayer& heldLayer = m_heldLayers[m_heldLayers.size() - 1];

	heldLayer.m_layerName = pLayerName;
}

void CEntityLoadManager::CloneHeldLayerEntities(const char* pLayerName, const Vec3& localOffset, const Matrix34& l2w, const char** pIncludeLayers, int numIncludeLayers)
{
	int heldLayerIdx = -1;

	// Get the index of the held layer
	for (size_t i = 0; i < m_heldLayers.size(); ++i)
	{
		if (m_heldLayers[i].m_layerName == pLayerName)
		{
			heldLayerIdx = i;
			break;
		}
	}

	if (heldLayerIdx == -1)
	{
		CRY_ASSERT_MESSAGE(0, "Trying to add a layer that wasn't held");
		return;
	}

	// Allocate a map for storing the mapping from the original entity ids to the cloned ones
	int cloneIdx = (int)m_clonedLayerIds.size();
	m_clonedLayerIds.resize(cloneIdx + 1);
	TClonedIds& clonedIds = m_clonedLayerIds[cloneIdx];

	// Get all the held entities for this layer
	std::vector<XmlNodeRef>& entities = m_heldLayers[heldLayerIdx].m_entities;

	const int nSize = entities.size();
	for (int i = 0; i < nSize; i++)
	{
		XmlNodeRef entityNode = entities[i];

		const char* pLayerName = entityNode->getAttr("Layer");

		bool isIncluded = (numIncludeLayers > 0) ? false : true;

		// Check if this layer is in our include list
		for (int j = 0; j < numIncludeLayers; ++j)
		{
			if (strcmp(pLayerName, pIncludeLayers[j]) == 0)
			{
				isIncluded = true;
				break;
			}
		}

		if (!isIncluded)
			continue;

		//////////////////////////////////////////////////////////////////////////
		//
		// Copy/paste from CEntityLoadManager::ParseEntities
		//
		INDENT_LOG_DURING_SCOPE(true, "Parsing entity '%s'", entityNode->getAttr("Name"));

		bool bSuccess = false;
		SEntityLoadParams loadParams;
		if (ExtractEntityLoadParams(entityNode, loadParams, Vec3(0, 0, 0), true))
		{
			// ONLY REAL CHANGES ////////////////////////////////////////////////////
			Matrix34 local(Matrix33(loadParams.spawnParams.qRotation));
			local.SetTranslation(loadParams.spawnParams.vPosition - localOffset);
			Matrix34 world = l2w * local;

			// If this entity has a parent, keep the transform local
			EntityId parentId;
			if (entityNode->getAttr("ParentId", parentId))
			{
				local.SetTranslation(loadParams.spawnParams.vPosition);
				world = local;
			}

			loadParams.spawnParams.vPosition = world.GetTranslation();
			loadParams.spawnParams.qRotation = Quat(world);

			EntityId origId = loadParams.spawnParams.id;
			loadParams.spawnParams.id = m_pEntitySystem->GenerateEntityId(true);

			loadParams.clonedLayerId = cloneIdx;

			//////////////////////////////////////////////////////////////////////////

			// Default to just creating the entity
			if (!bSuccess)
			{
				EntityId usingId = 0;

				// if we just want to reload this entity's properties
				if (entityNode->haveAttr("ReloadProperties"))
				{
					EntityId id;

					entityNode->getAttr("EntityId", id);
					loadParams.pReuseEntity = m_pEntitySystem->GetEntityFromID(id);
				}

				bSuccess = CreateEntity(loadParams, usingId, true);
			}

			if (!bSuccess)
			{
				string sName = entityNode->getAttr("Name");
				EntityWarning("CEntityLoadManager::ParseEntities : Failed when parsing entity \'%s\'", sName.empty() ? "Unknown" : sName.c_str());
			}
			else
			{
				// If we successfully cloned the entity, save the mapping from original id to cloned
				clonedIds[origId] = loadParams.spawnParams.id;
				m_clonedEntitiesTemp.push_back(loadParams.spawnParams.id);
			}
		}
		//
		// End copy/paste
		//
		//////////////////////////////////////////////////////////////////////////
	}

	// All attachment parent ids will be for the source copy, so we need to remap that id
	// to the cloned one.
	TQueuedAttachments::iterator itQueuedAttachment = m_queuedAttachments.begin();
	TQueuedAttachments::iterator itQueuedAttachmentEnd = m_queuedAttachments.end();
	for (; itQueuedAttachment != itQueuedAttachmentEnd; ++itQueuedAttachment)
	{
		SEntityAttachment& entityAttachment = *itQueuedAttachment;
		entityAttachment.parent = m_pEntitySystem->GetClonedEntityId(entityAttachment.parent, entityAttachment.child);
	}

	// Now that all the cloned ids are ready, go though all the entities we just cloned
	// and update the ids for any entity links.
	for (std::vector<EntityId>::iterator it = m_clonedEntitiesTemp.begin(); it != m_clonedEntitiesTemp.end(); ++it)
	{
		IEntity* pEntity = m_pEntitySystem->GetEntity(*it);
		if (pEntity != NULL)
		{
			IEntityLink* pLink = pEntity->GetEntityLinks();
			while (pLink != NULL)
			{
				pLink->entityId = m_pEntitySystem->GetClonedEntityId(pLink->entityId, *it);
				pLink = pLink->next;
			}
		}
	}
	m_clonedEntitiesTemp.clear();

	OnBatchCreationCompleted();
}

void CEntityLoadManager::ReleaseHeldEntities()
{
	m_heldLayers.clear();
	m_layerNameMap.clear();
}

//////////////////////////////////////////////////////////////////////////
//bool CEntityLoadManager::CreateEntities(TEntityLoadParamsContainer &container)
//{
//	bool bResult = container.empty();
//
//	if (!bResult)
//	{
//		PrepareBatchCreation(container.size());
//
//		bResult = true;
//		TEntityLoadParamsContainer::iterator itLoadParams = container.begin();
//		TEntityLoadParamsContainer::iterator itLoadParamsEnd = container.end();
//		for (; itLoadParams != itLoadParamsEnd; ++itLoadParams)
//		{
//			bResult &= CreateEntity(*itLoadParams);
//		}
//
//		OnBatchCreationCompleted();
//	}
//
//	return bResult;
//}

//////////////////////////////////////////////////////////////////////////
bool CEntityLoadManager::ReserveEntityIds(XmlNodeRef& entitiesNode)
{
	assert(entitiesNode);

	bool bResult = false;

	// Reserve the Ids to coop with dynamic entity spawning that may happen during this stage
	const int iChildCount = (entitiesNode ? entitiesNode->getChildCount() : 0);
	for (int i = 0; i < iChildCount; ++i)
	{
		XmlNodeRef entityNode = entitiesNode->getChild(i);
		if (entityNode && entityNode->isTag("Entity"))
		{
			EntityId entityId;
			EntityGUID guid;
			if (entityNode->getAttr("EntityId", entityId))
			{
				m_pEntitySystem->ReserveEntityId(entityId);
				bResult = true;
			}
			else if (entityNode->getAttr("EntityGuid", guid))
			{
				bResult = true;
			}
			else
			{
				// entity has no ID assigned
				bResult = true;
			}
		}
	}

	return bResult;
}

//////////////////////////////////////////////////////////////////////////
bool CEntityLoadManager::CanParseEntity(XmlNodeRef& entityNode, std::vector<IEntity*>* outGlobalEntityIds)
{
	assert(entityNode);

	bool bResult = true;
	if (!entityNode)
		return bResult;

	int nMinSpec = -1;
	if (entityNode->getAttr("MinSpec", nMinSpec) && nMinSpec > 0)
	{
		static ICVar* e_obj_quality(gEnv->pConsole->GetCVar("e_ObjQuality"));
		int obj_quality = (e_obj_quality ? e_obj_quality->GetIVal() : 0);

		// If the entity minimal spec is higher then the current server object quality this entity will not be loaded.
		bResult = (obj_quality >= nMinSpec || obj_quality == 0);
	}

	int globalInSW = 0;
	if (m_bSWLoading && outGlobalEntityIds && entityNode && entityNode->getAttr("GlobalInSW", globalInSW) && globalInSW)
	{
		EntityGUID guid;
		if (entityNode->getAttr("EntityGuid", guid))
		{
			EntityId id = gEnv->pEntitySystem->FindEntityByGuid(guid);
			if (IEntity* pEntity = gEnv->pEntitySystem->GetEntity(id))
			{
#ifdef SEG_WORLD
				pEntity->SetLocalSeg(false);
#endif
				outGlobalEntityIds->push_back(pEntity);
			}
		}

		// In segmented world, global entity will not be loaded while streaming each segment
		bResult &= false;
	}

	if (bResult)
	{
		const char* pLayerName = entityNode->getAttr("Layer");
		IEntityLayer* pLayer = m_pEntitySystem->FindLayer(pLayerName);

		if (pLayer)
			bResult = !pLayer->IsSkippedBySpec();
	}

	return bResult;
}

//////////////////////////////////////////////////////////////////////////
bool CEntityLoadManager::ParseEntities(XmlNodeRef& entitiesNode, bool bIsLoadingLevelFile, const Vec3& segmentOffset, std::vector<IEntity*>* outGlobalEntityIds, std::vector<IEntity*>* outLocalEntityIds)
{
#if !defined(SYS_ENV_AS_STRUCT)
	assert(gEnv);
	PREFAST_ASSUME(gEnv);
#endif

	assert(entitiesNode);

	bool bResult = true;

	const int iChildCount = entitiesNode->getChildCount();

	CryLog("Parsing %d entities...", iChildCount);
	INDENT_LOG_DURING_SCOPE();

	for (int i = 0; i < iChildCount; ++i)
	{
		//Update loading screen and important tick functions
		SYNCHRONOUS_LOADING_TICK();

		XmlNodeRef entityNode = entitiesNode->getChild(i);
		if (entityNode && entityNode->isTag("Entity") && CanParseEntity(entityNode, outGlobalEntityIds))
		{

			// Create entities only if they are not in an held layer and we are not in editor game mode.
			if (!IsHeldLayer(entityNode) && !gEnv->IsEditorGameMode())
			{
				INDENT_LOG_DURING_SCOPE(true, "Parsing entity '%s'", entityNode->getAttr("Name"));

				bool bSuccess = false;
				SEntityLoadParams loadParams;
				if (ExtractEntityLoadParams(entityNode, loadParams, segmentOffset, true))
				{
					// Default to just creating the entity
					if (!bSuccess)
					{
						EntityId usingId = 0;

						// if we just want to reload this entity's properties
						if (entityNode->haveAttr("ReloadProperties"))
						{
							EntityId id;

							entityNode->getAttr("EntityId", id);
							loadParams.pReuseEntity = m_pEntitySystem->GetEntityFromID(id);
						}

						bSuccess = CreateEntity(loadParams, usingId, bIsLoadingLevelFile);

						if (m_bSWLoading && outLocalEntityIds && usingId)
						{
							if (IEntity* pEntity = m_pEntitySystem->GetEntity(usingId))
							{
#ifdef SEG_WORLD
								pEntity->SetLocalSeg(true);
#endif
								outLocalEntityIds->push_back(pEntity);
							}

						}
					}
				}

				if (!bSuccess)
				{
					string sName = entityNode->getAttr("Name");
					EntityWarning("CEntityLoadManager::ParseEntities : Failed when parsing entity \'%s\'", sName.empty() ? "Unknown" : sName.c_str());
				}
				bResult &= bSuccess;
			}
		}

		if (0 == (i & 7))
		{
			gEnv->pNetwork->SyncWithGame(eNGS_FrameStart);
			gEnv->pNetwork->SyncWithGame(eNGS_FrameEnd);
			gEnv->pNetwork->SyncWithGame(eNGS_WakeNetwork);
		}
	}

	return bResult;
}

bool CEntityLoadManager::ExtractCommonEntityLoadParams(XmlNodeRef& entityNode, SEntityLoadParams& outLoadParams, const Vec3& segmentOffset, bool bWarningMsg, const char* szEntityClass, const char* szEntityName) const
{
	assert(entityNode);

	bool bResult = true;

	IEntityClass* const pClass = m_pEntitySystem->GetClassRegistry()->FindClass(szEntityClass);
	if (pClass)
	{
		SEntitySpawnParams& spawnParams = outLoadParams.spawnParams;
		outLoadParams.spawnParams.entityNode = entityNode;

		// Load spawn parameters from xml node.
		spawnParams.pClass = pClass;
		spawnParams.sName = szEntityName;
		spawnParams.sLayerName = entityNode->getAttr("Layer");

		// Entities loaded from the xml cannot be fully deleted in single player.
		if (!gEnv->bMultiplayer)
		{
			spawnParams.nFlags |= ENTITY_FLAG_UNREMOVABLE;
		}

		Vec3 pos(Vec3Constants<float>::fVec3_Zero);
		Quat rot(Quat::CreateIdentity());
		Vec3 scale(Vec3Constants<float>::fVec3_One);

		entityNode->getAttr("Pos", pos);
		entityNode->getAttr("Rotate", rot);
		entityNode->getAttr("Scale", scale);

		spawnParams.vPosition = pos;
		spawnParams.qRotation = rot;
		spawnParams.vScale = scale;

		spawnParams.id = 0;
		if (!gEnv->pEntitySystem->EntitiesUseGUIDs())
		{
			entityNode->getAttr("EntityId", spawnParams.id);
		}
		entityNode->getAttr("EntityGuid", spawnParams.guid);

		ISegmentsManager* const pSegmentsManager = gEnv->p3DEngine->GetSegmentsManager();
		if (pSegmentsManager)
		{
			Vec2 coordInSW(Vec2Constants<float>::fVec2_Zero);
			if (entityNode->getAttr("CoordInSW", coordInSW))
			{
				pSegmentsManager->GlobalSegVecToLocalSegVec(pos, coordInSW, spawnParams.vPosition);
			}

			EntityGUID parentGuid;
			if (!entityNode->getAttr("ParentGuid", parentGuid))
			{
				spawnParams.vPosition += segmentOffset;
			}
		}

		// Get flags.
		bool bGoodOccluder = false; // false by default (do not change, it must be coordinated with editor export)
		bool bOutdoorOnly = false;
		bool bNoDecals = false;
		bool bDynamicDistanceShadows = false;
		int castShadowMinSpec = CONFIG_LOW_SPEC;

		entityNode->getAttr("CastShadowMinSpec", castShadowMinSpec);
		entityNode->getAttr("DynamicDistanceShadows", bDynamicDistanceShadows);
		entityNode->getAttr("GoodOccluder", bGoodOccluder);
		entityNode->getAttr("OutdoorOnly", bOutdoorOnly);
		entityNode->getAttr("NoDecals", bNoDecals);

		static const ICVar* const pObjShadowCastSpec = gEnv->pConsole->GetCVar("e_ObjShadowCastSpec");
		if (castShadowMinSpec <= pObjShadowCastSpec->GetIVal())
		{
			spawnParams.nFlags |= ENTITY_FLAG_CASTSHADOW;
		}

		if (bDynamicDistanceShadows)
		{
			spawnParams.nFlagsExtended |= ENTITY_FLAG_EXTENDED_DYNAMIC_DISTANCE_SHADOWS;
		}
		if (bGoodOccluder)
		{
			spawnParams.nFlags |= ENTITY_FLAG_GOOD_OCCLUDER;
		}
		if (bOutdoorOnly)
		{
			spawnParams.nFlags |= ENTITY_FLAG_OUTDOORONLY;
		}
		if (bNoDecals)
		{
			spawnParams.nFlags |= ENTITY_FLAG_NO_DECALNODE_DECALS;
		}

		const char* szArchetypeName = entityNode->getAttr("Archetype");
		if (szArchetypeName && szArchetypeName[0])
		{
			MEMSTAT_CONTEXT_FMT(EMemStatContextTypes::MSC_Other, 0, "%s", szArchetypeName);
			spawnParams.pArchetype = m_pEntitySystem->LoadEntityArchetype(szArchetypeName);

			if (!spawnParams.pArchetype)
			{
				EntityWarning("Archetype %s used by entity %s cannot be found! Entity cannot be loaded.", szArchetypeName, spawnParams.sName);
				bResult = false;
			}
		}
	}
	else  // No entity class found!
	{
		if (bWarningMsg)
		{
			EntityWarning("Entity class %s used by entity %s cannot be found! Entity cannot be loaded.", szEntityClass, szEntityName);
		}
		bResult = false;
	}

	return bResult;
}

//////////////////////////////////////////////////////////////////////////
bool CEntityLoadManager::ExtractArcheTypeLoadParams(XmlNodeRef& entityNode, SEntityLoadParams& outLoadParams, const Vec3& segmentOffset, bool bWarningMsg) const
{
	string entityClass = entityNode->getAttr("PrototypeLibrary") + string(".") + entityNode->getAttr("Name");
	size_t len = entityClass.size();
	for (; len > 0 && isdigit(entityClass[len - 1]); --len)
		;
	entityClass = entityClass.substr(0, len);

	const char* szEntityName = entityNode->getAttr("Name");
	return ExtractCommonEntityLoadParams(entityNode, outLoadParams, segmentOffset, bWarningMsg, entityClass.c_str(), szEntityName);
}

//////////////////////////////////////////////////////////////////////////
bool CEntityLoadManager::ExtractArcheTypeLoadParams(XmlNodeRef& entityNode, SEntitySpawnParams& spawnParams) const
{
	SEntityLoadParams loadParams;
	const bool bRes = ExtractArcheTypeLoadParams(entityNode, loadParams, Vec3Constants<float>::fVec3_Zero, false);
	spawnParams = loadParams.spawnParams;
	return bRes;
}

//////////////////////////////////////////////////////////////////////////
bool CEntityLoadManager::ExtractEntityLoadParams(XmlNodeRef& entityNode, SEntityLoadParams& outLoadParams, const Vec3& segmentOffset, bool bWarningMsg) const
{
	const char* szEntityClass = entityNode->getAttr("EntityClass");
	const char* szEntityName = entityNode->getAttr("Name");
	return ExtractCommonEntityLoadParams(entityNode, outLoadParams, segmentOffset, bWarningMsg, szEntityClass, szEntityName);
}

//////////////////////////////////////////////////////////////////////////
bool CEntityLoadManager::ExtractEntityLoadParams(XmlNodeRef& entityNode, SEntitySpawnParams& spawnParams) const
{
	SEntityLoadParams loadParams;
	bool bRes = ExtractEntityLoadParams(entityNode, loadParams, Vec3(0, 0, 0), false);
	spawnParams = loadParams.spawnParams;
	return(bRes);
}

//////////////////////////////////////////////////////////////////////////
bool CEntityLoadManager::CreateEntity(XmlNodeRef& entityNode, SEntitySpawnParams& pParams, EntityId& outUsingId)
{
	SEntityLoadParams loadParams;
	loadParams.spawnParams = pParams;
	loadParams.spawnParams.entityNode = entityNode;

	if ((loadParams.spawnParams.id == 0) &&
	    ((loadParams.spawnParams.pClass->GetFlags() & ECLF_DO_NOT_SPAWN_AS_STATIC) == 0))
	{
		// If ID is not set we generate a static ID.
		loadParams.spawnParams.id = m_pEntitySystem->GenerateEntityId(true);
	}
	return(CreateEntity(loadParams, outUsingId, true));
}

//////////////////////////////////////////////////////////////////////////
bool CEntityLoadManager::CreateEntity(SEntityLoadParams& loadParams, EntityId& outUsingId, bool bIsLoadingLevellFile)
{
	MEMSTAT_CONTEXT_FMT(EMemStatContextTypes::MSC_Entity, 0, "Entity %s", loadParams.spawnParams.pClass->GetName());

	bool bResult = true;
	outUsingId = 0;

	XmlNodeRef& entityNode = loadParams.spawnParams.entityNode;
	SEntitySpawnParams& spawnParams = loadParams.spawnParams;

	uint32 entityGuid = 0;
	if (entityNode)
	{
		// Only runtime prefabs should have GUID id's
		const char* entityGuidStr = entityNode->getAttr("Id");
		if (entityGuidStr[0] != '\0')
		{
			entityGuid = CCrc32::ComputeLowercase(entityGuidStr);
		}
	}

	IEntity* pSpawnedEntity = NULL;
	bool bWasSpawned = false;
	if (loadParams.pReuseEntity)
	{
		// Attempt to reload
		pSpawnedEntity = (loadParams.pReuseEntity->ReloadEntity(loadParams) ? loadParams.pReuseEntity : NULL);
	}
	else if (m_pEntitySystem->OnBeforeSpawn(spawnParams))
	{
		// Create a new one
		pSpawnedEntity = m_pEntitySystem->SpawnEntity(spawnParams, false);
		bWasSpawned = true;
	}

	if (bResult && pSpawnedEntity)
	{
		m_pEntitySystem->AddEntityToLayer(spawnParams.sLayerName, pSpawnedEntity->GetId());

		CEntity* pCSpawnedEntity = (CEntity*)pSpawnedEntity;
		pCSpawnedEntity->SetLoadedFromLevelFile(bIsLoadingLevellFile);
		pCSpawnedEntity->SetCloneLayerId(loadParams.clonedLayerId);

		const char* szMtlName(NULL);

		if (spawnParams.pArchetype)
		{
			IScriptTable* pArchetypeProperties = spawnParams.pArchetype->GetProperties();
			if (pArchetypeProperties)
			{
				pArchetypeProperties->GetValue("PrototypeMaterial", szMtlName);
			}
		}

		if (entityNode)
		{
			// Create needed proxies
			if (entityNode->findChild("Area"))
			{
				pSpawnedEntity->CreateProxy(ENTITY_PROXY_AREA);
			}
			if (entityNode->findChild("Rope"))
			{
				pSpawnedEntity->CreateProxy(ENTITY_PROXY_ROPE);
			}
			if (entityNode->findChild("ClipVolume"))
			{
				pSpawnedEntity->CreateProxy(ENTITY_PROXY_CLIPVOLUME);
			}

			if (spawnParams.pClass)
			{
				const char* pClassName = spawnParams.pClass->GetName();
				if (pClassName && !strcmp(pClassName, "Light"))
				{
					IEntityRenderProxyPtr pRP = crycomponent_cast<IEntityRenderProxyPtr>(pSpawnedEntity->CreateProxy(ENTITY_PROXY_RENDER));
					if (pRP)
					{
						pRP->SerializeXML(entityNode, true);

						int nMinSpec = -1;
						if (entityNode->getAttr("MinSpec", nMinSpec) && nMinSpec >= 0)
							pRP->GetRenderNode()->SetMinSpec(nMinSpec);
					}
				}
			}

			// If we have an instance material, we use it...
			if (entityNode->haveAttr("Material"))
			{
				szMtlName = entityNode->getAttr("Material");
			}

			// Prepare the entity from Xml if it was just spawned
			if (pCSpawnedEntity && bWasSpawned)
			{
				if (IEntityPropertyHandler* pPropertyHandler = pCSpawnedEntity->GetClass()->GetPropertyHandler())
					pPropertyHandler->LoadEntityXMLProperties(pCSpawnedEntity, entityNode);

				if (IEntityEventHandler* pEventHandler = pCSpawnedEntity->GetClass()->GetEventHandler())
					pEventHandler->LoadEntityXMLEvents(pCSpawnedEntity, entityNode);

				// Serialize script proxy.
				CScriptProxy* pScriptProxy = pCSpawnedEntity->GetScriptProxy();
				if (pScriptProxy)
				{
					XmlNodeRef componentNode;
					if (XmlNodeRef componentsNode = entityNode->findChild("Components"))
					{
						for (int i = 0, n = componentsNode->getChildCount(); i < n; ++i)
						{
							CryInterfaceID componentTypeId;
							componentNode = componentsNode->getChild(i);
							if (!componentNode->getAttr("typeId", componentTypeId))
								continue;
							
							if (componentTypeId == pScriptProxy->GetCID())
								break;
						}
					}

					pScriptProxy->LegacySerializeXML(entityNode, componentNode, true);
				}
					
			}
		}

		// If any material has to be set...
		if (szMtlName && *szMtlName != 0)
		{
			// ... we load it...
			IMaterial* pMtl = gEnv->p3DEngine->GetMaterialManager()->LoadMaterial(szMtlName);
			if (pMtl)
			{
				// ... and set it...
				pSpawnedEntity->SetMaterial(pMtl);
			}
		}

		if (bWasSpawned)
		{
			const bool bInited = m_pEntitySystem->InitEntity(pSpawnedEntity, spawnParams);
			if (!bInited)
			{
				// Failed to initialise an entity, need to bail or we'll crash
				return true;
			}
		}
		else
		{
			m_pEntitySystem->OnEntityReused(pSpawnedEntity, spawnParams);

			if (pCSpawnedEntity && loadParams.bCallInit)
			{
				CScriptProxy* pScriptProxy = pCSpawnedEntity->GetScriptProxy();
				if (pScriptProxy)
					pScriptProxy->CallInitEvent(true);
			}
		}

		if (entityNode)
		{
			// Check if it have geometry.
			const char* sGeom = entityNode->getAttr("Geometry");
			if (sGeom[0] != 0)
			{
				// check if character.
				const char* ext = PathUtil::GetExt(sGeom);
				if (stricmp(ext, CRY_SKEL_FILE_EXT) == 0 || stricmp(ext, CRY_CHARACTER_DEFINITION_FILE_EXT) == 0 || stricmp(ext, CRY_ANIM_GEOMETRY_FILE_EXT) == 0)
				{
					pSpawnedEntity->LoadCharacter(0, sGeom, IEntity::EF_AUTO_PHYSICALIZE);
				}
				else
				{
					pSpawnedEntity->LoadGeometry(0, sGeom, 0, IEntity::EF_AUTO_PHYSICALIZE);
				}
			}

			//////////////////////////////////////////////////////////////////////////
			// Serialize all entity proxies except Script proxy after initialization.
			if (pCSpawnedEntity)
			{
<<<<<<< HEAD
				CScriptProxy* pScriptProxy = pCSpawnedEntity->GetScriptProxy();

				pCSpawnedEntity->SerializeXML_ExceptScriptProxy(entityNode, true);
=======
				pCSpawnedEntity->SerializeXML(entityNode, true, false);
>>>>>>> 98428a17
			}

			const char* attachmentType = entityNode->getAttr("AttachmentType");
			const char* attachmentTarget = entityNode->getAttr("AttachmentTarget");

			int flags = 0;
			if (strcmp(attachmentType, "GeomCacheNode") == 0)
			{
				flags |= IEntity::ATTACHMENT_GEOMCACHENODE;
			}
			else if (strcmp(attachmentType, "CharacterBone") == 0)
			{
				flags |= IEntity::ATTACHMENT_CHARACTERBONE;
			}

			// Add attachment to parent.
			if (m_pEntitySystem->EntitiesUseGUIDs())
			{
				EntityGUID nParentGuid = 0;
				if (entityNode->getAttr("ParentGuid", nParentGuid))
				{
					AddQueuedAttachment(0, nParentGuid, spawnParams.id, spawnParams.vPosition, spawnParams.qRotation, spawnParams.vScale, false, flags, attachmentTarget);
				}
			}
			else if (entityGuid == 0)
			{
				EntityId nParentId = 0;
				if (entityNode->getAttr("ParentId", nParentId))
				{
					AddQueuedAttachment(nParentId, 0, spawnParams.id, spawnParams.vPosition, spawnParams.qRotation, spawnParams.vScale, false, flags, attachmentTarget);
				}
			}
			else
			{
				const char* pParentGuid = entityNode->getAttr("Parent");
				if (pParentGuid[0] != '\0')
				{
					uint32 parentGuid = CCrc32::ComputeLowercase(pParentGuid);
					AddQueuedAttachment((EntityId)parentGuid, 0, spawnParams.id, spawnParams.vPosition, spawnParams.qRotation, spawnParams.vScale, true, flags, attachmentTarget);
				}
			}

			// check for a flow graph
			// only store them for later serialization as the FG proxy relies
			// on all EntityGUIDs already loaded
			if (entityNode->findChild("FlowGraph"))
			{
				AddQueuedFlowgraph(pSpawnedEntity, entityNode);
			}

			// Load entity links.
			XmlNodeRef linksNode = entityNode->findChild("EntityLinks");
			if (linksNode)
			{
				const int iChildCount = linksNode->getChildCount();
				for (int i = 0; i < iChildCount; ++i)
				{
					XmlNodeRef linkNode = linksNode->getChild(i);
					if (linkNode)
					{
						if (entityGuid == 0)
						{
							EntityId targetId = 0;
							EntityGUID targetGuid = 0;
							if (gEnv->pEntitySystem->EntitiesUseGUIDs())
								linkNode->getAttr("TargetGuid", targetGuid);
							else
								linkNode->getAttr("TargetId", targetId);

							const char* sLinkName = linkNode->getAttr("Name");
							Quat relRot(IDENTITY);
							Vec3 relPos(IDENTITY);

							pSpawnedEntity->AddEntityLink(sLinkName, targetId, targetGuid);
						}
						else
						{
							// If this is a runtime prefab we're spawning, queue the entity
							// link for later, since it has a guid target id we need to look up.
							AddQueuedEntityLink(pSpawnedEntity, linkNode);
						}
					}
				}
			}

			// Hide entity in game. Done after potential RenderProxy is created, so it catches the Hide
			if (bWasSpawned)
			{
				bool bHiddenInGame = false;
				entityNode->getAttr("HiddenInGame", bHiddenInGame);
				if (bHiddenInGame)
					pSpawnedEntity->Hide(true);
			}

			int nMinSpec = -1;
			if (entityNode->getAttr("MinSpec", nMinSpec) && nMinSpec >= 0)
			{
				if (IEntityRenderProxy* pRenderProxy = (IEntityRenderProxy*)pSpawnedEntity->GetProxy(ENTITY_PROXY_RENDER))
					pRenderProxy->GetRenderNode()->SetMinSpec(nMinSpec);
			}
		}
	}

	if (!bResult)
	{
		EntityWarning("[CEntityLoadManager::CreateEntity] Entity Load Failed: %s (%s)", spawnParams.sName, spawnParams.pClass->GetName());
	}

	outUsingId = (pSpawnedEntity ? pSpawnedEntity->GetId() : 0);

	if (outUsingId != 0 && entityGuid != 0)
	{
		m_guidToId[entityGuid] = outUsingId;
	}

	return bResult;
}

//////////////////////////////////////////////////////////////////////////
void CEntityLoadManager::PrepareBatchCreation(int nSize)
{
	m_queuedAttachments.clear();
	m_queuedFlowgraphs.clear();

	m_queuedAttachments.reserve(nSize);
	m_queuedFlowgraphs.reserve(nSize);
	m_guidToId.clear();
}

//////////////////////////////////////////////////////////////////////////
void CEntityLoadManager::AddQueuedAttachment(EntityId nParent, EntityGUID nParentGuid, EntityId nChild, const Vec3& pos, const Quat& rot, const Vec3& scale, bool guid, const int flags, const char* target)
{
	SEntityAttachment entityAttachment;
	entityAttachment.child = nChild;
	entityAttachment.parent = nParent;
	entityAttachment.parentGuid = nParentGuid;
	entityAttachment.pos = pos;
	entityAttachment.rot = rot;
	entityAttachment.scale = scale;
	entityAttachment.guid = guid;
	entityAttachment.flags = flags;
	entityAttachment.target = target;

	m_queuedAttachments.push_back(entityAttachment);
}

//////////////////////////////////////////////////////////////////////////
void CEntityLoadManager::AddQueuedFlowgraph(IEntity* pEntity, XmlNodeRef& pNode)
{
	SQueuedFlowGraph f;
	f.pEntity = pEntity;
	f.pNode = pNode;

	m_queuedFlowgraphs.push_back(f);
}

//////////////////////////////////////////////////////////////////////////
void CEntityLoadManager::AddQueuedEntityLink(IEntity* pEntity, XmlNodeRef& pNode)
{
	SQueuedFlowGraph f;
	f.pEntity = pEntity;
	f.pNode = pNode;

	m_queuedEntityLinks.push_back(f);
}

//////////////////////////////////////////////////////////////////////////
void CEntityLoadManager::OnBatchCreationCompleted()
{
	// Load attachments
	TQueuedAttachments::iterator itQueuedAttachment = m_queuedAttachments.begin();
	TQueuedAttachments::iterator itQueuedAttachmentEnd = m_queuedAttachments.end();
	for (; itQueuedAttachment != itQueuedAttachmentEnd; ++itQueuedAttachment)
	{
		const SEntityAttachment& entityAttachment = *itQueuedAttachment;

		IEntity* pChild = m_pEntitySystem->GetEntity(entityAttachment.child);
		if (pChild)
		{
			EntityId parentId = entityAttachment.parent;
			if (m_pEntitySystem->EntitiesUseGUIDs())
				parentId = m_pEntitySystem->FindEntityByGuid(entityAttachment.parentGuid);
			else if (entityAttachment.guid)
				parentId = m_guidToId[(uint32)entityAttachment.parent];
			IEntity* pParent = m_pEntitySystem->GetEntity(parentId);
			if (pParent)
			{
				SChildAttachParams attachParams(entityAttachment.flags, entityAttachment.target.c_str());
				pParent->AttachChild(pChild, attachParams);
				pChild->SetLocalTM(Matrix34::Create(entityAttachment.scale, entityAttachment.rot, entityAttachment.pos));
			}
		}
	}
	m_queuedAttachments.clear();

	// Load flowgraphs
	TQueuedFlowgraphs::iterator itQueuedFlowgraph = m_queuedFlowgraphs.begin();
	TQueuedFlowgraphs::iterator itQueuedFlowgraphEnd = m_queuedFlowgraphs.end();
	for (; itQueuedFlowgraph != itQueuedFlowgraphEnd; ++itQueuedFlowgraph)
	{
		SQueuedFlowGraph& f = *itQueuedFlowgraph;

		if (f.pEntity)
		{
			IEntityProxyPtr pProxy = f.pEntity->CreateProxy(ENTITY_PROXY_FLOWGRAPH);
			if (pProxy)
				pProxy->LegacySerializeXML(f.pNode, f.pNode, true);
		}
	}
	m_queuedFlowgraphs.clear();

	// Load entity links
	TQueuedFlowgraphs::iterator itQueuedEntityLink = m_queuedEntityLinks.begin();
	TQueuedFlowgraphs::iterator itQueuedEntityLinkEnd = m_queuedEntityLinks.end();
	for (; itQueuedEntityLink != itQueuedEntityLinkEnd; ++itQueuedEntityLink)
	{
		SQueuedFlowGraph& f = *itQueuedEntityLink;

		if (f.pEntity)
		{
			const char* targetGuidStr = f.pNode->getAttr("TargetId");
			if (targetGuidStr[0] != '\0')
			{
				EntityId targetId = FindEntityByEditorGuid(targetGuidStr);

				const char* sLinkName = f.pNode->getAttr("Name");
				Quat relRot(IDENTITY);
				Vec3 relPos(IDENTITY);

				f.pEntity->AddEntityLink(sLinkName, targetId, 0);
			}
		}
	}
	stl::free_container(m_queuedEntityLinks);
	stl::free_container(m_guidToId);
}

//////////////////////////////////////////////////////////////////////////
void CEntityLoadManager::ResolveLinks()
{
	if (!m_pEntitySystem->EntitiesUseGUIDs())
		return;

	IEntityItPtr pIt = m_pEntitySystem->GetEntityIterator();
	pIt->MoveFirst();
	while (IEntity* pEntity = pIt->Next())
	{
		IEntityLink* pLink = pEntity->GetEntityLinks();
		while (pLink)
		{
			if (pLink->entityId == 0)
				pLink->entityId = m_pEntitySystem->FindEntityByGuid(pLink->entityGuid);
			pLink = pLink->next;
		}
	}
}

//////////////////////////////////////////////////////////////////////////
EntityId CEntityLoadManager::GetClonedId(int clonedLayerId, EntityId originalId)
{
	if (clonedLayerId >= 0 && clonedLayerId < (int)m_clonedLayerIds.size())
	{
		TClonedIds& clonedIds = m_clonedLayerIds[clonedLayerId];
		return clonedIds[originalId];
	}

	return 0;
}

//////////////////////////////////////////////////////////////////////////
EntityId CEntityLoadManager::FindEntityByEditorGuid(const char* pGuid) const
{
	uint32 guidCrc = CCrc32::ComputeLowercase(pGuid);
	TGuidToId::const_iterator it = m_guidToId.find(guidCrc);
	if (it != m_guidToId.end())
		return it->second;

	return INVALID_ENTITYID;
}<|MERGE_RESOLUTION|>--- conflicted
+++ resolved
@@ -38,7 +38,6 @@
 //////////////////////////////////////////////////////////////////////////
 void CEntityLoadManager::Reset()
 {
-	m_clonedLayerIds.clear();
 }
 
 //////////////////////////////////////////////////////////////////////////
@@ -57,247 +56,6 @@
 	}
 
 	return bResult;
-}
-
-//////////////////////////////////////////////////////////////////////////
-void CEntityLoadManager::SetupHeldLayer(const char* pLayerName)
-{
-	// Look up the layer with this name.  Note that normally only layers that can be
-	// dynamically loaded will be in here, but we have a hack in ObjectLayerManager to make
-	// one of these for every layer.
-	const IEntityLayer* pLayer = m_pEntitySystem->FindLayer(pLayerName);
-
-	// Walk up the layer tree until we find the top level parent.  That's what we group held
-	// entities by.
-	while (pLayer != NULL)
-	{
-		const string& parentName = pLayer->GetParentName();
-
-		if (parentName.empty())
-			break;
-
-		pLayer = m_pEntitySystem->FindLayer(parentName.c_str());
-	}
-
-	if (!gEnv->IsEditor())
-		CRY_ASSERT_MESSAGE(pLayer != NULL, "All layers should be in the entity system, level may need to be reexported");
-
-	if (pLayer != NULL)
-	{
-		int heldLayerIdx = -1;
-
-		// Go through our held layers, looking for one with the parent name
-		for (size_t i = 0; i < m_heldLayers.size(); ++i)
-		{
-			if (m_heldLayers[i].m_layerName == pLayer->GetName())
-			{
-				heldLayerIdx = i;
-				break;
-			}
-		}
-
-		// Crc the original layer name and add it to the map.  If the layer is held we
-		// store the index, or -1 if it isn't held.
-		uint32 layerCrc = CCrc32::Compute(pLayerName);
-		m_layerNameMap[layerCrc] = heldLayerIdx;
-	}
-}
-
-bool CEntityLoadManager::IsHeldLayer(XmlNodeRef& entityNode)
-{
-	if (m_heldLayers.empty())
-		return false;
-
-	const char* pLayerName = entityNode->getAttr("Layer");
-
-	uint32 layerCrc = CCrc32::Compute(pLayerName);
-
-	std::map<uint32, int>::iterator it = m_layerNameMap.find(layerCrc);
-
-	// First time we've seen this layer, cache off info for it
-	if (it == m_layerNameMap.end())
-	{
-		SetupHeldLayer(pLayerName);
-		it = m_layerNameMap.find(layerCrc);
-
-		if (it == m_layerNameMap.end())
-			return false;
-	}
-
-	int heldLayerIdx = it->second;
-
-	// If this is a held layer, cache off the creation info and return true (don't add)
-	if (heldLayerIdx != -1)
-	{
-		m_heldLayers[heldLayerIdx].m_entities.push_back(entityNode);
-		return true;
-	}
-	else
-	{
-		return false;
-	}
-}
-
-void CEntityLoadManager::HoldLayerEntities(const char* pLayerName)
-{
-	m_heldLayers.resize(m_heldLayers.size() + 1);
-	SHeldLayer& heldLayer = m_heldLayers[m_heldLayers.size() - 1];
-
-	heldLayer.m_layerName = pLayerName;
-}
-
-void CEntityLoadManager::CloneHeldLayerEntities(const char* pLayerName, const Vec3& localOffset, const Matrix34& l2w, const char** pIncludeLayers, int numIncludeLayers)
-{
-	int heldLayerIdx = -1;
-
-	// Get the index of the held layer
-	for (size_t i = 0; i < m_heldLayers.size(); ++i)
-	{
-		if (m_heldLayers[i].m_layerName == pLayerName)
-		{
-			heldLayerIdx = i;
-			break;
-		}
-	}
-
-	if (heldLayerIdx == -1)
-	{
-		CRY_ASSERT_MESSAGE(0, "Trying to add a layer that wasn't held");
-		return;
-	}
-
-	// Allocate a map for storing the mapping from the original entity ids to the cloned ones
-	int cloneIdx = (int)m_clonedLayerIds.size();
-	m_clonedLayerIds.resize(cloneIdx + 1);
-	TClonedIds& clonedIds = m_clonedLayerIds[cloneIdx];
-
-	// Get all the held entities for this layer
-	std::vector<XmlNodeRef>& entities = m_heldLayers[heldLayerIdx].m_entities;
-
-	const int nSize = entities.size();
-	for (int i = 0; i < nSize; i++)
-	{
-		XmlNodeRef entityNode = entities[i];
-
-		const char* pLayerName = entityNode->getAttr("Layer");
-
-		bool isIncluded = (numIncludeLayers > 0) ? false : true;
-
-		// Check if this layer is in our include list
-		for (int j = 0; j < numIncludeLayers; ++j)
-		{
-			if (strcmp(pLayerName, pIncludeLayers[j]) == 0)
-			{
-				isIncluded = true;
-				break;
-			}
-		}
-
-		if (!isIncluded)
-			continue;
-
-		//////////////////////////////////////////////////////////////////////////
-		//
-		// Copy/paste from CEntityLoadManager::ParseEntities
-		//
-		INDENT_LOG_DURING_SCOPE(true, "Parsing entity '%s'", entityNode->getAttr("Name"));
-
-		bool bSuccess = false;
-		SEntityLoadParams loadParams;
-		if (ExtractEntityLoadParams(entityNode, loadParams, Vec3(0, 0, 0), true))
-		{
-			// ONLY REAL CHANGES ////////////////////////////////////////////////////
-			Matrix34 local(Matrix33(loadParams.spawnParams.qRotation));
-			local.SetTranslation(loadParams.spawnParams.vPosition - localOffset);
-			Matrix34 world = l2w * local;
-
-			// If this entity has a parent, keep the transform local
-			EntityId parentId;
-			if (entityNode->getAttr("ParentId", parentId))
-			{
-				local.SetTranslation(loadParams.spawnParams.vPosition);
-				world = local;
-			}
-
-			loadParams.spawnParams.vPosition = world.GetTranslation();
-			loadParams.spawnParams.qRotation = Quat(world);
-
-			EntityId origId = loadParams.spawnParams.id;
-			loadParams.spawnParams.id = m_pEntitySystem->GenerateEntityId(true);
-
-			loadParams.clonedLayerId = cloneIdx;
-
-			//////////////////////////////////////////////////////////////////////////
-
-			// Default to just creating the entity
-			if (!bSuccess)
-			{
-				EntityId usingId = 0;
-
-				// if we just want to reload this entity's properties
-				if (entityNode->haveAttr("ReloadProperties"))
-				{
-					EntityId id;
-
-					entityNode->getAttr("EntityId", id);
-					loadParams.pReuseEntity = m_pEntitySystem->GetEntityFromID(id);
-				}
-
-				bSuccess = CreateEntity(loadParams, usingId, true);
-			}
-
-			if (!bSuccess)
-			{
-				string sName = entityNode->getAttr("Name");
-				EntityWarning("CEntityLoadManager::ParseEntities : Failed when parsing entity \'%s\'", sName.empty() ? "Unknown" : sName.c_str());
-			}
-			else
-			{
-				// If we successfully cloned the entity, save the mapping from original id to cloned
-				clonedIds[origId] = loadParams.spawnParams.id;
-				m_clonedEntitiesTemp.push_back(loadParams.spawnParams.id);
-			}
-		}
-		//
-		// End copy/paste
-		//
-		//////////////////////////////////////////////////////////////////////////
-	}
-
-	// All attachment parent ids will be for the source copy, so we need to remap that id
-	// to the cloned one.
-	TQueuedAttachments::iterator itQueuedAttachment = m_queuedAttachments.begin();
-	TQueuedAttachments::iterator itQueuedAttachmentEnd = m_queuedAttachments.end();
-	for (; itQueuedAttachment != itQueuedAttachmentEnd; ++itQueuedAttachment)
-	{
-		SEntityAttachment& entityAttachment = *itQueuedAttachment;
-		entityAttachment.parent = m_pEntitySystem->GetClonedEntityId(entityAttachment.parent, entityAttachment.child);
-	}
-
-	// Now that all the cloned ids are ready, go though all the entities we just cloned
-	// and update the ids for any entity links.
-	for (std::vector<EntityId>::iterator it = m_clonedEntitiesTemp.begin(); it != m_clonedEntitiesTemp.end(); ++it)
-	{
-		IEntity* pEntity = m_pEntitySystem->GetEntity(*it);
-		if (pEntity != NULL)
-		{
-			IEntityLink* pLink = pEntity->GetEntityLinks();
-			while (pLink != NULL)
-			{
-				pLink->entityId = m_pEntitySystem->GetClonedEntityId(pLink->entityId, *it);
-				pLink = pLink->next;
-			}
-		}
-	}
-	m_clonedEntitiesTemp.clear();
-
-	OnBatchCreationCompleted();
-}
-
-void CEntityLoadManager::ReleaseHeldEntities()
-{
-	m_heldLayers.clear();
-	m_layerNameMap.clear();
 }
 
 //////////////////////////////////////////////////////////////////////////
@@ -422,6 +180,9 @@
 
 	bool bResult = true;
 
+	static ICVar* pAsyncLoad = gEnv->pConsole->GetCVar("g_asynclevelload");
+	const bool bAsyncLoad = pAsyncLoad && pAsyncLoad->GetIVal() > 0;
+
 	const int iChildCount = entitiesNode->getChildCount();
 
 	CryLog("Parsing %d entities...", iChildCount);
@@ -436,8 +197,8 @@
 		if (entityNode && entityNode->isTag("Entity") && CanParseEntity(entityNode, outGlobalEntityIds))
 		{
 
-			// Create entities only if they are not in an held layer and we are not in editor game mode.
-			if (!IsHeldLayer(entityNode) && !gEnv->IsEditorGameMode())
+			// Create entities only if we are not in editor game mode.
+			if (!gEnv->IsEditorGameMode())
 			{
 				INDENT_LOG_DURING_SCOPE(true, "Parsing entity '%s'", entityNode->getAttr("Name"));
 
@@ -449,15 +210,6 @@
 					if (!bSuccess)
 					{
 						EntityId usingId = 0;
-
-						// if we just want to reload this entity's properties
-						if (entityNode->haveAttr("ReloadProperties"))
-						{
-							EntityId id;
-
-							entityNode->getAttr("EntityId", id);
-							loadParams.pReuseEntity = m_pEntitySystem->GetEntityFromID(id);
-						}
 
 						bSuccess = CreateEntity(loadParams, usingId, bIsLoadingLevelFile);
 
@@ -484,7 +236,7 @@
 			}
 		}
 
-		if (0 == (i & 7))
+		if ((!bAsyncLoad) && (0 == (i & 7)))
 		{
 			gEnv->pNetwork->SyncWithGame(eNGS_FrameStart);
 			gEnv->pNetwork->SyncWithGame(eNGS_FrameEnd);
@@ -559,8 +311,10 @@
 		bool bNoDecals = false;
 		bool bDynamicDistanceShadows = false;
 		int castShadowMinSpec = CONFIG_LOW_SPEC;
+		int giMode = 0;
 
 		entityNode->getAttr("CastShadowMinSpec", castShadowMinSpec);
+		entityNode->getAttr("GIMode", giMode);
 		entityNode->getAttr("DynamicDistanceShadows", bDynamicDistanceShadows);
 		entityNode->getAttr("GoodOccluder", bGoodOccluder);
 		entityNode->getAttr("OutdoorOnly", bOutdoorOnly);
@@ -588,6 +342,8 @@
 		{
 			spawnParams.nFlags |= ENTITY_FLAG_NO_DECALNODE_DECALS;
 		}
+
+		spawnParams.nFlagsExtended = (spawnParams.nFlagsExtended & ~ENTITY_FLAG_EXTENDED_GI_MODE_BIT_MASK) | ((giMode << ENTITY_FLAG_EXTENDED_GI_MODE_BIT_OFFSET) & ENTITY_FLAG_EXTENDED_GI_MODE_BIT_MASK);
 
 		const char* szArchetypeName = entityNode->getAttr("Archetype");
 		if (szArchetypeName && szArchetypeName[0])
@@ -693,12 +449,7 @@
 
 	IEntity* pSpawnedEntity = NULL;
 	bool bWasSpawned = false;
-	if (loadParams.pReuseEntity)
-	{
-		// Attempt to reload
-		pSpawnedEntity = (loadParams.pReuseEntity->ReloadEntity(loadParams) ? loadParams.pReuseEntity : NULL);
-	}
-	else if (m_pEntitySystem->OnBeforeSpawn(spawnParams))
+	if (m_pEntitySystem->OnBeforeSpawn(spawnParams))
 	{
 		// Create a new one
 		pSpawnedEntity = m_pEntitySystem->SpawnEntity(spawnParams, false);
@@ -711,7 +462,6 @@
 
 		CEntity* pCSpawnedEntity = (CEntity*)pSpawnedEntity;
 		pCSpawnedEntity->SetLoadedFromLevelFile(bIsLoadingLevellFile);
-		pCSpawnedEntity->SetCloneLayerId(loadParams.clonedLayerId);
 
 		const char* szMtlName(NULL);
 
@@ -729,31 +479,36 @@
 			// Create needed proxies
 			if (entityNode->findChild("Area"))
 			{
-				pSpawnedEntity->CreateProxy(ENTITY_PROXY_AREA);
+				pSpawnedEntity->CreateComponent<IEntityAreaComponent>();
 			}
 			if (entityNode->findChild("Rope"))
 			{
-				pSpawnedEntity->CreateProxy(ENTITY_PROXY_ROPE);
+				pSpawnedEntity->CreateComponent<IEntityRopeComponent>();
 			}
 			if (entityNode->findChild("ClipVolume"))
 			{
-				pSpawnedEntity->CreateProxy(ENTITY_PROXY_CLIPVOLUME);
-			}
-
-			if (spawnParams.pClass)
-			{
-				const char* pClassName = spawnParams.pClass->GetName();
-				if (pClassName && !strcmp(pClassName, "Light"))
-				{
-					IEntityRenderProxyPtr pRP = crycomponent_cast<IEntityRenderProxyPtr>(pSpawnedEntity->CreateProxy(ENTITY_PROXY_RENDER));
-					if (pRP)
-					{
-						pRP->SerializeXML(entityNode, true);
-
-						int nMinSpec = -1;
-						if (entityNode->getAttr("MinSpec", nMinSpec) && nMinSpec >= 0)
-							pRP->GetRenderNode()->SetMinSpec(nMinSpec);
-					}
+				pSpawnedEntity->CreateComponent<IClipVolumeComponent>();
+			}
+
+			// Load RenderNodeParams
+			{
+				auto& renderNodeParams = pCSpawnedEntity->GetEntityRender()->GetRenderNodeParams();
+				int nLodRatio = 0;
+				int nViewDistRatio = 0;
+				if (entityNode->getAttr("LodRatio", nLodRatio))
+				{
+					// Change LOD ratio.
+					renderNodeParams.lodRatio = nLodRatio;
+				}
+				if (entityNode->getAttr("ViewDistRatio", nViewDistRatio))
+				{
+					// Change ViewDistRatio ratio.
+					renderNodeParams.viewDistRatio = nViewDistRatio;
+				}
+				int nMinSpec = -1;
+				if (entityNode->getAttr("MinSpec", nMinSpec) && nMinSpec >= 0)
+				{
+					renderNodeParams.minSpec = (ESystemConfigSpec)nMinSpec;
 				}
 			}
 
@@ -766,14 +521,11 @@
 			// Prepare the entity from Xml if it was just spawned
 			if (pCSpawnedEntity && bWasSpawned)
 			{
-				if (IEntityPropertyHandler* pPropertyHandler = pCSpawnedEntity->GetClass()->GetPropertyHandler())
-					pPropertyHandler->LoadEntityXMLProperties(pCSpawnedEntity, entityNode);
-
 				if (IEntityEventHandler* pEventHandler = pCSpawnedEntity->GetClass()->GetEventHandler())
 					pEventHandler->LoadEntityXMLEvents(pCSpawnedEntity, entityNode);
 
 				// Serialize script proxy.
-				CScriptProxy* pScriptProxy = pCSpawnedEntity->GetScriptProxy();
+				CEntityComponentLuaScript* pScriptProxy = pCSpawnedEntity->GetScriptProxy();
 				if (pScriptProxy)
 				{
 					XmlNodeRef componentNode;
@@ -824,7 +576,7 @@
 
 			if (pCSpawnedEntity && loadParams.bCallInit)
 			{
-				CScriptProxy* pScriptProxy = pCSpawnedEntity->GetScriptProxy();
+				CEntityComponentLuaScript* pScriptProxy = pCSpawnedEntity->GetScriptProxy();
 				if (pScriptProxy)
 					pScriptProxy->CallInitEvent(true);
 			}
@@ -852,13 +604,7 @@
 			// Serialize all entity proxies except Script proxy after initialization.
 			if (pCSpawnedEntity)
 			{
-<<<<<<< HEAD
-				CScriptProxy* pScriptProxy = pCSpawnedEntity->GetScriptProxy();
-
-				pCSpawnedEntity->SerializeXML_ExceptScriptProxy(entityNode, true);
-=======
 				pCSpawnedEntity->SerializeXML(entityNode, true, false);
->>>>>>> 98428a17
 			}
 
 			const char* attachmentType = entityNode->getAttr("AttachmentType");
@@ -952,13 +698,6 @@
 				if (bHiddenInGame)
 					pSpawnedEntity->Hide(true);
 			}
-
-			int nMinSpec = -1;
-			if (entityNode->getAttr("MinSpec", nMinSpec) && nMinSpec >= 0)
-			{
-				if (IEntityRenderProxy* pRenderProxy = (IEntityRenderProxy*)pSpawnedEntity->GetProxy(ENTITY_PROXY_RENDER))
-					pRenderProxy->GetRenderNode()->SetMinSpec(nMinSpec);
-			}
 		}
 	}
 
@@ -1063,7 +802,7 @@
 
 		if (f.pEntity)
 		{
-			IEntityProxyPtr pProxy = f.pEntity->CreateProxy(ENTITY_PROXY_FLOWGRAPH);
+			IEntityComponent* pProxy = f.pEntity->CreateProxy(ENTITY_PROXY_FLOWGRAPH);
 			if (pProxy)
 				pProxy->LegacySerializeXML(f.pNode, f.pNode, true);
 		}
@@ -1117,18 +856,6 @@
 }
 
 //////////////////////////////////////////////////////////////////////////
-EntityId CEntityLoadManager::GetClonedId(int clonedLayerId, EntityId originalId)
-{
-	if (clonedLayerId >= 0 && clonedLayerId < (int)m_clonedLayerIds.size())
-	{
-		TClonedIds& clonedIds = m_clonedLayerIds[clonedLayerId];
-		return clonedIds[originalId];
-	}
-
-	return 0;
-}
-
-//////////////////////////////////////////////////////////////////////////
 EntityId CEntityLoadManager::FindEntityByEditorGuid(const char* pGuid) const
 {
 	uint32 guidCrc = CCrc32::ComputeLowercase(pGuid);
