#include "StdAfx.h"
#include "GeomEntity.h"

#include "Helpers/EntityFlowNode.h"

#include <CryPhysics/physinterface.h>
#include <CryAnimation/ICryAnimation.h>

#include <CrySerialization/Enum.h>

class CGeomEntityRegistrator
	: public IEntityRegistrator
{
	virtual void Register() override
	{
		if (gEnv->pEntitySystem->GetClassRegistry()->FindClass("GeomEntity") != nullptr)
		{
			// Skip registration of default engine class if the game has overridden it
			CryLog("Skipping registration of default engine entity class GeomEntity, overridden by game");
			return;
		}

		RegisterEntityWithDefaultComponent<CGeomEntity>("GeomEntity", "Geometry");

		// Register flow node
		// Factory will be destroyed by flowsystem during shutdown
		CEntityFlowNodeFactory* pFlowNodeFactory = new CEntityFlowNodeFactory("entity:GeomEntity");

		pFlowNodeFactory->m_inputs.push_back(InputPortConfig<bool>("Hide", ""));
		pFlowNodeFactory->m_inputs.push_back(InputPortConfig<bool>("UnHide", ""));
		pFlowNodeFactory->m_inputs.push_back(InputPortConfig<string>("LoadGeometry", ""));
		pFlowNodeFactory->m_activateCallback = CGeomEntity::OnFlowgraphActivation;

		pFlowNodeFactory->m_outputs.push_back(OutputPortConfig_Void("OnHide"));
		pFlowNodeFactory->m_outputs.push_back(OutputPortConfig_Void("OnUnHide"));
		pFlowNodeFactory->m_outputs.push_back(OutputPortConfig<EntityId>("OnCollision"));
		pFlowNodeFactory->m_outputs.push_back(OutputPortConfig<string>("CollisionSurfaceName"));
		pFlowNodeFactory->m_outputs.push_back(OutputPortConfig<string>("OnGeometryChanged"));

		pFlowNodeFactory->Close();
	}
};

CGeomEntityRegistrator g_geomEntityRegistrator;

YASLI_ENUM_BEGIN_NESTED(CGeomEntity, EPhysicalizationType, "PhysicalizationType")
YASLI_ENUM_VALUE_NESTED(CGeomEntity, ePhysicalizationType_None, "None")
YASLI_ENUM_VALUE_NESTED(CGeomEntity, ePhysicalizationType_Static, "Static")
YASLI_ENUM_VALUE_NESTED(CGeomEntity, ePhysicalizationType_Rigid, "Rigid")
YASLI_ENUM_END()

CRYREGISTER_CLASS(CGeomEntity);

void CGeomEntity::Initialize()
{
	CDesignerEntityComponent::Initialize();

	GetEntity()->SetFlags(GetEntity()->GetFlags() | ENTITY_FLAG_CASTSHADOW);
}

void CGeomEntity::ProcessEvent(SEntityEvent& event)
{
<<<<<<< HEAD
	if (event.event == ENTITY_EVENT_HIDE || event.event == ENTITY_EVENT_UNHIDE)
	{
		m_bHide = (event.event == ENTITY_EVENT_HIDE);
	}

	CNativeEntityBase::ProcessEvent(event);
}

void CGeomEntity::HandleEvent(const SGameObjectEvent &event)
{
	if (event.event == eGFE_OnCollision)
=======
	switch (event.event)
>>>>>>> 0745c33a
	{
		case ENTITY_EVENT_HIDE:
			{
				ActivateFlowNodeOutput(eOutputPort_OnHide, TFlowInputData());
			}
			break;
		case ENTITY_EVENT_UNHIDE:
			{
				ActivateFlowNodeOutput(eOutputPort_OnUnHide, TFlowInputData());
			}
			break;
		case ENTITY_EVENT_COLLISION:
			{
				// Collision info can be retrieved using the event pointer
				EventPhysCollision *physCollision = reinterpret_cast<EventPhysCollision *>(event.nParam[0]);

				ISurfaceTypeManager* pSurfaceTypeManager = gEnv->p3DEngine->GetMaterialManager()->GetSurfaceTypeManager();
				if (ISurfaceType* pSurfaceType = pSurfaceTypeManager->GetSurfaceType(physCollision->idmat[1]))
				{
					string surfaceTypeName = pSurfaceType->GetName();
					ActivateFlowNodeOutput(eOutputPort_CollisionSurfaceName, TFlowInputData(surfaceTypeName));
				}

				if (IEntity* pOtherEntity = gEnv->pEntitySystem->GetEntityFromPhysics(physCollision->pEntity[1]))
				{
					ActivateFlowNodeOutput(eOutputPort_OnCollision, TFlowInputData(pOtherEntity->GetId()));
				}
				else
				{
					ActivateFlowNodeOutput(eOutputPort_OnCollision, TFlowInputData());
				}
			}
			break;
	}
}

void CGeomEntity::OnResetState()
{
	if (m_model.size() > 0)
	{
		const int geometrySlot = 0;
		LoadMesh(geometrySlot, m_model);
		ActivateFlowNodeOutput(eOutputPort_OnGeometryChanged, TFlowInputData(m_model));

		SEntityPhysicalizeParams physicalizationParams;

		switch (m_physicalizationType)
		{
			case ePhysicalizationType_None:
				physicalizationParams.type = PE_NONE;
				break;
			case ePhysicalizationType_Static:
				physicalizationParams.type = PE_STATIC;
				break;
			case ePhysicalizationType_Rigid:
				physicalizationParams.type = PE_RIGID;
				break;
		}

		physicalizationParams.mass = m_mass;

		GetEntity()->Physicalize(physicalizationParams);

		if(m_animation.size() > 0)
		{
			if (auto* pCharacter = GetEntity()->GetCharacter(geometrySlot))
			{
				CryCharAnimationParams animParams;
				animParams.m_fPlaybackSpeed = m_animationSpeed;
				animParams.m_nFlags = m_bLoopAnimation ? CA_LOOP_ANIMATION : 0;

				pCharacter->GetISkeletonAnim()->StartAnimation(m_animation, animParams);
			}
			else
			{
				gEnv->pLog->LogWarning("Tried to play back animation %s on entity with no character! Make sure to use a CDF or CHR geometry file!", m_animation.c_str());
			}
		}
	}
}

void CGeomEntity::OnFlowgraphActivation(EntityId entityId, IFlowNode::SActivationInfo* pActInfo, const class CEntityFlowNode* pNode)
{
	if (auto* pEntity = gEnv->pEntitySystem->GetEntity(entityId))
	{
		if (IsPortActive(pActInfo, eInputPort_Hide) || IsPortActive(pActInfo, eInputPort_Hide))
		{
			pEntity->Hide(IsPortActive(pActInfo, eInputPort_Hide));
		}
		else if (IsPortActive(pActInfo, eInputPort_Geometry))
		{
			auto* pGeomEntity = pEntity->GetComponent<CGeomEntity>();

			pGeomEntity->m_model = GetPortString(pActInfo, eInputPort_Geometry);
			pGeomEntity->OnResetState();
		}
	}
}<|MERGE_RESOLUTION|>--- conflicted
+++ resolved
@@ -60,21 +60,9 @@
 
 void CGeomEntity::ProcessEvent(SEntityEvent& event)
 {
-<<<<<<< HEAD
-	if (event.event == ENTITY_EVENT_HIDE || event.event == ENTITY_EVENT_UNHIDE)
-	{
-		m_bHide = (event.event == ENTITY_EVENT_HIDE);
-	}
+	CDesignerEntityComponent::ProcessEvent(event);
 
-	CNativeEntityBase::ProcessEvent(event);
-}
-
-void CGeomEntity::HandleEvent(const SGameObjectEvent &event)
-{
-	if (event.event == eGFE_OnCollision)
-=======
 	switch (event.event)
->>>>>>> 0745c33a
 	{
 		case ENTITY_EVENT_HIDE:
 			{
