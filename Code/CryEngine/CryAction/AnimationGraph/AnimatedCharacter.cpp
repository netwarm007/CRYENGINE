--- conflicted
+++ resolved
@@ -193,7 +193,6 @@
 	const int eventToRegister[] =
 	{
 		eGFE_QueueRagdollCreation,
-		eGFE_BecomeLocalPlayer,
 		eGFE_OnCollision,
 		eGFE_ResetAnimationGraphs,
 		eGFE_QueueBlendFromRagdoll,
@@ -209,7 +208,7 @@
 {
 	InitVars();
 
-	m_debugHistoryManager = gEnv->pGame->GetIGameFramework()->CreateDebugHistoryManager();
+	m_debugHistoryManager = gEnv->pGameFramework->CreateDebugHistoryManager();
 
 	CryCreateClassInstance("AnimationPoseAlignerC3", m_pPoseAligner);
 }
@@ -251,7 +250,6 @@
 	m_bSimpleMovementSetOnce = false;
 	m_curWeaponRaisedPose = eWeaponRaisedPose_None;
 	m_isPlayer = false;
-	m_isClient = false;
 	m_curFrameTime = 0.0f;
 	m_prevFrameTime = 0.0f;
 	m_curFrameTimeOriginal = 0.0f;
@@ -402,11 +400,6 @@
 {
 	AC::RegisterEvents(*this, *pGameObject);
 
-<<<<<<< HEAD
-	m_pComponentPrepareCharForUpdate = ComponentCreateAndRegister<CAnimatedCharacterComponent_PrepareAnimatedCharacterForUpdate>(CAnimatedCharacterComponent_Base::SComponentInitializerAnimChar(GetEntity(), this));
-	ComponentCreateAndRegister<CAnimatedCharacterComponent_GenerateMoveRequest>(CAnimatedCharacterComponent_Base::SComponentInitializerAnimChar(GetEntity(), this));
-	ComponentCreateAndRegister<CAnimatedCharacterComponent_StartAnimProc>(CAnimatedCharacterComponent_Base::SComponentInitializerAnimChar(GetEntity(), this));
-=======
 	m_pComponentPrepareCharForUpdate = GetEntity()->GetOrCreateComponentClass<CAnimatedCharacterComponent_PrepareAnimatedCharacterForUpdate>();
 	m_pComponentPrepareCharForUpdate->SetAnimatedCharacter(this);
 	
@@ -415,7 +408,6 @@
 
 	auto componentStartAnimProc = GetEntity()->GetOrCreateComponentClass<CAnimatedCharacterComponent_StartAnimProc>();
 	componentStartAnimProc->SetAnimatedCharacter(this);
->>>>>>> 98428a17
 
 	m_proxiesInitialized = true;
 
@@ -464,34 +456,10 @@
 	SetActionController(mannequinSetup.actionController);
 	if (m_pActionController)
 	{
-<<<<<<< HEAD
-		SetActionController(szActionController);
-
-		if (m_pActionController)
-		{
-			IMannequin& mannequinSys = gEnv->pGame->GetIGameFramework()->GetMannequinInterface();
-			const char* szAnimDatabase = 0;
-			const char* szSoundDatabase = 0;
-			if ((pSourceTable->GetValue("AnimDatabase3P", szAnimDatabase) || pSourceTable->GetValue("fileAnimDatabase3P", szAnimDatabase)) && szAnimDatabase)
-			{
-				m_pAnimDatabase3P = mannequinSys.GetAnimationDatabaseManager().Load(szAnimDatabase);
-			}
-			szAnimDatabase = 0;
-			if ((pSourceTable->GetValue("AnimDatabase1P", szAnimDatabase) || pSourceTable->GetValue("fileAnimDatabase1P", szAnimDatabase)) && szAnimDatabase)
-			{
-				m_pAnimDatabase1P = mannequinSys.GetAnimationDatabaseManager().Load(szAnimDatabase);
-			}
-			if ((pSourceTable->GetValue("SoundDatabase", szSoundDatabase) || pSourceTable->GetValue("fileSoundDatabase", szAnimDatabase)) && szSoundDatabase)
-			{
-				m_pSoundDatabase = mannequinSys.GetAnimationDatabaseManager().Load(szSoundDatabase);
-			}
-		}
-=======
 		IMannequin& mannequinSys = gEnv->pGameFramework->GetMannequinInterface();
 		m_pAnimDatabase3P = mannequinSys.GetAnimationDatabaseManager().Load(mannequinSetup.animDatabase3P);
 		m_pAnimDatabase1P = mannequinSys.GetAnimationDatabaseManager().Load(mannequinSetup.animDatabase1P);
 		m_pSoundDatabase = mannequinSys.GetAnimationDatabaseManager().Load(mannequinSetup.soundDatabase);
->>>>>>> 98428a17
 	}
 
 	m_useMannequinAGState = mannequinSetup.useMannequinAGState;
@@ -506,13 +474,6 @@
 
 	ResetVars();
 
-	return true;
-}
-
-bool CAnimatedCharacter::GetEntityPoolSignature(TSerialize signature)
-{
-	signature.BeginGroup("AnimatedCharacter");
-	signature.EndGroup();
 	return true;
 }
 
@@ -716,11 +677,6 @@
 	case eGFE_QueueRagdollCreation:
 		SetRagdollizeParams(event);
 		break;
-	case eGFE_BecomeLocalPlayer:
-		{
-			m_isClient = true;
-			break;
-		}
 	case eGFE_OnCollision:
 		{
 			const EventPhysCollision* pCollision = static_cast<const EventPhysCollision*>(event.ptr);
@@ -865,7 +821,6 @@
 	m_groundAlignmentParams.ikDisableDistanceSqr = (float)__fsel(-ikDisableDistance, m_groundAlignmentParams.ikDisableDistanceSqr, sqr(ikDisableDistance));
 
 	m_isPlayer = false;
-	m_isClient = false;
 	if (pEntity)
 	{
 		IActorSystem* pActorSystem = CCryAction::GetCryAction()->GetIActorSystem();
@@ -876,7 +831,6 @@
 		if (pActor != NULL)
 		{
 			m_isPlayer = pActor->IsPlayer();
-			m_isClient = pActor->IsClient();
 
 			// Turn on by default for 3rd person in singleplayer.
 			m_groundAlignmentParams.SetFlag(eGA_PoseAlignerUseRootOffset, pActor->IsThirdPerson() && !gEnv->bMultiplayer);
@@ -1312,6 +1266,7 @@
 		}
 		break;
 	case ENTITY_EVENT_INIT:
+	case ENTITY_EVENT_RESET:
 		{
 			if (!m_pActionController)
 			{
@@ -1520,7 +1475,7 @@
 
 void CAnimatedCharacter::SetActionController(const char* filename)
 {
-	IMannequin& mannequinSys = gEnv->pGame->GetIGameFramework()->GetMannequinInterface();
+	IMannequin& mannequinSys = gEnv->pGameFramework->GetMannequinInterface();
 	const SControllerDef* contDef = mannequinSys.GetAnimationDatabaseManager().LoadControllerDef(filename);
 
 	DeleteActionController();
@@ -1679,12 +1634,10 @@
 
 		      if (pPhysicalEntity)
 		      {
-		        IEntityPhysicalProxy *pPhysicsProxy=static_cast<IEntityPhysicalProxy *>(GetEntity()->GetProxy(ENTITY_PROXY_PHYSICS));
-		        if (pPhysicsProxy)
 		        {
 		          GetEntity()->SetWorldTM(delta);
 		          m_entLocation = QuatT(delta);
-		          pPhysicsProxy->AssignPhysicalEntity(pPhysicalEntity);
+		          GetEntity()->AssignPhysicalEntity(pPhysicalEntity);
 
 		          GetGameObject()->SetAspectProfile(eEA_Physics, eAP_Alive);
 		        }
@@ -1904,9 +1857,9 @@
 
 	UpdateCharacterPtrs();
 
+	RefreshAnimTarget();
+
 	UpdateSimpleMovementConditions();
-
-	RefreshAnimTarget();
 
 	PreAnimationUpdate();
 
@@ -1947,7 +1900,7 @@
 	// Cache Mannequin related files
 	bool hasActionController = false;
 	{
-		IMannequin& mannequinSystem = gEnv->pGame->GetIGameFramework()->GetMannequinInterface();
+		IMannequin& mannequinSystem = gEnv->pGameFramework->GetMannequinInterface();
 		IAnimationDatabaseManager& animationDatabaseManager = mannequinSystem.GetAnimationDatabaseManager();
 
 		const char* szAnimationDatabase1p = 0;
