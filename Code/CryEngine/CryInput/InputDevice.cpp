--- conflicted
+++ resolved
@@ -270,11 +270,8 @@
 	}
 }
 
-<<<<<<< HEAD
-=======
 	#include <CryRenderer/IRenderAuxGeom.h>
 
->>>>>>> 98428a17
 // ------------------------------------------------------------------------
 void CInputDevice::CDebugPressedButtons::DebugRender()
 {
@@ -285,10 +282,6 @@
 		static float startY = 400.f;
 		static float fontSize = 1.2f;
 
-<<<<<<< HEAD
-		IRenderer* pRenderer = gEnv->pRenderer;
-		if (pRenderer)
-=======
 		ColorF colDefault(1.f, 1.f, 0.f, 1.f);
 		m_textPos2d.x = startX;
 		m_textPos2d.y = startY;
@@ -298,23 +291,11 @@
 		m_textPos2d.y += deltaY;
 
 		for (size_t i = 0, kSize = m_history.size(); i < kSize; ++i)
->>>>>>> 98428a17
-		{
-			ColorF colDefault(1.f, 1.f, 0.f, 1.f);
-			m_textPos2d.x = startX;
-			m_textPos2d.y = startY;
-			pRenderer->Draw2dLabel(m_textPos2d.x, m_textPos2d.y, 1.1f, ColorF(0.f, 1.f, 0.f, 1.f), false, "Controller's Digital Buttons Activity");
+		{
+			IRenderAuxText::Draw2dLabel(m_textPos2d.x, m_textPos2d.y, fontSize, m_history[i].color, false, "[%u] %s [%s]", m_history[i].frame, m_history[i].key.c_str(), m_history[i].state.c_str());
 			m_textPos2d.y += deltaY;
-			pRenderer->Draw2dLabel(m_textPos2d.x, m_textPos2d.y, 1.1f, ColorF(1.f, 1.f, 1.f, 1.f), false, "CurrentFrame:[%u]", m_frameCnt);
-			m_textPos2d.y += deltaY;
-
-			for (size_t i = 0, kSize = m_history.size(); i < kSize; ++i)
-			{
-				pRenderer->Draw2dLabel(m_textPos2d.x, m_textPos2d.y, fontSize, m_history[i].color, false, "[%u] %s [%s]", m_history[i].frame, m_history[i].key.c_str(), m_history[i].state.c_str());
-				m_textPos2d.y += deltaY;
-			}
-			++m_frameCnt;
-		}
+		}
+		++m_frameCnt;
 	}
 }
 #endif