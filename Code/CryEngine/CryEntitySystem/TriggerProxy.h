// Copyright 2001-2016 Crytek GmbH / Crytek Group. All rights reserved.

// -------------------------------------------------------------------------
//  File name:   TriggerProxy.h
//  Version:     v1.00
//  Created:     5/12/2005 by Timur.
//  Compilers:   Visual Studio.NET 2003
//  Description:
// -------------------------------------------------------------------------
//  History:
//
////////////////////////////////////////////////////////////////////////////

#ifndef __TriggerProxy_h__
#define __TriggerProxy_h__
#pragma once

#include "Entity.h"
#include "EntitySystem.h"

struct SProximityElement;

//////////////////////////////////////////////////////////////////////////
// Description:
//    Handles sounds in the entity.
//////////////////////////////////////////////////////////////////////////
class CTriggerProxy : public IEntityTriggerProxy
{
public:
	CTriggerProxy();
	~CTriggerProxy();

	CEntity* GetEntity() const { return m_pEntity; };

	//////////////////////////////////////////////////////////////////////////
	// IEntityProxy interface implementation.
	//////////////////////////////////////////////////////////////////////////
	virtual void Initialize(const SComponentInitializer& init);
	virtual void ProcessEvent(SEntityEvent& event);
	//////////////////////////////////////////////////////////////////////////

	//////////////////////////////////////////////////////////////////////////
	// IEntityProxy interface implementation.
	//////////////////////////////////////////////////////////////////////////
<<<<<<< HEAD
	virtual EEntityProxy GetType()                                           { return ENTITY_PROXY_TRIGGER; }
	virtual void         Release();
	virtual void         Done()                                              {};
	virtual void         Update(SEntityUpdateContext& ctx);
	virtual bool         Init(IEntity* pEntity, SEntitySpawnParams& params)  { return true; }
	virtual void         Reload(IEntity* pEntity, SEntitySpawnParams& params);
	virtual void         SerializeXML(XmlNodeRef& entityNode, bool bLoading) {};
	virtual void         Serialize(TSerialize ser);
	virtual bool         NeedSerialize();
	virtual bool         GetSignature(TSerialize signature);
=======
	virtual EEntityProxy GetProxyType() const final { return ENTITY_PROXY_TRIGGER; }
	virtual void         Release() final { delete this; };
	virtual void         GameSerialize(TSerialize ser) final;
	virtual bool         NeedGameSerialize() final;
>>>>>>> 98428a17
	//////////////////////////////////////////////////////////////////////////

	//////////////////////////////////////////////////////////////////////////
	// IEntityTriggerProxy
	//////////////////////////////////////////////////////////////////////////
	virtual void SetTriggerBounds(const AABB& bbox) { SetAABB(bbox); };
	virtual void GetTriggerBounds(AABB& bbox)       { bbox = m_aabb; };
	virtual void ForwardEventsTo(EntityId id)       { m_forwardingEntity = id; }
	virtual void InvalidateTrigger();
	//////////////////////////////////////////////////////////////////////////

	const AABB&              GetAABB() const { return m_aabb; }
	void                     SetAABB(const AABB& aabb);

	CProximityTriggerSystem* GetTriggerSystem() { return m_pEntity->GetCEntitySystem()->GetProximityTriggerSystem(); }

	virtual void             GetMemoryUsage(ICrySizer* pSizer) const
	{
		pSizer->AddObject(this, sizeof(*this));
	}
private:
	void OnMove(bool invalidateAABB = false);
	void Reset();

private:
	//////////////////////////////////////////////////////////////////////////
	// Private member variables.
	//////////////////////////////////////////////////////////////////////////
	// Host entity.
	CEntity*           m_pEntity;
	AABB               m_aabb;
	SProximityElement* m_pProximityTrigger;
	EntityId           m_forwardingEntity;
};

#endif // __TriggerProxy_h__<|MERGE_RESOLUTION|>--- conflicted
+++ resolved
@@ -24,58 +24,46 @@
 // Description:
 //    Handles sounds in the entity.
 //////////////////////////////////////////////////////////////////////////
-class CTriggerProxy : public IEntityTriggerProxy
+class CEntityComponentTriggerBounds : public IEntityTriggerComponent
 {
+	CRY_ENTITY_COMPONENT_CLASS(CEntityComponentTriggerBounds,IEntityTriggerComponent,"CEntityComponentTriggerBounds",0x1C58115AA18E446E,0x8E82B3B4C6DD6F55);
+
+	CEntityComponentTriggerBounds();
+	virtual ~CEntityComponentTriggerBounds();
+
 public:
-	CTriggerProxy();
-	~CTriggerProxy();
-
-	CEntity* GetEntity() const { return m_pEntity; };
-
 	//////////////////////////////////////////////////////////////////////////
-	// IEntityProxy interface implementation.
+	// IEntityComponent interface implementation.
 	//////////////////////////////////////////////////////////////////////////
-	virtual void Initialize(const SComponentInitializer& init);
-	virtual void ProcessEvent(SEntityEvent& event);
+	virtual void Initialize() final;
+	virtual void ProcessEvent(SEntityEvent& event) final;
+	virtual uint64 GetEventMask() const final { return BIT64(ENTITY_EVENT_XFORM)|BIT64(ENTITY_EVENT_ENTERAREA)|BIT64(ENTITY_EVENT_LEAVEAREA); };
 	//////////////////////////////////////////////////////////////////////////
 
 	//////////////////////////////////////////////////////////////////////////
-	// IEntityProxy interface implementation.
+	// IEntityComponent interface implementation.
 	//////////////////////////////////////////////////////////////////////////
-<<<<<<< HEAD
-	virtual EEntityProxy GetType()                                           { return ENTITY_PROXY_TRIGGER; }
-	virtual void         Release();
-	virtual void         Done()                                              {};
-	virtual void         Update(SEntityUpdateContext& ctx);
-	virtual bool         Init(IEntity* pEntity, SEntitySpawnParams& params)  { return true; }
-	virtual void         Reload(IEntity* pEntity, SEntitySpawnParams& params);
-	virtual void         SerializeXML(XmlNodeRef& entityNode, bool bLoading) {};
-	virtual void         Serialize(TSerialize ser);
-	virtual bool         NeedSerialize();
-	virtual bool         GetSignature(TSerialize signature);
-=======
 	virtual EEntityProxy GetProxyType() const final { return ENTITY_PROXY_TRIGGER; }
 	virtual void         Release() final { delete this; };
 	virtual void         GameSerialize(TSerialize ser) final;
 	virtual bool         NeedGameSerialize() final;
->>>>>>> 98428a17
 	//////////////////////////////////////////////////////////////////////////
 
 	//////////////////////////////////////////////////////////////////////////
-	// IEntityTriggerProxy
+	// IEntityTriggerComponent
 	//////////////////////////////////////////////////////////////////////////
-	virtual void SetTriggerBounds(const AABB& bbox) { SetAABB(bbox); };
-	virtual void GetTriggerBounds(AABB& bbox)       { bbox = m_aabb; };
-	virtual void ForwardEventsTo(EntityId id)       { m_forwardingEntity = id; }
-	virtual void InvalidateTrigger();
+	virtual void SetTriggerBounds(const AABB& bbox) final { SetAABB(bbox); };
+	virtual void GetTriggerBounds(AABB& bbox) final { bbox = m_aabb; };
+	virtual void ForwardEventsTo(EntityId id) final { m_forwardingEntity = id; }
+	virtual void InvalidateTrigger() final;
 	//////////////////////////////////////////////////////////////////////////
 
 	const AABB&              GetAABB() const { return m_aabb; }
 	void                     SetAABB(const AABB& aabb);
 
-	CProximityTriggerSystem* GetTriggerSystem() { return m_pEntity->GetCEntitySystem()->GetProximityTriggerSystem(); }
+	CProximityTriggerSystem* GetTriggerSystem() { return static_cast<CEntitySystem*>(gEnv->pEntitySystem)->GetProximityTriggerSystem(); }
 
-	virtual void             GetMemoryUsage(ICrySizer* pSizer) const
+	virtual void             GetMemoryUsage(ICrySizer* pSizer) const final
 	{
 		pSizer->AddObject(this, sizeof(*this));
 	}
@@ -84,11 +72,6 @@
 	void Reset();
 
 private:
-	//////////////////////////////////////////////////////////////////////////
-	// Private member variables.
-	//////////////////////////////////////////////////////////////////////////
-	// Host entity.
-	CEntity*           m_pEntity;
 	AABB               m_aabb;
 	SProximityElement* m_pProximityTrigger;
 	EntityId           m_forwardingEntity;
