--- conflicted
+++ resolved
@@ -115,11 +115,11 @@
 	if (bSyncLoad)
 	{
 		PrintMessage("Updating level streaming priorities for %" PRISIZE_T " cameras (LevelFrameId = %d)", nPrecachePoints, Get3DEngine()->GetStreamingFramesSinceLevelStart());
-		for (size_t pci = 0; pci < nPrecachePoints; ++pci)
+		for (size_t pci = 0; pci < m_vStreamPreCacheCameras.size(); ++pci)
 			PrintMessage("-- %f %f %f",
-			             m_vStreamPreCacheCameras[m_vStreamPreCachePointDefs[pci].nId].vPosition.x,
-			             m_vStreamPreCacheCameras[m_vStreamPreCachePointDefs[pci].nId].vPosition.y,
-			             m_vStreamPreCacheCameras[m_vStreamPreCachePointDefs[pci].nId].vPosition.z);
+			             m_vStreamPreCacheCameras[pci].vPosition.x,
+			             m_vStreamPreCacheCameras[pci].vPosition.y,
+			             m_vStreamPreCacheCameras[pci].vPosition.z);
 	}
 
 	CVisAreaManager* pVisAreaMgr = GetVisAreaManager();
@@ -1028,6 +1028,9 @@
 
 	float fObjScale = 1.f;
 	AABB objBox(pObj->GetBBox());
+
+	if (!passInfo.RenderEntities() && pObj->GetOwnerEntity())
+		return;
 
 	switch (nodeType)
 	{
@@ -1055,7 +1058,7 @@
 		break;
 	case eERType_Road:
 		if (!passInfo.RenderRoads()) return;
-		fObjScale = max(0.001f, ((CRoadRenderNode*)pObj)->m_arrVerts[0].GetDistance(((CRoadRenderNode*)pObj)->m_arrVerts[1]));
+		fObjScale = max(0.001f, ((CRoadRenderNode*)pObj)->m_serializedData.worldSpaceBBox.GetRadius());
 		break;
 	case eERType_Light:
 		if (!GetCVars()->e_DynamicLights) return;
@@ -1137,36 +1140,6 @@
 	}
 	else if (nodeType == eERType_Character)
 	{
-<<<<<<< HEAD
-		bool bDrawNear = false;
-
-		IMaterial* pSlotMat = pObj->GetEntitySlotMaterial(nEntSlot, false, &bDrawNear);
-		if (!pSlotMat)
-			pSlotMat = pRenderNodeMat;
-
-		// If the object is in camera space, don't use the prediction position.
-		const float fEntPrecacheDistance = (bDrawNear)
-		                                   ? sqrt_tpl(Distance::Point_AABBSq(passInfo.GetCamera().GetPosition(), objBox))
-		                                   : fEntDistance;
-
-		bDrawNear |= bHighPriority;
-
-		Matrix34A matParent;
-		CStatObj* pStatObj = (CStatObj*)pObj->GetEntityStatObj(nEntSlot, 0, &matParent, false);
-		if (pStatObj)
-		{
-			IMaterial* pStatObjMat = pStatObj->GetMaterial();
-			PrecacheStatObj(pStatObj, nLod, matParent, pSlotMat ? pSlotMat : pStatObjMat, fImportance, fEntDistanceReal * fInvObjScale, bFullUpdate, bHighPriority);
-		}
-		else if (ICharacterInstance* pChar = pObj->GetEntityCharacter(nEntSlot, &matParent, false))
-		{
-			FRAME_PROFILER("UpdateObjectsStreamingPriority_PrecacheCharacter", GetSystem(), PROFILE_3DENGINE);
-
-			if ((pChar->GetFlags() & CS_FLAG_STREAM_HIGH_PRIORITY) != 0)
-			{
-				bDrawNear = true;
-			}
-=======
 		pObj->UpdateStreamingPriority(ctx);
 		return;
 	}
@@ -1175,7 +1148,6 @@
 		pObj->UpdateStreamingPriority(ctx);
 		return;
 	}
->>>>>>> 98428a17
 
 	Matrix34A matParent;
 	CStatObj* pStatObj = (CStatObj*)pObj->GetEntityStatObj(0, 0, &matParent, false);
