// Copyright 2001-2016 Crytek GmbH / Crytek Group. All rights reserved.

/*=============================================================================
   RenderPipeline.h : Shaders pipeline declarations.

   Revision history:
* Created by Honich Andrey

   =============================================================================*/

#ifndef __RENDERPIPELINE_H__
#define __RENDERPIPELINE_H__

#pragma  once

#include <CryThreading/CryThreadSafeRendererContainer.h>
#include <CryThreading/CryThreadSafeWorkerContainer.h>
#include "Shadow_Renderer.h"

#include "LightVolumeBuffer.h"
#include "ParticleBuffer.h"

//====================================================================

#define MAX_HWINST_PARAMS          32768

#define MAX_REND_OBJECTS           16384
#define TEMP_REND_OBJECTS_POOL     2048
#define MAX_REND_GEOMS_IN_BATCH    16

#define MAX_REND_SHADERS           4096
#define MAX_REND_SHADER_RES        16384
#define MAX_REND_LIGHTS            32
#define MAX_DEFERRED_LIGHTS        256

#define MAX_SHADOWMAP_LOD          20
#define MAX_SHADOWMAP_FRUSTUMS     1024

#define MAX_SORT_GROUPS            64
#define MAX_INSTANCES_THRESHOLD_HW 8
#define MAX_PREDICTION_ZONES       MAX_STREAM_PREDICTION_ZONES

#define CULLER_MAX_CAMS            4
//#define CULLER_DEBUG
//#define CULLER_POSITION_ONLY

#define HW_INSTANCING_ENABLED

class CRenderView;

struct SViewport
{
	int   nX, nY, nWidth, nHeight;
	float fMinZ, fMaxZ;
	SViewport()
		: nX(0)
		, nY(0)
		, nWidth(0)
		, nHeight(0)
		, fMinZ(0.0f)
		, fMaxZ(0.0f)
	{}

	SViewport(int nNewX, int nNewY, int nNewWidth, int nNewHeight)
		: nX(nNewX)
		, nY(nNewY)
		, nWidth(nNewWidth)
		, nHeight(nNewHeight)
		, fMinZ(0.0f)
		, fMaxZ(0.0f)
	{
	}
	inline friend bool operator!=(const SViewport& m1, const SViewport& m2)
	{
		if (m1.nX != m2.nX || m1.nY != m2.nY || m1.nWidth != m2.nWidth || m1.nHeight != m2.nHeight || m1.fMinZ != m2.fMinZ || m1.fMaxZ != m2.fMaxZ)
			return true;
		return false;
	}
};

// FIXME: probably better to sort by shaders (Currently sorted by resources)
// TODO: DURANGO doesn't like _MS_ALIGN(32) when passed to std::sort
struct SRendItem
{
	uint32 SortVal;
	uint32 nBatchFlags;
	union
	{
		uint32 ObjSort;
		float  fDist;
	};
	SRendItemSorter        rendItemSorter;
	CRenderObject*         pObj;
	CCompiledRenderObject* pCompiledObject;
	CRendElementBase*      pElem;
	//uint32 nStencRef  : 8;

	//==================================================
	static void*       mfGetPointerCommon(ESrcPointer ePT, int* Stride, EParamType Type, ESrcPointer Dst, int Flags);

	static inline void mfGet(uint32 nVal, int& nTechnique, CShader*& Shader, CShaderResources*& Res)
	{
		Shader = (CShader*)CShaderMan::s_pContainer->m_RList[CBaseResource::RListIndexFromId((nVal >> 20) & (MAX_REND_SHADERS - 1))];
		nTechnique = (nVal & 0x3f);
		if (nTechnique == 0x3f)
			nTechnique = -1;
		int nRes = (nVal >> 6) & (MAX_REND_SHADER_RES - 1);
		Res = (nRes) ? CShader::s_ShaderResources_known[nRes] : NULL;
	}
	static inline CShader* mfGetShader(uint32 flag)
	{
		return (CShader*)CShaderMan::s_pContainer->m_RList[CBaseResource::RListIndexFromId((flag >> 20) & (MAX_REND_SHADERS - 1))];
	}
	static inline CShaderResources* mfGetRes(uint32 nVal)
	{
		int nRes = (nVal >> 6) & (MAX_REND_SHADER_RES - 1);
		return ((nRes) ? CShader::s_ShaderResources_known[nRes] : NULL);
	}
	static inline void ExtractShaderItem(uint32 nVal, SShaderItem& sh)
	{
		CShader* pShader = (CShader*)(CShaderMan::s_pContainer->m_RList[CBaseResource::RListIndexFromId((nVal >> 20) & (MAX_REND_SHADERS - 1))]);
		sh.m_pShader = static_cast<IShader*>(pShader);
		uint32 nTechnique = (nVal & 0x3f);
		if (nTechnique == 0x3f)
			nTechnique = -1;
		sh.m_nTechnique = nTechnique;
		int nRes = (nVal >> 6) & (MAX_REND_SHADER_RES - 1);
		sh.m_pShaderResources = (IRenderShaderResources*)((nRes) ? CShader::s_ShaderResources_known[nRes] : nullptr);
	}
<<<<<<< HEAD
=======
	static inline uint32 PackShaderItem(const SShaderItem& shaderItem)
	{
		uint32 nResID = shaderItem.m_pShaderResources ? ((CShaderResources*)(shaderItem.m_pShaderResources))->m_Id : 0;
		uint32 nShaderId = ((CShader*)shaderItem.m_pShader)->mfGetID();
		assert(nResID < CShader::s_ShaderResources_known.size());
		assert(nShaderId != 0);
		uint32 value = (nResID << 6) | (nShaderId << 20) | (shaderItem.m_nTechnique & 0x3f);
		return value;
	}

>>>>>>> 98428a17
	static bool   IsListEmpty(int nList);
	static uint32 BatchFlags(int nList);

	// Sort by SortVal member of RI
	static void mfSortPreprocess(SRendItem* First, int Num);
	// Sort by distance
	static void mfSortByDist(SRendItem* First, int Num, bool bDecals, bool InvertedOrder = false);
	// Sort by light
	static void mfSortByLight(SRendItem* First, int Num, bool bSort, const bool bIgnoreRePtr, bool bSortDecals);
	// Special sorting for ZPass (compromise between depth and batching)
	static void mfSortForZPass(SRendItem* First, int Num);
};

// Helper function to be used in logging
bool IsRecursiveRenderView();

//==================================================================

struct SShaderPass;

union UVertStreamPtr
{
	void*                 Ptr;
	byte*                 PtrB;
	SVF_P3F_C4B_T4B_N3F2* PtrVF_P3F_C4B_T4B_N3F2;
};

//==================================================================
// StencilStates

//Note: If these are altered, g_StencilFuncLookup and g_StencilOpLookup arrays
//			need to be updated in turn

#define FSS_STENCFUNC_ALWAYS   0x0
#define FSS_STENCFUNC_NEVER    0x1
#define FSS_STENCFUNC_LESS     0x2
#define FSS_STENCFUNC_LEQUAL   0x3
#define FSS_STENCFUNC_GREATER  0x4
#define FSS_STENCFUNC_GEQUAL   0x5
#define FSS_STENCFUNC_EQUAL    0x6
#define FSS_STENCFUNC_NOTEQUAL 0x7
#define FSS_STENCFUNC_MASK     0x7

#define FSS_STENCIL_TWOSIDED   0x8

#define FSS_CCW_SHIFT          16

#define FSS_STENCOP_KEEP       0x0
#define FSS_STENCOP_REPLACE    0x1
#define FSS_STENCOP_INCR       0x2
#define FSS_STENCOP_DECR       0x3
#define FSS_STENCOP_ZERO       0x4
#define FSS_STENCOP_INCR_WRAP  0x5
#define FSS_STENCOP_DECR_WRAP  0x6
#define FSS_STENCOP_INVERT     0x7

#define FSS_STENCFAIL_SHIFT    4
#define FSS_STENCFAIL_MASK     (0x7 << FSS_STENCFAIL_SHIFT)

#define FSS_STENCZFAIL_SHIFT   8
#define FSS_STENCZFAIL_MASK    (0x7 << FSS_STENCZFAIL_SHIFT)

#define FSS_STENCPASS_SHIFT    12
#define FSS_STENCPASS_MASK     (0x7 << FSS_STENCPASS_SHIFT)

#define STENC_FUNC(op)        (op)
#define STENC_CCW_FUNC(op)    (op << FSS_CCW_SHIFT)
#define STENCOP_FAIL(op)      (op << FSS_STENCFAIL_SHIFT)
#define STENCOP_ZFAIL(op)     (op << FSS_STENCZFAIL_SHIFT)
#define STENCOP_PASS(op)      (op << FSS_STENCPASS_SHIFT)
#define STENCOP_CCW_FAIL(op)  (op << (FSS_STENCFAIL_SHIFT + FSS_CCW_SHIFT))
#define STENCOP_CCW_ZFAIL(op) (op << (FSS_STENCZFAIL_SHIFT + FSS_CCW_SHIFT))
#define STENCOP_CCW_PASS(op)  (op << (FSS_STENCPASS_SHIFT + FSS_CCW_SHIFT))

//Stencil masks
#define BIT_STENCIL_RESERVED          0x80
#define BIT_STENCIL_INSIDE_CLIPVOLUME 0x40
#define STENC_VALID_BITS_NUM          7
#define STENC_MAX_REF                 ((1 << STENC_VALID_BITS_NUM) - 1)

//==================================================================

struct SOnDemandD3DStreamProperties
{
	D3D11_INPUT_ELEMENT_DESC* m_pElements;
	uint32                    m_nNumElements;
};

struct SOnDemandD3DVertexDeclaration
{
	TArray<D3D11_INPUT_ELEMENT_DESC> m_Declaration;
};

typedef TArray<SOnDemandD3DVertexDeclaration> SOnDemandD3DVertexDeclarations;

struct SOnDemandD3DVertexDeclarationCache
{
	ID3D11InputLayout* m_pDeclaration;
};

typedef TArray<SOnDemandD3DVertexDeclarationCache> SOnDemandD3DVertexDeclarationCaches;

struct SVertexDeclaration
{
	int                              StreamMask;
	int                              VertFormat;
	int                              InstAttrMask;
	TArray<D3D11_INPUT_ELEMENT_DESC> m_Declaration;
	ID3D11InputLayout*               m_pDeclaration;

	~SVertexDeclaration()
	{
		SAFE_RELEASE(m_pDeclaration);
	}
};

struct SMSAA
{
	SMSAA() : Type(0), Quality(0), m_pZTexture(0)
	{
	}

	UINT      Type;
	DWORD     Quality;

	CTexture* m_pZTexture;
};

struct SRTargetStat
{
	string      m_Name;
	uint32      m_nSize;
	uint32      m_nWidth;
	uint32      m_nHeight;
	ETEX_Format m_eTF;

	void        GetMemoryUsage(ICrySizer* pSizer) const
	{
		pSizer->AddObject(m_Name);
	}
};

struct CRY_ALIGN(128) SPipeStat
{
#if !defined(_RELEASE) || defined(ENABLE_STATOSCOPE_RELEASE)
	int m_NumRendHWInstances;
	int m_RendHWInstancesPolysAll;
	int m_RendHWInstancesPolysOne;
	int m_RendHWInstancesDIPs;
	int m_NumTextChanges;
	int m_NumRTChanges;
	int m_NumStateChanges;
	int m_NumRendSkinnedObjects;
	int m_NumVShadChanges;
	int m_NumPShadChanges;
	int m_NumGShadChanges;
	int m_NumDShadChanges;
	int m_NumHShadChanges;
	int m_NumCShadChanges;
	int m_NumVShaders;
	int m_NumPShaders;
	int m_NumGShaders;
	int m_NumDShaders;
	int m_NumHShaders;
	int m_NumRTs;
	int m_NumSprites;
	int m_NumSpriteDIPS;
	int m_NumSpritePolys;
	int m_NumSpriteUpdates;
	int m_NumSpriteAltasesUsed;
	int m_NumSpriteCellsUsed;
	int m_NumQIssued;
	int m_NumQOccluded;
	int m_NumQNotReady;
	int m_NumQStallTime;
	int m_NumImpostersUpdates;
	int m_NumCloudImpostersUpdates;
	int m_NumImpostersDraw;
	int m_NumCloudImpostersDraw;
	int m_NumTextures;
	uint32 m_NumShadowPoolFrustums;
	uint32 m_NumShadowPoolAllocsThisFrame;
	uint32 m_NumShadowMaskChannels;
	uint32 m_NumTiledShadingSkippedLights;
#endif
	int m_NumPSInstructions;
	int m_NumVSInstructions;
	int m_RTCleared;
	int m_RTClearedSize;
	int m_RTCopied;
	int m_RTCopiedSize;
	int m_RTSize;

	CHWShader* m_pMaxPShader;
	CHWShader* m_pMaxVShader;
	void* m_pMaxPSInstance;
	void* m_pMaxVSInstance;

	size_t m_ManagedTexturesStreamSysSize;
	size_t m_ManagedTexturesStreamVidSize;
	size_t m_ManagedTexturesSysMemSize;
	size_t m_ManagedTexturesVidMemSize;
	size_t m_DynTexturesSize;
	size_t m_MeshUpdateBytes;
	size_t m_DynMeshUpdateBytes;
	float m_fOverdraw;
	float m_fSkinningTime;
	float m_fPreprocessTime;
	float m_fSceneTimeMT;
	float m_fTexUploadTime;
	float m_fTexRestoreTime;
	float m_fOcclusionTime;
	float m_fRenderTime;
	float m_fEnvCMapUpdateTime;
	float m_fEnvTextUpdateTime;

	int m_ImpostersSizeUpdate;
	int m_CloudImpostersSizeUpdate;

#if REFRACTION_PARTIAL_RESOLVE_STATS
	float m_fRefractionPartialResolveEstimatedCost;
	int m_refractionPartialResolveCount;
	int m_refractionPartialResolvePixelCount;
#endif

#if defined(ENABLE_PROFILING_CODE)
	int m_NumRendMaterialBatches;
	int m_NumRendGeomBatches;
	int m_NumRendInstances;

	int m_nDIPs[EFSLIST_NUM];
	int m_nInsts;
	int m_nInstCalls;
	int m_nPolygons[EFSLIST_NUM];
	int m_nPolygonsByTypes[EFSLIST_NUM][EVCT_NUM][2];

	int m_nModifiedCompiledObjects;
	int m_nTempCompiledObjects;
	int m_nIncompleteCompiledObjects;
	int m_nNumPSOSwitches;
	int m_nNumLayoutSwitches;
	int m_nNumResourceSetSwitches;
	int m_nNumInlineSets;
	int m_nNumTopologySets;

	int m_nNumBoundVertexBuffers[2];   // Local=0,PCIe=1 - or in tech-speak, L1=0 and L0=1
	int m_nNumBoundIndexBuffers[2];    // Local=0,PCIe=1 - or in tech-speak, L1=0 and L0=1
	int m_nNumBoundConstBuffers[2];    // Local=0,PCIe=1 - or in tech-speak, L1=0 and L0=1
	int m_nNumBoundInlineBuffers[2];   // Local=0,PCIe=1 - or in tech-speak, L1=0 and L0=1
	int m_nNumBoundUniformBuffers[2];  // Local=0,PCIe=1 - or in tech-speak, L1=0 and L0=1
	int m_nNumBoundUniformTextures[2]; // Local=0,PCIe=1 - or in tech-speak, L1=0 and L0=1
#endif
};

//Batch flags.
// - When adding/removing batch flags, please, update sBatchList static list in D3DRendPipeline.cpp
enum EBatchFlags
{
	FB_GENERAL         = 0x1,
	FB_TRANSPARENT     = 0x2,
	FB_SKIN            = 0x4,
	FB_Z               = 0x8,
	FB_BELOW_WATER     = 0x10,
	FB_ZPREPASS        = 0x20,
	FB_PREPROCESS      = 0x40,
	FB_MOTIONBLUR      = 0x80,
	FB_POST_3D_RENDER  = 0x100,
	FB_MULTILAYERS     = 0x200,
	FB_COMPILED_OBJECT = 0x400,
	FB_CUSTOM_RENDER   = 0x800,
	FB_SOFTALPHATEST   = 0x1000,
	FB_LAYER_EFFECT    = 0x2000,
	FB_WATER_REFL      = 0x4000,
	FB_WATER_CAUSTIC   = 0x8000,
	FB_DEBUG           = 0x10000,
	FB_EYE_OVERLAY     = 0x80000,

	FB_MASK            = 0xfffff //! FB flags cannot exceed 0xfffff
};

// Commit flags
#define FC_TARGETS             1
#define FC_GLOBAL_PARAMS       2
#define FC_PER_INSTANCE_PARAMS 4
#define FC_PER_BATCH_PARAMS    8
#define FC_MATERIAL_PARAMS     0x10
#define FC_ALL                 0x1f

// m_RP.m_Flags
#define RBF_NEAREST 0x10000

// m_RP.m_TI.m_PersFlags
#define RBPF_DRAWTOTEXTURE            (1 << 16) // 0x10000
#define RBPF_MIRRORCAMERA             (1 << 17) // 0x20000
#define RBPF_MIRRORCULL               (1 << 18) // 0x40000

#define RBPF_ZPASS                    (1 << 19) // 0x80000
#define RBPF_SHADOWGEN                (1 << 20) // 0x100000

#define RBPF_FP_DIRTY                 (1 << 21) // 0x200000
#define RBPF_FP_MATRIXDIRTY           (1 << 22) // 0x400000

#define RBPF_IMPOSTERGEN              (1 << 23)
#define RBPF_MAKESPRITE               (1 << 24) // 0x1000000

#define RBPF_HDR                      (1 << 26)
#define RBPF_REVERSE_DEPTH            (1 << 27)
#define RBPF_ENCODE_HDR               (1 << 29)
#define RBPF_OBLIQUE_FRUSTUM_CLIPPING (1 << 30)

// m_RP.m_PersFlags1
#define RBPF1_USESTREAM               (1 << 0)
#define RBPF1_USESTREAM_MASK          ((1 << VSF_NUM) - 1)

#define RBPF1_IN_CLEAR                (1 << 17)

#define RBPF1_SKIP_AFTER_POST_PROCESS (1 << 18)

// m_RP.m_PersFlags2
#define RBPF2_NOSHADERFOG                         (1 << 0)
#define RBPF2_RAINRIPPLES                         (1 << 1)
#define RBPF2_NOALPHABLEND                        (1 << 2)
#define RBPF2_SINGLE_FORWARD_LIGHT_PASS           (1 << 3)
#define RBPF2_MSAA_RESTORE_SAMPLE_MASK            (1 << 4)
#define RBPF2_READMASK_RESERVED_STENCIL_BIT       (1 << 5)
#define RBPF2_POST_3D_RENDERER_PASS               (1 << 6)
#define RBPF2_LENS_OPTICS_COMPOSITE               (1 << 7)
#define RBPF2_COMMIT_SG                           (1 << 8)
#define RBPF2_HDR_FP16                            (1 << 9)
#define RBPF2_CUSTOM_SHADOW_PASS                  (1 << 10)
#define RBPF2_CUSTOM_RENDER_PASS                  (1 << 11)
#define RBPF2_THERMAL_RENDERMODE_PASS             (1 << 12)

#define RBPF2_COMMIT_CM                           (1 << 13)
#define RBPF2_ZPREPASS                            (1 << 14)

#define RBPF2_FORWARD_SHADING_PASS                (1 << 15)

#define RBPF2_MSAA_STENCILCULL                    (1 << 16)

#define RBPF2_THERMAL_RENDERMODE_TRANSPARENT_PASS (1 << 17)
#define RBPF2_NOALPHATEST                         (1 << 18)
#define RBPF2_WATERRIPPLES                        (1 << 19)
#define RBPF2_ALLOW_DEFERREDSHADING               (1 << 20)

#define RBPF2_COMMIT_PF                           (1 << 21)
#define RBPF2_MSAA_SAMPLEFREQ_PASS                (1 << 22)
#define RBPF2_DRAWTOCUBE                          (1 << 23)

#define RBPF2_MOTIONBLURPASS                      (1 << 24)
#define RBPF2_MATERIALLAYERPASS                   (1 << 25)
#define RBPF2_DISABLECOLORWRITES                  (1 << 26)

#define RBPF2_NOPOSTAA                            (1 << 27)
#define RBPF2_SKIN                                (1 << 28)

#define RBPF2_LIGHTSHAFTS                         (1 << 29)
#define RBPF2_WRITEMASK_RESERVED_STENCIL_BIT      (1 << 30)   // 0x010
#define RBPF2_HALFRES_PARTICLES                   (1 << 31)

// m_RP.m_FlagsPerFlush
#define RBSI_LOCKCULL          0x2
#define RBSI_INSTANCED         0x10000000
#define RBSI_CUSTOM_PREVMATRIX 0x20000000

// m_RP.m_ShaderLightMask
#define SLMF_DIRECT      0
#define SLMF_POINT       1
#define SLMF_PROJECTED   2
#define SLMF_TYPE_MASK   (SLMF_POINT | SLMF_PROJECTED)

#define SLMF_LTYPE_SHIFT 8
#define SLMF_LTYPE_BITS  4

struct SLightPass
{
	SRenderLight* pLights[4];
	uint32        nStencLTMask;
	uint32        nLights;
	uint32        nLTMask;
	bool          bRect;
	RectI         rc;
};

#define MAX_STREAMS 16

struct SFogState
{
	bool   m_bEnable;
	ColorF m_FogColor;
	ColorF m_CurColor;

	bool operator!=(const SFogState& fs) const
	{
		return m_FogColor != fs.m_FogColor;
	}
};

enum EShapeMeshType
{
	SHAPE_PROJECTOR = 0,
	SHAPE_PROJECTOR1,
	SHAPE_PROJECTOR2,
	SHAPE_CLIP_PROJECTOR,
	SHAPE_CLIP_PROJECTOR1,
	SHAPE_CLIP_PROJECTOR2,
	SHAPE_SIMPLE_PROJECTOR,
	SHAPE_SPHERE,
	SHAPE_BOX,
	SHAPE_MAX,
};

struct SThreadInfo
{
	uint32              m_PersFlags;                             // Never reset
	float               m_RealTime;
	class CMatrixStack* m_matView;
	class CMatrixStack* m_matProj;
	Matrix44            m_matCameraZero;
	CCamera             m_cam;                                   // current camera
	CRenderCamera       m_rcam;                                  // current camera
	int                 m_nFrameID;                              // with recursive calls, access through GetFrameID(true)
	uint32              m_nFrameUpdateID;                        // without recursive calls, access through GetFrameID(false)
	int                 m_arrZonesRoundId[MAX_PREDICTION_ZONES]; // rounds ID from 3D engine, useful for texture streaming
	SFogState           m_FS;
	CRenderObject*      m_pIgnoreObject;

	Plane               m_pObliqueClipPlane;
	bool                m_bObliqueClipPlane;

	byte                m_eCurColorOp;
	byte                m_eCurAlphaOp;
	byte                m_eCurColorArg;
	byte                m_eCurAlphaArg;

	Vec4                m_vFrustumInfo;

	SThreadInfo()
		: m_PersFlags(0)
		, m_RealTime(0.0f)
		, m_matView(nullptr)
		, m_matProj(nullptr)
		, m_nFrameID(0)
		, m_nFrameUpdateID(0)
		, m_pIgnoreObject(nullptr)
		, m_bObliqueClipPlane(false)
		, m_eCurColorOp(0)
		, m_eCurAlphaOp(0)
		, m_eCurColorArg(0)
		, m_eCurAlphaArg(0)
		, m_vFrustumInfo(ZERO)
	{
		ZeroArray(m_arrZonesRoundId);
		ZeroStruct(m_FS);
	}

	~SThreadInfo() {}
	SThreadInfo& operator=(const SThreadInfo& ti)
	{
		if (&ti == this) return *this;
		m_PersFlags = ti.m_PersFlags;
		m_RealTime = ti.m_RealTime;
		m_matView = ti.m_matView;
		m_matProj = ti.m_matProj;
		m_cam = ti.m_cam;
		m_rcam = ti.m_rcam;
		m_nFrameID = ti.m_nFrameID;
		for (int z = 0; z < MAX_PREDICTION_ZONES; z++)
			m_arrZonesRoundId[z] = ti.m_arrZonesRoundId[z];
		m_FS = ti.m_FS;
		m_pIgnoreObject = ti.m_pIgnoreObject;
		memcpy(&m_pObliqueClipPlane, &ti.m_pObliqueClipPlane, sizeof(m_pObliqueClipPlane));
		m_bObliqueClipPlane = ti.m_bObliqueClipPlane;
		memcpy(&m_vFrustumInfo, &ti.m_vFrustumInfo, sizeof(m_vFrustumInfo));
		m_eCurColorOp = ti.m_eCurColorOp;
		m_eCurAlphaOp = ti.m_eCurAlphaOp;
		m_eCurColorArg = ti.m_eCurColorArg;
		m_eCurAlphaArg = ti.m_eCurAlphaArg;
		return *this;
	}
};

#ifdef STRIP_RENDER_THREAD
struct SSingleThreadInfo : public SThreadInfo
{
	SThreadInfo&       operator[](const int)       { return *this; }
	const SThreadInfo& operator[](const int) const { return *this; }
};
#endif

// Render pipeline structure
struct SRenderPipeline
{
	CShader*                             m_pShader;
	CShader*                             m_pReplacementShader;
	CRenderObject*                       m_pCurObject;
	CRenderObject*                       m_pIdendityRenderObject;
	CRendElementBase*                    m_pRE;
	CRendElementBase*                    m_pEventRE;
	int                                  m_RendNumVerts;
	uint32                               m_nBatchFilter; // Batch flags ( FB_ )
	SShaderTechnique*                    m_pRootTechnique;
	SShaderTechnique*                    m_pCurTechnique;
	SShaderPass*                         m_pCurPass;
	uint32                               m_CurPassBitMask;
	int                                  m_nShaderTechnique;
	int                                  m_nShaderTechniqueType;

	CShaderResources*                    m_pShaderResources;
	CRenderObject*                       m_pPrevObject;
	int                                  m_nLastRE;
	TArray<SRendItem*>                   m_RIs[MAX_REND_GEOMS_IN_BATCH];

	ColorF                               m_CurGlobalColor;

	float                                m_fMinDistance; // min distance to texture
	uint64                               m_ObjFlags;     // Instances flag for batch (merged)
	int                                  m_Flags;        // Reset on start pipeline

	EShapeMeshType                       m_nDeferredPrimitiveID;
	Matrix44                             m_newOcclusionCameraProj;
	Matrix44                             m_newOcclusionCameraView;
	Matrix44                             m_OcclusionCameraBuffer[CULLER_MAX_CAMS];
#ifdef CULLER_DEBUG
	int                                  m_OcclusionCameraBufferID[CULLER_MAX_CAMS];
#endif
	int                                  m_nZOcclusionProcess;
	int                                  m_nZOcclusionReady;
	int                                  m_nZOcclusionBufferID;

	threadID                             m_nFillThreadID;
	threadID                             m_nProcessThreadID;
	SThreadInfo                          m_TI[RT_COMMAND_BUF_COUNT];
	SThreadInfo                          m_OldTI[MAX_RECURSION_LEVELS];
	CThreadSafeRendererContainer<ColorF> m_fogVolumeContibutions[RT_COMMAND_BUF_COUNT];

	uint32                               m_PersFlags1;    // Persistent flags - never reset
	uint32                               m_PersFlags2;    // Persistent flags - never reset
	int                                  m_FlagsPerFlush; // Flags which resets for each shader flush
	uint32                               m_nCommitFlags;
	uint32                               m_FlagsStreams_Decl;
	uint32                               m_FlagsStreams_Stream;
	EVertexFormat                        m_CurVFormat;
	uint32                               m_FlagsShader_LT;  // Shader light mask
	uint64                               m_FlagsShader_RT;  // Shader runtime mask
	uint32                               m_FlagsShader_MD;  // Shader texture modificator mask
	uint32                               m_FlagsShader_MDV; // Shader vertex modificator mask
	uint64                               m_FlagsShader_PipelineState;
	uint32                               m_nShaderQuality;

	void                                 (* m_pRenderFunc)();

	uint32                               m_CurGPRAllocStateCommit;
	uint32                               m_CurGPRAllocState;
	int                                  m_CurHiZState;

	uint32                               m_CurState;
	uint32                               m_StateOr;
	uint32                               m_StateAnd;
	int                                  m_CurAlphaRef;
	uint32                               m_MaterialStateOr;
	uint32                               m_MaterialStateAnd;
	int                                  m_MaterialAlphaRef;
	uint32                               m_ForceStateOr;
	uint32                               m_ForceStateAnd;
	bool                                 m_bIgnoreObjectAlpha;
	ECull                                m_eCull;

	int                                  m_CurStencilState;
	uint32                               m_CurStencMask;
	uint32                               m_CurStencWriteMask;
	uint32                               m_CurStencRef;
	int                                  m_CurStencilRefAndMask;
	int                                  m_CurStencilCullFunc;

	struct SPipelineStreamInfo
	{
		D3DBuffer* pStream;
		int        nOffset;
		int        nStride;

		SPipelineStreamInfo() {}
		SPipelineStreamInfo(D3DBuffer* stream, int offset, int stride) : pStream(stream), nOffset(offset), nStride(stride) {}
	};

	SPipelineStreamInfo m_VertexStreams[MAX_STREAMS];
	D3DIndexBuffer*     m_pIndexStream;

	uint32              m_IndexStreamOffset;
	RenderIndexType     m_IndexStreamType;

	bool                m_bFirstPass;
	uint32              m_nNumRendPasses;
	int                 m_NumShaderInstructions;

	string              m_sExcludeShader;

	CCamera             m_PrevCamera;

	uint32              m_nRendFlags;
	bool                m_bUseHDR;
	int                 m_nPassGroupID;  // EFSLIST_ pass type
	int                 m_nPassGroupDIP; // EFSLIST_ pass type
	uint32              m_nFlagsShaderBegin;
	uint8               m_nCurrResolveBounds[4];

	Vec2                m_CurDownscaleFactor;

	ERenderQuality      m_eQuality;

	// Array of render objects that need to be deleted next frame
	CThreadSafeRendererContainer<class CPermanentRenderObject*> m_persistentRenderObjectsToDelete[RT_COMMAND_BUF_COUNT];

	SLightPass m_LPasses[MAX_REND_LIGHTS];
	float      m_fProfileTime;

	struct ShadowInfo
	{
		ShadowMapFrustum* m_pCurShadowFrustum;
		Vec3              vViewerPos;
		int               m_nOmniLightSide;
	}              m_ShadowInfo;

	UVertStreamPtr m_StreamPtrTang;
	UVertStreamPtr m_NextStreamPtrTang;

	UVertStreamPtr m_StreamPtr;
	UVertStreamPtr m_NextStreamPtr;
	int            m_StreamStride;
	int            m_StreamOffsetTC;
	int            m_StreamOffsetColor;

	float          m_fLastWaterFOVUpdate;
	Vec3           m_LastWaterViewdirUpdate;
	Vec3           m_LastWaterUpdirUpdate;
	Vec3           m_LastWaterPosUpdate;
	float          m_fLastWaterUpdate;
	int            m_nLastWaterFrameID;

	int            m_nSPIUpdateFrameID;

	SMSAA          m_MSAAData;
	bool           IsMSAAEnabled() const { return m_MSAAData.Type > 0; }

	// light volume data
	CLightVolumeBuffer m_lightVolumeBuffer;

	// particle data for writing directly to VMEM
	CParticleBufferSet                  m_particleBuffer;

	int                                m_nStreamOffset[3]; // deprecated!

	SOnDemandD3DVertexDeclarations      m_D3DVertexDeclaration;
	SOnDemandD3DVertexDeclarationCaches m_D3DVertexDeclarationCache[1 << VSF_NUM][2]; // [StreamMask][Morph][VertexFmt]
	SOnDemandD3DStreamProperties        m_D3DStreamProperties[VSF_NUM];

	TArray<SVertexDeclaration*>        m_CustomVD;

	uint16*                            m_RendIndices;
	uint16*                            m_SysRendIndices;
	byte*                              m_SysArray;
	int                                m_SizeSysArray;

	TArray<byte>                       m_SysVertexPool[RT_COMMAND_BUF_COUNT];
	TArray<uint16>                     m_SysIndexPool[RT_COMMAND_BUF_COUNT];

	int                                m_RendNumGroup;
	int                                m_RendNumIndices;
	int                                m_FirstIndex;
	int                                m_FirstVertex;

	SEfResTexture*                     m_ShaderTexResources[MAX_TMU];

	int                                m_Frame;
	int                                m_FrameMerge;

	float                              m_fCurOpacity;

	SPipeStat                          m_PS[RT_COMMAND_BUF_COUNT];
	DynArray<SRTargetStat>             m_RTStats;

	int                                m_MaxVerts;
	int                                m_MaxTris;

	int                                m_RECustomTexBind[8];
	int                                m_ShadowCustomTexBind[8];
	bool                               m_ShadowCustomComparisonSampling[8];

	CRenderView*                       RenderView() const { return m_pCurrentRenderView; }
	CRenderView*                       m_pCurrentRenderView;

	// Separate render views per recursion
	_smart_ptr<CRenderView> m_pRenderViews[RT_COMMAND_BUF_COUNT][MAX_REND_RECURSION_LEVELS];

	//===================================================================
	// Input render data
	SRenderLight*                              m_pSunLight;

	CThreadSafeWorkerContainer<CRenderObject*> m_TempObjects[RT_COMMAND_BUF_COUNT];

	CRenderObject*                             m_ObjectsPool;
	uint32 m_nNumObjectsInPool;

	std::shared_ptr<class CRenderObjectsPools> m_renderObjectsPools;

#if !defined(_RELEASE)
	//===================================================================
	// Drawcall count debug view - per Node - r_stats 6
	std::map<struct IRenderNode*, IRenderer::SDrawCallCountInfo> m_pRNDrawCallsInfoPerNode[RT_COMMAND_BUF_COUNT];

	//===================================================================
	// Drawcall count debug view - per mesh - perf hud renderBatchStats
	std::map<struct IRenderMesh*, IRenderer::SDrawCallCountInfo> m_pRNDrawCallsInfoPerMesh[RT_COMMAND_BUF_COUNT];
#endif

	//================================================================
	// Render elements..

	class CREHDRProcess*      m_pREHDR;
	class CREDeferredShading* m_pREDeferredShading;
	class CREPostProcess*     m_pREPostProcess;

	//=================================================================
	// WaveForm tables
	static const uint32 sSinTableCount = 1024;
	float               m_tSinTable[sSinTableCount];

	// For explicit geometry cache motion blur
	Matrix44A* m_pPrevMatrix;

public:
	SRenderPipeline();
	~SRenderPipeline();

	inline SShaderTechnique* GetStartTechnique() const
	{
		if (m_pShader)
			return m_pShader->mfGetStartTechnique(m_nShaderTechnique);
		return NULL;
	}

	void InitWaveTables();

	// Arguments
	//   vertexformat - 0..VERTEX_FORMAT_NUMS-1
	void OnDemandVertexDeclaration(SOnDemandD3DVertexDeclaration& out, const int nStreamMask, const int vertexformat, const bool bMorph, const bool bInstanced);
	void InitD3DVertexDeclarations();
	EVertexFormat AddD3DVertexDeclaration(size_t numDescs, const D3D11_INPUT_ELEMENT_DESC* inputLayout);
	EVertexFormat MaxD3DVertexDeclaration() { return EVertexFormat(m_D3DVertexDeclaration.size()); }
};

extern CryCriticalSection m_sREResLock;

///////////////////////////////////////////////////////////////////////////////
// sort operators for render items
struct SCompareItemPreprocess
{
	bool operator()(const SRendItem& a, const SRendItem& b) const
	{
		if (a.nBatchFlags != b.nBatchFlags)
			return a.nBatchFlags < b.nBatchFlags;

		if (a.SortVal != b.SortVal)
			return a.SortVal < b.SortVal;

		return a.rendItemSorter < b.rendItemSorter;
	}
};

///////////////////////////////////////////////////////////////////////////////
struct SCompareRendItem
{
	bool operator()(const SRendItem& a, const SRendItem& b) const
	{
		int nMotionVectorsA = (a.ObjSort & FOB_HAS_PREVMATRIX);
		int nMotionVectorsB = (b.ObjSort & FOB_HAS_PREVMATRIX);
		if (nMotionVectorsA != nMotionVectorsB)
			return nMotionVectorsA > nMotionVectorsB;

		int nAlphaTestA = (a.ObjSort & FOB_ALPHATEST);
		int nAlphaTestB = (b.ObjSort & FOB_ALPHATEST);
		if (nAlphaTestA != nAlphaTestB)
			return nAlphaTestA < nAlphaTestB;

		if (a.SortVal != b.SortVal)         // Sort by shaders
			return a.SortVal < b.SortVal;

		if (a.pElem != b.pElem)               // Sort by geometry
			return a.pElem < b.pElem;

		return (a.ObjSort & 0xFFFF) < (b.ObjSort & 0xFFFF);   // Sort by distance
	}
};

///////////////////////////////////////////////////////////////////////////////
struct SCompareRendItemZPass
{
	bool operator()(const SRendItem& a, const SRendItem& b) const
	{
		const int layerSize = 50;  // Note: ObjSort contains round(entityDist * 2) for meshes

		int nMotionVectorsA = (a.ObjSort & FOB_HAS_PREVMATRIX);
		int nMotionVectorsB = (b.ObjSort & FOB_HAS_PREVMATRIX);
		if (nMotionVectorsA != nMotionVectorsB)
			return nMotionVectorsA > nMotionVectorsB;

		int nAlphaTestA = (a.ObjSort & FOB_ALPHATEST);
		int nAlphaTestB = (b.ObjSort & FOB_ALPHATEST);
		if (nAlphaTestA != nAlphaTestB)
			return nAlphaTestA < nAlphaTestB;

		// Sort by depth/distance layers
		int depthLayerA = (a.ObjSort & 0xFFFF) / layerSize;
		int depthLayerB = (b.ObjSort & 0xFFFF) / layerSize;
		if (depthLayerA != depthLayerB)
			return depthLayerA < depthLayerB;

		if (a.SortVal != b.SortVal)    // Sort by shaders
			return a.SortVal < b.SortVal;

		// Sorting by geometry less important than sorting by shaders
		if (a.pElem != b.pElem)    // Sort by geometry
			return a.pElem < b.pElem;

		return (a.ObjSort & 0xFFFF) < (b.ObjSort & 0xFFFF);    // Sort by distance
	}
};

///////////////////////////////////////////////////////////////////////////////
struct SCompareItem_Decal
{
	bool operator()(const SRendItem& a, const SRendItem& b) const
	{
		uint32 objSortA_Low(a.ObjSort & 0xFFFF);
		uint32 objSortA_High(a.ObjSort & ~0xFFFF);
		uint32 objSortB_Low(b.ObjSort & 0xFFFF);
		uint32 objSortB_High(b.ObjSort & ~0xFFFF);

		if (objSortA_Low != objSortB_Low)
			return objSortA_Low < objSortB_Low;

		if (a.SortVal != b.SortVal)
			return a.SortVal < b.SortVal;

		return objSortA_High < objSortB_High;
	}
};

///////////////////////////////////////////////////////////////////////////////
struct SCompareItem_NoPtrCompare
{
	bool operator()(const SRendItem& a, const SRendItem& b) const
	{
		if (a.ObjSort != b.ObjSort)
			return a.ObjSort < b.ObjSort;

		float pSurfTypeA = ((float*)a.pElem->m_CustomData)[8];
		float pSurfTypeB = ((float*)b.pElem->m_CustomData)[8];
		if (pSurfTypeA != pSurfTypeB)
			return (pSurfTypeA < pSurfTypeB);

		pSurfTypeA = ((float*)a.pElem->m_CustomData)[9];
		pSurfTypeB = ((float*)b.pElem->m_CustomData)[9];
		if (pSurfTypeA != pSurfTypeB)
			return (pSurfTypeA < pSurfTypeB);

		pSurfTypeA = ((float*)a.pElem->m_CustomData)[11];
		pSurfTypeB = ((float*)b.pElem->m_CustomData)[11];
		return (pSurfTypeA < pSurfTypeB);
	}
};

///////////////////////////////////////////////////////////////////////////////
struct SCompareDist
{
	bool operator()(const SRendItem& a, const SRendItem& b) const
	{
		if (a.fDist == b.fDist)
			return a.rendItemSorter.ParticleCounter() < b.rendItemSorter.ParticleCounter();

		return (a.fDist > b.fDist);
	}
};

///////////////////////////////////////////////////////////////////////////////
struct SCompareDistInverted
{
	bool operator()(const SRendItem& a, const SRendItem& b) const
	{
		if (a.fDist == b.fDist)
			return a.rendItemSorter.ParticleCounter() > b.rendItemSorter.ParticleCounter();

		return (a.fDist < b.fDist);
	}
};

///////////////////////////////////////////////////////////////////////////////
struct SCompareByRenderingPass
{
	bool operator()(const SRendItem& rA, const SRendItem& rB) const
	{
		return rA.rendItemSorter.IsRecursivePass() < rB.rendItemSorter.IsRecursivePass();
	}
};

///////////////////////////////////////////////////////////////////////////////
struct SCompareByOnlyStableFlagsOctreeID
{
	bool operator()(const SRendItem& rA, const SRendItem& rB) const
	{
		return rA.rendItemSorter < rB.rendItemSorter;
	}
};

#endif  // __RENDERPIPELINE_H__<|MERGE_RESOLUTION|>--- conflicted
+++ resolved
@@ -92,7 +92,7 @@
 	SRendItemSorter        rendItemSorter;
 	CRenderObject*         pObj;
 	CCompiledRenderObject* pCompiledObject;
-	CRendElementBase*      pElem;
+	CRenderElement*      pElem;
 	//uint32 nStencRef  : 8;
 
 	//==================================================
@@ -127,8 +127,6 @@
 		int nRes = (nVal >> 6) & (MAX_REND_SHADER_RES - 1);
 		sh.m_pShaderResources = (IRenderShaderResources*)((nRes) ? CShader::s_ShaderResources_known[nRes] : nullptr);
 	}
-<<<<<<< HEAD
-=======
 	static inline uint32 PackShaderItem(const SShaderItem& shaderItem)
 	{
 		uint32 nResID = shaderItem.m_pShaderResources ? ((CShaderResources*)(shaderItem.m_pShaderResources))->m_Id : 0;
@@ -139,7 +137,6 @@
 		return value;
 	}
 
->>>>>>> 98428a17
 	static bool   IsListEmpty(int nList);
 	static uint32 BatchFlags(int nList);
 
@@ -376,6 +373,9 @@
 	int m_nPolygons[EFSLIST_NUM];
 	int m_nPolygonsByTypes[EFSLIST_NUM][EVCT_NUM][2];
 
+	int m_nScenePassDIPs;
+	int m_nScenePassPolygons;
+
 	int m_nModifiedCompiledObjects;
 	int m_nTempCompiledObjects;
 	int m_nIncompleteCompiledObjects;
@@ -392,6 +392,10 @@
 	int m_nNumBoundUniformBuffers[2];  // Local=0,PCIe=1 - or in tech-speak, L1=0 and L0=1
 	int m_nNumBoundUniformTextures[2]; // Local=0,PCIe=1 - or in tech-speak, L1=0 and L0=1
 #endif
+
+	static SPipeStat* Out() { return s_pCurrentOutput; }
+
+	static SPipeStat* s_pCurrentOutput;
 };
 
 //Batch flags.
@@ -415,6 +419,7 @@
 	FB_WATER_REFL      = 0x4000,
 	FB_WATER_CAUSTIC   = 0x8000,
 	FB_DEBUG           = 0x10000,
+	FB_TILED_FORWARD   = 0x20000,
 	FB_EYE_OVERLAY     = 0x80000,
 
 	FB_MASK            = 0xfffff //! FB flags cannot exceed 0xfffff
@@ -437,7 +442,7 @@
 #define RBPF_MIRRORCULL               (1 << 18) // 0x40000
 
 #define RBPF_ZPASS                    (1 << 19) // 0x80000
-#define RBPF_SHADOWGEN                (1 << 20) // 0x100000
+// UNUSED                             (1 << 20) // 0x100000
 
 #define RBPF_FP_DIRTY                 (1 << 21) // 0x200000
 #define RBPF_FP_MATRIXDIRTY           (1 << 22) // 0x400000
@@ -460,14 +465,14 @@
 
 // m_RP.m_PersFlags2
 #define RBPF2_NOSHADERFOG                         (1 << 0)
-#define RBPF2_RAINRIPPLES                         (1 << 1)
+// unused                                         (1 << 1)
 #define RBPF2_NOALPHABLEND                        (1 << 2)
 #define RBPF2_SINGLE_FORWARD_LIGHT_PASS           (1 << 3)
 #define RBPF2_MSAA_RESTORE_SAMPLE_MASK            (1 << 4)
 #define RBPF2_READMASK_RESERVED_STENCIL_BIT       (1 << 5)
 #define RBPF2_POST_3D_RENDERER_PASS               (1 << 6)
-#define RBPF2_LENS_OPTICS_COMPOSITE               (1 << 7)
-#define RBPF2_COMMIT_SG                           (1 << 8)
+// unused                                         (1 << 7)
+// unused                                         (1 << 8)
 #define RBPF2_HDR_FP16                            (1 << 9)
 #define RBPF2_CUSTOM_SHADOW_PASS                  (1 << 10)
 #define RBPF2_CUSTOM_RENDER_PASS                  (1 << 11)
@@ -482,7 +487,7 @@
 
 #define RBPF2_THERMAL_RENDERMODE_TRANSPARENT_PASS (1 << 17)
 #define RBPF2_NOALPHATEST                         (1 << 18)
-#define RBPF2_WATERRIPPLES                        (1 << 19)
+// unused                                         (1 << 19)
 #define RBPF2_ALLOW_DEFERREDSHADING               (1 << 20)
 
 #define RBPF2_COMMIT_PF                           (1 << 21)
@@ -637,8 +642,8 @@
 	CShader*                             m_pReplacementShader;
 	CRenderObject*                       m_pCurObject;
 	CRenderObject*                       m_pIdendityRenderObject;
-	CRendElementBase*                    m_pRE;
-	CRendElementBase*                    m_pEventRE;
+	CRenderElement*                        m_pRE;
+	CRenderElement*                        m_pEventRE;
 	int                                  m_RendNumVerts;
 	uint32                               m_nBatchFilter; // Batch flags ( FB_ )
 	SShaderTechnique*                    m_pRootTechnique;
@@ -756,13 +761,6 @@
 	SLightPass m_LPasses[MAX_REND_LIGHTS];
 	float      m_fProfileTime;
 
-	struct ShadowInfo
-	{
-		ShadowMapFrustum* m_pCurShadowFrustum;
-		Vec3              vViewerPos;
-		int               m_nOmniLightSide;
-	}              m_ShadowInfo;
-
 	UVertStreamPtr m_StreamPtrTang;
 	UVertStreamPtr m_NextStreamPtrTang;
 
@@ -790,46 +788,43 @@
 	// particle data for writing directly to VMEM
 	CParticleBufferSet                  m_particleBuffer;
 
-	int                                m_nStreamOffset[3]; // deprecated!
+	int                                 m_nStreamOffset[3]; // deprecated!
 
 	SOnDemandD3DVertexDeclarations      m_D3DVertexDeclaration;
 	SOnDemandD3DVertexDeclarationCaches m_D3DVertexDeclarationCache[1 << VSF_NUM][2]; // [StreamMask][Morph][VertexFmt]
 	SOnDemandD3DStreamProperties        m_D3DStreamProperties[VSF_NUM];
 
-	TArray<SVertexDeclaration*>        m_CustomVD;
-
-	uint16*                            m_RendIndices;
-	uint16*                            m_SysRendIndices;
-	byte*                              m_SysArray;
-	int                                m_SizeSysArray;
-
-	TArray<byte>                       m_SysVertexPool[RT_COMMAND_BUF_COUNT];
-	TArray<uint16>                     m_SysIndexPool[RT_COMMAND_BUF_COUNT];
-
-	int                                m_RendNumGroup;
-	int                                m_RendNumIndices;
-	int                                m_FirstIndex;
-	int                                m_FirstVertex;
-
-	SEfResTexture*                     m_ShaderTexResources[MAX_TMU];
-
-	int                                m_Frame;
-	int                                m_FrameMerge;
-
-	float                              m_fCurOpacity;
-
-	SPipeStat                          m_PS[RT_COMMAND_BUF_COUNT];
-	DynArray<SRTargetStat>             m_RTStats;
-
-	int                                m_MaxVerts;
-	int                                m_MaxTris;
-
-	int                                m_RECustomTexBind[8];
-	int                                m_ShadowCustomTexBind[8];
-	bool                               m_ShadowCustomComparisonSampling[8];
-
-	CRenderView*                       RenderView() const { return m_pCurrentRenderView; }
-	CRenderView*                       m_pCurrentRenderView;
+	TArray<SVertexDeclaration*>         m_CustomVD;
+
+	uint16*                             m_RendIndices;
+	uint16*                             m_SysRendIndices;
+	byte*                               m_SysArray;
+	int                                 m_SizeSysArray;
+
+	int                                 m_RendNumGroup;
+	int                                 m_RendNumIndices;
+	int                                 m_FirstIndex;
+	int                                 m_FirstVertex;
+
+	SEfResTexture*                      m_ShaderTexResources[MAX_TMU];
+
+	int                                 m_Frame;
+	int                                 m_FrameMerge;
+
+	float                               m_fCurOpacity;
+
+	SPipeStat                           m_PS[RT_COMMAND_BUF_COUNT];
+	DynArray<SRTargetStat>              m_RTStats;
+
+	int                                 m_MaxVerts;
+	int                                 m_MaxTris;
+
+	int                                 m_RECustomTexBind[8];
+	int                                 m_ShadowCustomTexBind[8];
+	bool                                m_ShadowCustomComparisonSampling[8];
+
+	CRenderView*                        RenderView() const { return m_pCurrentRenderView; }
+	CRenderView*                        m_pCurrentRenderView;
 
 	// Separate render views per recursion
 	_smart_ptr<CRenderView> m_pRenderViews[RT_COMMAND_BUF_COUNT][MAX_REND_RECURSION_LEVELS];
@@ -885,8 +880,8 @@
 
 	// Arguments
 	//   vertexformat - 0..VERTEX_FORMAT_NUMS-1
-	void OnDemandVertexDeclaration(SOnDemandD3DVertexDeclaration& out, const int nStreamMask, const int vertexformat, const bool bMorph, const bool bInstanced);
-	void InitD3DVertexDeclarations();
+	void          OnDemandVertexDeclaration(SOnDemandD3DVertexDeclaration& out, const int nStreamMask, const int vertexformat, const bool bMorph, const bool bInstanced);
+	void          InitD3DVertexDeclarations();
 	EVertexFormat AddD3DVertexDeclaration(size_t numDescs, const D3D11_INPUT_ELEMENT_DESC* inputLayout);
 	EVertexFormat MaxD3DVertexDeclaration() { return EVertexFormat(m_D3DVertexDeclaration.size()); }
 };
@@ -968,6 +963,21 @@
 	}
 };
 
+////////////////////////////////////////
+struct SCompareRendItemSelectionPass
+{
+	bool operator()(const SRendItem& a, const SRendItem& b) const
+	{
+		// Selection and highlight are the first two bits of the selectionID
+		uint8 bAHighlightSelect = (a.pObj->m_editorSelectionID & 0x3);
+		uint8 bBHighlightSelect = (b.pObj->m_editorSelectionID & 0x3);
+
+		// Highlight is the higher bit, so highlighted objects win in the comparison. 
+		// Also, selected objects win over non-selected objects, which is exactly what we want
+		return bAHighlightSelect < bBHighlightSelect;
+	}
+};
+
 ///////////////////////////////////////////////////////////////////////////////
 struct SCompareItem_Decal
 {
