// Copyright 2001-2016 Crytek GmbH / Crytek Group. All rights reserved.

/*=============================================================================
   PostProcessUtils.h : Post processing common utilities

   Revision history:
* 18/06/2005: Re-organized (to minimize code dependencies/less annoying compiling times)
* Created by Tiago Sousa

   =============================================================================*/

#ifndef _POSTPROCESSUTILS_H_
#define _POSTPROCESSUTILS_H_

struct SDepthTexture;
class CShader;

struct SPostEffectsUtils
{
	enum EDepthDownsample
	{
		eDepthDownsample_None = 0,

		eDepthDownsample_Min,
		eDepthDownsample_Max,
	};

	// Create all resources
	static bool Create();

	// Release all used resources
	static void Release();

	// Create a render target
	static bool CreateRenderTarget(const char* szTexName, CTexture*& pTex, int iWidth, int iHeight, const ColorF& cClear, bool bUseAlpha, bool bMipMaps = 0, ETEX_Format pTexFormat = eTF_R8G8B8A8, int nCustomID = -1, int nFlags = 0);

	////////////////////////////////////////////////////////////////////////////////////////////////////
	// Utilities to void some code duplication
	////////////////////////////////////////////////////////////////////////////////////////////////////

	// Begins render pass utility - for post process stuff only pass 0 assumed to be used
	static bool ShBeginPass(CShader* pShader, const CCryNameTSCRC& TechName, uint32 nFlags = 0);

	// Ends render pass utility
	static void ShEndPass();

	// Set vertex shader constant utility
	static void ShSetParamVS(const CCryNameR& pParamName, const Vec4& pParam);

	// Set pixel shader constant utility
	static void ShSetParamPS(const CCryNameR& pParamName, const Vec4& pParam);

	static void GetFullScreenTri(SVF_P3F_C4B_T2F pResult[3], int nTexWidth, int nTexHeight, float z = 0, const RECT* pSrcRegion = NULL);
	static void GetFullScreenTriWPOS(SVF_P3F_T2F_T3F pResult[3], int nTexWidth, int nTexHeight, float z = 0, const RECT* pSrcRegion = NULL);
<<<<<<< HEAD

	static void GetFullScreenQuad(SVF_P3F_C4B_T2F pResult[4], int nTexWidth, int nTexHeight, float z = 0, const RECT* pSrcRegion = NULL);
	static void GetFullScreenQuadWPOS(SVF_P3F_T2F_T3F pResult[4], int nTexWidth, int nTexHeight, float z = 0, const RECT* pSrcRegion = NULL);
=======
>>>>>>> 91547e78

	// Draws fullscreen aligned triangle
	static void DrawFullScreenTri(int nTexWidth, int nTexHeight, float z = 0, const RECT* pSrcRegion = NULL);
	static void DrawFullScreenTriWPOS(int nTexWidth, int nTexHeight, float z = 0, const RECT* pSrcRegion = NULL);

	// Draws static quad. Uv/size offsets handled via vertex shader.
	virtual void DrawQuadFS(CShader* pShader, bool bOutputCamVec, int nWidth, int nHeight, float x0 = 0, float y0 = 0, float x1 = 1, float y1 = 1, float z = 0) = 0;

	// Deprecated - use DrawQuadFS. Draws screen aligned quad
	static void DrawScreenQuad(int nTexWidth, int nTexHeight, float x0 = 0, float y0 = 0, float x1 = 1, float y1 = 1);

	//  Deprecated: Only used in GammaCorrection technique - Draws a generic, non-screen-aligned quad
	static void DrawQuad(int nTexWidth, int nTexHeight,
	                     const Vec2& vxA, const Vec2& vxB, const Vec2& vxC, const Vec2& vxD,
	                     const Vec2& uvA = Vec2(0, 0), const Vec2& uvB = Vec2(0, 1), const Vec2& uvC = Vec2(1, 1), const Vec2& uvD = Vec2(1, 0));

	// Sets a texture
	static void SetTexture(CTexture* pTex, int nStage, int nFilter = FILTER_LINEAR, int nClamp = 1, bool bSRGBLookup = false, DWORD dwBorderColor = 0);

	// Copy a texture into other texture
	virtual void StretchRect(CTexture* pSrc, CTexture*& pDst, bool bClearAlpha = false, bool bDecodeSrcRGBK = false, bool bEncodeDstRGBK = false, bool bBigDownsample = false, EDepthDownsample depthDownsampleMode = eDepthDownsample_None, bool bBindMultisampled = false, const RECT* srcRegion = NULL) = 0;

	// Copy screen into texture
	virtual void CopyScreenToTexture(CTexture*& pDst, const RECT* pSrcRect) = 0;

	// Apply Gaussian blur a texture
	virtual void TexBlurGaussian(CTexture* pTex, int nAmount = 1, float fScale = 1.0f, float fDistribution = 5.0f, bool bAlphaOnly = false, CTexture* pMask = 0, bool bSRGB = false, CTexture* pBlurTmp = 0) = 0;

	// Clear active render target region
	static void ClearScreen(float r, float g, float b, float a);

	static void GetFrustumCorners(Vec3& vRT, Vec3& vLT, Vec3& vLB, Vec3& vRB, const CRenderCamera& rc, bool bMirrorCull);

	static void UpdateFrustumCorners();
	static void UpdateOverscanBorderAspectRatio();

	// Log utility
	static void Log(char* pszMsg)
	{
		if (gRenDev->m_LogFile && pszMsg)
		{
			gRenDev->Logv(pszMsg);
		}
	}

	// Get current color matrix set up by global color parameters
	Matrix44& GetColorMatrix();

	////////////////////////////////////////////////////////////////////////////////////////////////////
	// Math utils
	////////////////////////////////////////////////////////////////////////////////////////////////////

	// Linear interpolation
	static float InterpolateLinear(float p1, float p2, float t)
	{
		return p1 + (p2 - p1) * t;
	};

	// Cubic interpolation
	static float InterpolateCubic(float p1, float p2, float p3, float p4, float t)
	{
		float t2 = t * t;
		return (((-p1 * 2.0f) + (p2 * 5.0f) - (p3 * 4.0f) + p4) / 6.0f) * t2 * t + (p1 + p3 - (2.0f * p2)) * t2 + (((-4.0f * p1) + p2 + (p3 * 4.0f) - p4) / 6.0f) * t + p2;
	};

	// Sine interpolation
	static float InterpolateSine(float p1, float p2, float p3, float p4, float t)
	{
		return p2 + (t * (p3 - p2)) + (sinf(t * PI) * ((p2 + p2) - p1 - p3 + (t * (p1 - (p2 + p2 + p2) + (p3 + p3 + p3) - p4))) / 8.0f);
	};

	// Return normalized random number
	static float randf()
	{
		return cry_random(0.0f, 1.0f);
	}

	// Return signed normalized random number
	static float srandf()
	{
		return cry_random(-1.0f, 1.0f);
	}

	// Returns a quasi-random sequence of values; for 2d data (2, 3) is the recommended base
	static float HaltonSequence(int index, int primeBase)
	{
		float invBase = 1.0f / (float)primeBase;
		float f = invBase;
		float result = 0;

		for (int i = index; i > 0; i /= primeBase, f *= invBase)
			result += f * (float)(i % primeBase);

		return result;
	}

	// Returns closest power of 2 size
	static int GetClosestPow2Size(int size)
	{
		float fPower = floorf(logf((float)size) / logf(2.0f));
		int nResize = int(powf(2.0f, fPower));

		// Clamp
		if (nResize >= 512)
		{
			nResize = 512;
		}

		return nResize;
	}

	static void GetViewMatrix(Matrix44A& viewMatrix, bool bCameraSpace = false)
	{
		viewMatrix = gRenDev->m_ViewMatrix;
		if (bCameraSpace)
		{
			viewMatrix.m30 = 0.0f;
			viewMatrix.m31 = 0.0f;
			viewMatrix.m32 = 0.0f;
		}
	}

	static void GetTextureRect(CTexture* pTexture, RECT* pRect)
	{
		pRect->left = 0;
		pRect->top = 0;
		pRect->right = pTexture->GetWidth();
		pRect->bottom = pTexture->GetHeight();
	}

	static float GaussianDistribution1D(float x, float rho)
	{
		float g = 1.0f / (rho * sqrtf(2.0f * PI));
		g *= expf(-(x * x) / (2.0f * rho * rho));
		return g;
	}

	static float GaussianDistribution2D(float x, float y, float rho)
	{
		float g = 1.0f / (2.0f * PI * rho * rho);
		g *= expf(-(x * x + y * y) / (2 * rho * rho));
		return g;
	}

	static CTexture* GetTaaRT(bool bCurrentFrame = true)
	{
		int index = bCurrentFrame ? (SPostEffectsUtils::m_iFrameCounter % 2) : ((SPostEffectsUtils::m_iFrameCounter + 1) % 2);
		return CTexture::s_ptexPrevBackBuffer[index][gRenDev->m_CurRenderEye];
	}

	static CTexture* GetVelocityObjectRT()
	{
		return CTexture::s_ptexVelocityObjects[gRenDev->m_CurRenderEye];
	}

	static float GetOverscanBorderAspectRatio()
	{
		return m_fOverscanBorderAspectRatio;
	}

public:

	static SDepthTexture* m_pCurDepthSurface;
	static RECT           m_pScreenRect;
	static ITimer*        m_pTimer;
	static int            m_iFrameCounter;
	static int            m_nColorMatrixFrameID;

	static CShader*       m_pCurrShader;

	Matrix44              m_pView;
	Matrix44              m_pProj;
	Matrix44              m_pViewProj;
	Matrix44              m_pColorMat;
	static Matrix44       m_pScaleBias;
	static float          m_fWaterLevel;

	// frustrum corners
	static Vec3 m_vRT, m_vLT, m_vLB, m_vRB;
	static int  m_nFrustrumFrameID;

protected:

	SPostEffectsUtils()
	{
		m_pView.SetIdentity();
		m_pProj.SetIdentity();
		m_pViewProj.SetIdentity();
		m_pColorMat.SetIdentity();

		m_pCurDepthSurface = NULL;
		m_pScreenRect.left = m_pScreenRect.top = 0;
		m_pScreenRect.bottom = m_pScreenRect.right = 0;
		m_pTimer = NULL;
		m_iFrameCounter = 0;
		m_nColorMatrixFrameID = -1;

		m_pCurrShader = NULL;
		m_fWaterLevel = 0.0;
		m_vRT = m_vLT = m_vLB = m_vRB = Vec3(ZERO);
		m_nFrustrumFrameID = -1;
	}

	virtual ~SPostEffectsUtils()
	{
	}

	static float m_fOverscanBorderAspectRatio;

};

#endif<|MERGE_RESOLUTION|>--- conflicted
+++ resolved
@@ -52,12 +52,6 @@
 
 	static void GetFullScreenTri(SVF_P3F_C4B_T2F pResult[3], int nTexWidth, int nTexHeight, float z = 0, const RECT* pSrcRegion = NULL);
 	static void GetFullScreenTriWPOS(SVF_P3F_T2F_T3F pResult[3], int nTexWidth, int nTexHeight, float z = 0, const RECT* pSrcRegion = NULL);
-<<<<<<< HEAD
-
-	static void GetFullScreenQuad(SVF_P3F_C4B_T2F pResult[4], int nTexWidth, int nTexHeight, float z = 0, const RECT* pSrcRegion = NULL);
-	static void GetFullScreenQuadWPOS(SVF_P3F_T2F_T3F pResult[4], int nTexWidth, int nTexHeight, float z = 0, const RECT* pSrcRegion = NULL);
-=======
->>>>>>> 91547e78
 
 	// Draws fullscreen aligned triangle
 	static void DrawFullScreenTri(int nTexWidth, int nTexHeight, float z = 0, const RECT* pSrcRegion = NULL);
@@ -88,8 +82,6 @@
 
 	// Clear active render target region
 	static void ClearScreen(float r, float g, float b, float a);
-
-	static void GetFrustumCorners(Vec3& vRT, Vec3& vLT, Vec3& vLB, Vec3& vRB, const CRenderCamera& rc, bool bMirrorCull);
 
 	static void UpdateFrustumCorners();
 	static void UpdateOverscanBorderAspectRatio();
