--- conflicted
+++ resolved
@@ -13,13 +13,9 @@
 
 		win_lib       = [ 'shell32', 'Gdi32' ],
 
-<<<<<<< HEAD
 		use_module       = [ 'CryLobby' ],
 
-
-=======
 		durango_file_list   = 'gamedllsdk_durango.waf_files',
->>>>>>> a738a12a
 		durango_lib         = [ 'etwplus', 'ixmlhttprequest2', 'Ws2_32', 'uuid' ],
 		durango_use_module  = [ 'ESraLibCore' ],
 		durango_cxxflags    = [ '/EHsc', '/ZW' ],
