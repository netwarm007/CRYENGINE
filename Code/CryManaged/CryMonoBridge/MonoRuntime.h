--- conflicted
+++ resolved
@@ -6,11 +6,9 @@
 #include <CrySystem/IConsole.h>
 #include <CryMono/IMonoRuntime.h>
 #include <CryCore/Containers/CryListenerSet.h>
+#include <CryAISystem/BehaviorTree/IBehaviorTree.h>
+#include <CryAISystem/BehaviorTree/Node.h>
 
-<<<<<<< HEAD
-struct SMonoDomainHandlerLibrary;
-struct SExplicitPluginContainer
-=======
 #include "Wrappers/MonoObject.h"
 
 #include "NativeComponents/ManagedEntityComponent.h"
@@ -26,48 +24,72 @@
 typedef CListenerSet<IMonoListener*>            MonoListeners;
 
 enum EMonoLogLevel
->>>>>>> 98428a17
 {
-	SExplicitPluginContainer(ICryEngineBasePlugin* pBasePlugin, IMonoLibrary* pLibrary, bool bIsExcluded, string binaryPath)
-		: m_pPlugin(pBasePlugin)
-		, m_pLibrary(pLibrary)
-		, m_bIsExcluded(bIsExcluded)
-		, m_binaryPath(binaryPath)
-	{}
-
-	ICryEngineBasePlugin* m_pPlugin;
-	IMonoLibrary*         m_pLibrary;
-	bool                  m_bIsExcluded;
-	string                m_binaryPath;
+	eMLL_NULL = 0,
+	eMLL_Error,
+	eMLL_Critical,
+	eMLL_Warning,
+	eMLL_Message,
+	eMLL_Info,
+	eMLL_Debug
 };
 
-typedef std::vector<IMonoLibrary*>            Libraries;
-typedef CListenerSet<IMonoListener*>          MonoListeners;
-typedef std::vector<SExplicitPluginContainer> ExplicitLibraries;
-
-class CMonoRuntime : public IMonoRuntime
+class CManagedNodeCreatorProxy : public BehaviorTree::INodeCreator
 {
 public:
-	CMonoRuntime(const char* szProjectDllDir);
+	CManagedNodeCreatorProxy(const char* szTypeName, IManagedNodeCreator* pCreator)
+		: m_pCreator(pCreator)
+		, m_pNodeFactory(nullptr) 
+	{ 
+		cry_strcpy(m_szTypeName, szTypeName);
+	}
+
+	// INodeCreator
+	virtual ~CManagedNodeCreatorProxy()
+	{
+		delete m_pCreator;
+	}
+	virtual BehaviorTree::INodePtr    Create() override
+	{
+		return BehaviorTree::INodePtr(m_pCreator->Create());
+	}
+	virtual void        Trim() override {}
+	virtual const char* GetTypeName() const override { return m_szTypeName; }
+	virtual size_t      GetNodeClassSize() const override { return 4; }
+	virtual size_t      GetSizeOfImmutableDataForAllAllocatedNodes() const override { return 4; }
+	virtual size_t      GetSizeOfRuntimeDataForAllAllocatedNodes() const override { return 4; }
+	virtual void*       AllocateRuntimeData(const BehaviorTree::RuntimeDataID runtimeDataID) override { return nullptr; }
+	virtual void*       GetRuntimeData(const BehaviorTree::RuntimeDataID runtimeDataID) const override { return nullptr; }
+	virtual void        FreeRuntimeData(const BehaviorTree::RuntimeDataID runtimeDataID) override { }
+	virtual void        SetNodeFactory(BehaviorTree::INodeFactory* nodeFactory) override { m_pNodeFactory = nodeFactory; }
+	// ~INodeCreator
+
+private:
+	IManagedNodeCreator* m_pCreator;
+	char m_szTypeName[64];
+	BehaviorTree::INodeFactory* m_pNodeFactory;
+};
+
+class CMonoRuntime
+	: public IMonoRuntime
+{
+public:
+	CMonoRuntime();
 	virtual ~CMonoRuntime() override;
 
-	virtual void                  Initialize(EMonoLogLevel logLevel);
-	virtual bool                  LoadBinary(const char* szBinaryPath);
-	virtual bool                  UnloadBinary(const char* szBinaryPath);
+	// IMonoRuntime
+	virtual bool                        Initialize();
+	virtual std::shared_ptr<ICryPlugin> LoadBinary(const char* szBinaryPath);
 
-	virtual void                  Update(int updateFlags, int nPauseMode);
-	virtual ICryEngineBasePlugin* GetPlugin(const char* szBinaryPath) const;
-	virtual bool                  RunMethod(const ICryEngineBasePlugin* pPlugin, const char* szMethodName) const;
+	virtual void                        Update(int updateFlags, int nPauseMode);
 
-	virtual void                  RegisterListener(IMonoListener* pListener)   { m_listeners.Add(pListener); }
-	virtual void                  UnregisterListener(IMonoListener* pListener) { m_listeners.Remove(pListener); }
-	virtual EMonoLogLevel         GetLogLevel()                                { return m_logLevel; }
+	virtual void                        RegisterListener(IMonoListener* pListener)   { m_listeners.Add(pListener); }
+	virtual void                        UnregisterListener(IMonoListener* pListener) { m_listeners.Remove(pListener); }
 
-<<<<<<< HEAD
-public:
-	IMonoLibrary* GetCommon() { return m_pLibCommon; }
-	IMonoLibrary* GetCore()   { return m_pLibCore; }
-=======
+	virtual IMonoDomain*                GetRootDomain() override;
+	virtual IMonoDomain*                GetActiveDomain() override;
+	virtual IMonoDomain*                CreateDomain(char* name, bool bActivate = false) override;
+
 	virtual IMonoAssembly*              GetCryCommonLibrary() const override;
 	virtual IMonoAssembly*              GetCryCoreLibrary() const override;
 
@@ -93,40 +115,22 @@
 	static void MonoPrintErrorCallback(const char* szMessage, mono_bool is_stdout);
 
 	static MonoAssembly* MonoAssemblySearchCallback(MonoAssemblyName* pAssemblyName, void* pUserData);
->>>>>>> 98428a17
 
 	void RegisterInternalInterfaces();
 
 private:
-	template<class T> static int ReadAll(string fileName, T** data);
-	static void                  MonoLogCallback(const char* szLogDomain, const char* szLogLevel, const char* szMessage, mono_bool is_fatal, void* pUserData);
-	static void                  MonoPrintCallback(const char* szMessage, mono_bool is_stdout);
-	static void                  MonoPrintErrorCallback(const char* szMessage, mono_bool is_stdout);
-	static void                  MonoLoadHook(MonoAssembly* pAssembly, void* pUserData);
-	static MonoAssembly*         MonoSearchHook(MonoAssemblyName* pAssemblyName, void* pUserData);
+	typedef std::unordered_map<MonoDomain*, CMonoDomain*> TDomainLookupMap;
+	typedef std::vector<CManagedNodeCreatorProxy*> TNodeCreators;
+	TDomainLookupMap         m_domainLookupMap;
+	TNodeCreators            m_nodeCreators;
 
-	SMonoDomainHandlerLibrary*   LoadDomainHandlerLibrary(const char* szLibraryName);
-	IMonoLibrary*                LoadLibrary(const char* szLibraryName);
-	IMonoLibrary*                GetLibrary(MonoAssembly* pAssembly);
+	CRootMonoDomain*         m_pRootDomain;
+	CAppDomain*              m_pPluginDomain;
 
-	bool                         LaunchPluginDomain();
-	bool                         ReloadPluginDomain();
-	bool                         StopPluginDomain();
+	CMonoLibrary*            m_pLibCommon;
+	CMonoLibrary*            m_pLibCore;
 
-	bool                         ExcludePlugin(const char* szPluginName);
-	const char*                  TryGetPlugin(MonoDomain* pDomain, const char* szAssembly);
+	MonoListeners            m_listeners;
 
-private:
-	EMonoLogLevel              m_logLevel;
-	IMonoLibrary*              m_pLibCommon;
-	IMonoLibrary*              m_pLibCore;
-	SMonoDomainHandlerLibrary* m_pDomainHandler;
-	MonoDomain*                m_pDomainGlobal;
-	MonoDomain*                m_pDomainPlugins;
-	MonoListeners              m_listeners;
-	bool                       m_bSearchOpen;
-	char                       m_sBaseDirectory[_MAX_PATH];
-	char                       m_sProjectDllDir[_MAX_PATH];
-	ExplicitLibraries          m_explicitLibraries;
-	Libraries                  m_loadedLibraries;
+	bool                     m_bInitializedManagedEnvironment;
 };