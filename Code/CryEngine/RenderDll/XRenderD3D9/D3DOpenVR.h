// Copyright 2001-2016 Crytek GmbH / Crytek Group. All rights reserved.

#pragma once

#if defined(INCLUDE_OPENVR_SDK)

	#include <CrySystem/VR/IHMDDevice.h>
	#include <CrySystem/VR/IHmdOpenVRDevice.h>
	#include <CryRenderer/IStereoRenderer.h>

class CD3D9Renderer;

class CD3DOpenVRRenderer : public IHmdRenderer
{
public:
	CD3DOpenVRRenderer(CryVR::OpenVR::IOpenVRDevice* openVRDevice, CD3D9Renderer* renderer, CD3DStereoRenderer* stereoRenderer);
	~CD3DOpenVRRenderer();

	// IHDMRenderer
	virtual bool                      Initialize() override;
	virtual void                      Shutdown() override;
	virtual void                      CalculateBackbufferResolution(int eyeWidth, int eyeHeight, int* pBackbufferWidth, int* pBackbufferHeight) override;
	virtual void                      OnResolutionChanged() override;
	virtual void                      ReleaseBuffers() override;
	virtual void                      PrepareFrame() override;
	virtual void                      SubmitFrame() override;
	virtual void                      RenderSocialScreen() override;
	virtual RenderLayer::CProperties* GetQuadLayerProperties(RenderLayer::EQuadLayers id) override;
	virtual RenderLayer::CProperties* GetSceneLayerProperties(RenderLayer::ESceneLayers id) override { return nullptr; }
	// ~IHDMRenderer

protected:
<<<<<<< HEAD
	struct TextureDesc
	{
		uint32 width;
		uint32 height;
		uint32 format;
	};

protected:
	static CTexture* WrapD3DRenderTarget(D3DTexture* d3dTexture, uint32 width, uint32 height, ETEX_Format format, const char* name, bool shaderResourceView);

	bool             InitializeEyeTarget(D3DDevice* d3dDevice, EEyeType eye, TextureDesc desc, const char* name);
	bool             InitializeQuadLayer(D3DDevice* d3dDevice, int quadLayer, TextureDesc desc, const char* name);
	bool             InitializeMirrorTexture(D3DDevice* d3dDevice, EEyeType eye, TextureDesc desc, const char* name);

protected:
=======
>>>>>>> 98428a17
	struct Eye
	{
		CTexture* texture;
	};

	struct QuadLayer
	{
		CTexture* texture;
	};

	bool             InitializeEyeTarget(D3DDevice* d3dDevice, EEyeType eye, CryVR::OpenVR::TextureDesc desc, const char* name);
	bool             InitializeQuadLayer(D3DDevice* d3dDevice, RenderLayer::EQuadLayers quadLayer, CryVR::OpenVR::TextureDesc desc, const char* name);
	bool             InitializeMirrorTexture(D3DDevice* d3dDevice, EEyeType eye, CryVR::OpenVR::TextureDesc desc, const char* name);

protected:
	CTexture*                     m_mirrorTextures[EEyeType::eEyeType_NumEyes];
	Eye                           m_scene3DRenderData[EEyeType::eEyeType_NumEyes];
	QuadLayer                     m_quadLayerRenderData[RenderLayer::eQuadLayers_Total];
	RenderLayer::CProperties      m_quadLayerProperties[RenderLayer::eQuadLayers_Total];

	uint32                        m_numFrames;
	uint32                        m_currentFrame;

	uint32                        m_eyeWidth;
	uint32                        m_eyeHeight;

	CryVR::OpenVR::IOpenVRDevice* m_pOpenVRDevice;
	CD3D9Renderer*                m_pRenderer;
	CD3DStereoRenderer*           m_pStereoRenderer;

	CCryNameR                     m_Param0Name;
	CCryNameR                     m_Param1Name;
	CCryNameTSCRC                 m_textureToTexture;
};

#endif //defined(INCLUDE_OPENVR_SDK)<|MERGE_RESOLUTION|>--- conflicted
+++ resolved
@@ -2,10 +2,10 @@
 
 #pragma once
 
-#if defined(INCLUDE_OPENVR_SDK)
+#if defined(INCLUDE_VR_RENDERING)
 
 	#include <CrySystem/VR/IHMDDevice.h>
-	#include <CrySystem/VR/IHmdOpenVRDevice.h>
+	#include <../CryPlugins/VR/CryOpenVR/Interface/IHmdOpenVRDevice.h>
 	#include <CryRenderer/IStereoRenderer.h>
 
 class CD3D9Renderer;
@@ -19,7 +19,6 @@
 	// IHDMRenderer
 	virtual bool                      Initialize() override;
 	virtual void                      Shutdown() override;
-	virtual void                      CalculateBackbufferResolution(int eyeWidth, int eyeHeight, int* pBackbufferWidth, int* pBackbufferHeight) override;
 	virtual void                      OnResolutionChanged() override;
 	virtual void                      ReleaseBuffers() override;
 	virtual void                      PrepareFrame() override;
@@ -30,24 +29,6 @@
 	// ~IHDMRenderer
 
 protected:
-<<<<<<< HEAD
-	struct TextureDesc
-	{
-		uint32 width;
-		uint32 height;
-		uint32 format;
-	};
-
-protected:
-	static CTexture* WrapD3DRenderTarget(D3DTexture* d3dTexture, uint32 width, uint32 height, ETEX_Format format, const char* name, bool shaderResourceView);
-
-	bool             InitializeEyeTarget(D3DDevice* d3dDevice, EEyeType eye, TextureDesc desc, const char* name);
-	bool             InitializeQuadLayer(D3DDevice* d3dDevice, int quadLayer, TextureDesc desc, const char* name);
-	bool             InitializeMirrorTexture(D3DDevice* d3dDevice, EEyeType eye, TextureDesc desc, const char* name);
-
-protected:
-=======
->>>>>>> 98428a17
 	struct Eye
 	{
 		CTexture* texture;
@@ -83,4 +64,4 @@
 	CCryNameTSCRC                 m_textureToTexture;
 };
 
-#endif //defined(INCLUDE_OPENVR_SDK)+#endif //defined(INCLUDE_VR_RENDERING)