// Copyright 2001-2016 Crytek GmbH / Crytek Group. All rights reserved.

#include "StdAfx.h"
#include "System.h"
#include <time.h>
//#include "ini_vars.h"
#include <CryCore/Platform/CryLibrary.h>

#if defined(_RELEASE) && CRY_PLATFORM_DURANGO //note: check if orbis needs this
//exclude some not needed functionality for release console builds
	#define EXCLUDE_UPDATE_ON_CONSOLE
#endif

#if CRY_PLATFORM_LINUX
	#include <execinfo.h> // for backtrace
#endif

#if CRY_PLATFORM_ANDROID
	#include <unwind.h> // for _Unwind_Backtrace and _Unwind_GetIP
#endif

#include <CryNetwork/INetwork.h>
#include <Cry3DEngine/I3DEngine.h>
#include <CryAISystem/IAISystem.h>
#include <CryRenderer/IRenderer.h>
#include <CrySystem/File/ICryPak.h>
#include <CryMovie/IMovieSystem.h>
#include <ServiceNetwork.h>
#include <CryEntitySystem/IEntitySystem.h>
#include <CryInput/IInput.h>
#include <CrySystem/ILog.h>
#include <CryAudio/IAudioSystem.h>
#include <CryAnimation/ICryAnimation.h>
#include <CryScriptSystem/IScriptSystem.h>
#include <CrySystem/IProcess.h>
#include <CrySystem/IBudgetingSystem.h>
#include <CryGame/IGameFramework.h>
#include <CryNetwork/INotificationNetwork.h>
#include <CrySystem/ICodeCheckpointMgr.h>
#include "TestSystemLegacy.h"             // CTestSystem
#include "VisRegTest.h"
#include <CryDynamicResponseSystem/IDynamicResponseSystem.h>
#include <Cry3DEngine/ITimeOfDay.h>
#include <CryMono/IMonoRuntime.h>

#include "CryPak.h"
#include "XConsole.h"
#include "Log.h"
#include "CrySizerStats.h"
#include "CrySizerImpl.h"
#include "NotificationNetwork.h"
#include <CrySystem/Profilers/ProfileLog.h>
#include <CryString/CryPath.h>

#include "XML/xml.h"
#include "XML/ReadWriteXMLSink.h"

#include "StreamEngine/StreamEngine.h"
#include "PhysRenderer.h"

#include "LocalizedStringManager.h"
#include "XML/XmlUtils.h"
#include "Serialization/ArchiveHost.h"
#include "ThreadProfiler.h"
#include <CrySystem/Profilers/IDiskProfiler.h>
#include "SystemEventDispatcher.h"
#include "HardwareMouse.h"
#include "ServerThrottle.h"
#include <CryMemory/ILocalMemoryUsage.h>
#include "ResourceManager.h"
#include "MemoryManager.h"
#include "LoadingProfiler.h"
#include <CryLiveCreate/ILiveCreateHost.h>
#include <CryLiveCreate/ILiveCreateManager.h>
#include "OverloadSceneManager/OverloadSceneManager.h"
#include <CryThreading/IThreadManager.h>

#include <CrySystem/ZLib/IZLibCompressor.h>
#include <CrySystem/ZLib/IZlibDecompressor.h>
#include <CrySystem/ZLib/ILZ4Decompressor.h>
#include <zlib.h>
#include "RemoteConsole/RemoteConsole.h"
#include "ImeManager.h"
#include "BootProfiler.h"
#include "NullImplementation/NULLAudioSystems.h"
#include "NullImplementation/NULLRenderAuxGeom.h"

#include <CryMath/PNoise3.h>
#include <CryString/StringUtils.h>
#include <CrySystem/Scaleform/IFlashUI.h>
#include "CryWaterMark.h"

#include "ExtensionSystem/CryPluginManager.h"
#include "ProjectManager/ProjectManager.h"

#include "DebugCallStack.h"

WATERMARKDATA(_m);

#if USE_STEAM
	#include "Steamworks/public/steam/steam_api.h"
#endif

#if defined(INCLUDE_SCALEFORM_SDK) || defined(CRY_FEATURE_SCALEFORM_HELPER)
	#include <CrySystem/Scaleform/IScaleformHelper.h>
#endif

#include "HMDManager.h"

#include <ILevelSystem.h>

#include <CryCore/CrtDebugStats.h>

// Define global cvars.
SSystemCVars g_cvars;

#include <CrySystem/ITextModeConsole.h>

extern int CryMemoryGetAllocatedSize();

// these heaps are used by underlying System structures
// to allocate, accordingly, small (like elements of std::set<..*>) and big (like memory for reading files) objects
// hopefully someday we'll have standard MT-safe heap
//CMTSafeHeap g_pakHeap;
CMTSafeHeap* g_pPakHeap = 0;// = &g_pakHeap;

//////////////////////////////////////////////////////////////////////////
#include "Validator.h"

#include "IViewSystem.h"

#if CRY_PLATFORM_ANDROID
namespace
{
struct Callstack
{
	Callstack()
		: addrs(NULL)
		, ignore(0)
		, count(0)
	{
	}
	Callstack(void** addrs, size_t ignore, size_t count)
	{
		this->addrs = addrs;
		this->ignore = ignore;
		this->count = count;
	}
	void** addrs;
	size_t ignore;
	size_t count;
};

static _Unwind_Reason_Code trace_func(struct _Unwind_Context* context, void* arg)
{
	Callstack* cs = static_cast<Callstack*>(arg);
	if (cs->count)
	{
		void* ip = (void*) _Unwind_GetIP(context);
		if (ip)
		{
			if (cs->ignore)
			{
				cs->ignore--;
			}
			else
			{
				cs->addrs[0] = ip;
				cs->addrs++;
				cs->count--;
			}
		}
	}
	return _URC_NO_REASON;
}

static int Backtrace(void** addrs, size_t ignore, size_t size)
{
	Callstack cs(addrs, ignore, size);
	_Unwind_Backtrace(trace_func, (void*) &cs);
	return size - cs.count;
}
}
#endif

#if defined(CVARS_WHITELIST)
struct SCVarsWhitelistConfigSink : public ILoadConfigurationEntrySink
{
	virtual void OnLoadConfigurationEntry(const char* szKey, const char* szValue, const char* szGroup)
	{
		ICVarsWhitelist* pCVarsWhitelist = gEnv->pSystem->GetCVarsWhiteList();
		bool whitelisted = (pCVarsWhitelist) ? pCVarsWhitelist->IsWhiteListed(szKey, false) : true;
		if (whitelisted)
		{
			gEnv->pConsole->LoadConfigVar(szKey, szValue);
		}
	}
} g_CVarsWhitelistConfigSink;
#endif // defined(CVARS_WHITELIST)

/////////////////////////////////////////////////////////////////////////////////
// System Implementation.
//////////////////////////////////////////////////////////////////////////
CSystem::CSystem(const SSystemInitParams& startupParams)
	:
#if defined(SYS_ENV_AS_STRUCT)
	m_env(gEnv),
#endif
	m_startupParams(startupParams)
{
	m_systemGlobalState = ESYSTEM_GLOBAL_STATE_INIT;
	m_iHeight = 0;
	m_iWidth = 0;
	m_iColorBits = 0;
	// CRT ALLOCATION threshold

	m_bIsAsserting = false;

	m_pSystemEventDispatcher = new CSystemEventDispatcher(); // Must be first.

	if (m_pSystemEventDispatcher)
	{
		m_pSystemEventDispatcher->RegisterListener(this);
	}

#if CRY_PLATFORM_WINDOWS
	m_hWnd = NULL;
	#if _MSC_VER < 1000
	int sbh = _set_sbh_threshold(1016);
	#endif
#endif

	//////////////////////////////////////////////////////////////////////////
	// Clear environment.
	//////////////////////////////////////////////////////////////////////////
	memset(&m_env, 0, sizeof(m_env));

	//////////////////////////////////////////////////////////////////////////
	// Reset handles.
	memset(&m_dll, 0, sizeof(m_dll));
	//////////////////////////////////////////////////////////////////////////

	//////////////////////////////////////////////////////////////////////////
	// Initialize global environment interface pointers.
	m_env.pSystem = this;
	m_env.pTimer = &m_Time;
	m_env.pNameTable = &m_nameTable;
	m_env.pFrameProfileSystem = &m_FrameProfileSystem;
	m_env.bServer = false;
	m_env.bMultiplayer = false;
	m_env.bHostMigrating = false;
	m_env.bDeepProfiling = 0;
	m_env.bBootProfilerEnabledFrames = false;
	m_env.callbackStartSection = 0;
	m_env.callbackEndSection = 0;
	m_env.bIgnoreAllAsserts = false;
	m_env.bNoAssertDialog = false;
	m_env.bTesting = false;

	m_env.pGameFramework = startupParams.pGameFramework;

#if CRY_PLATFORM_DURANGO
	m_env.ePLM_State = EPLM_UNDEFINED;
#endif

	m_env.SetFMVIsPlaying(false);
	m_env.SetCutsceneIsPlaying(false);

	m_env.szDebugStatus[0] = '\0';

#if CRY_PLATFORM_DESKTOP
	m_env.SetIsClient(false);
#endif
#if !defined(SYS_ENV_AS_STRUCT)
	gEnv = &m_env;
#endif
	//////////////////////////////////////////////////////////////////////////

	m_randomGenerator.SetState(m_Time.GetAsyncTime().GetMicroSecondsAsInt64());

	m_pStreamEngine = NULL;
	m_PhysThread = 0;

	m_pIFont = NULL;
	m_pTestSystem = NULL;
	m_pVisRegTest = NULL;
	m_rWidth = NULL;
	m_rHeight = NULL;
	m_rColorBits = NULL;
	m_rDepthBits = NULL;
	m_cvSSInfo = NULL;
	m_rStencilBits = NULL;
	m_rFullscreen = NULL;
	m_rDriver = NULL;
	m_pPhysicsLibrary = NULL;
	m_sysNoUpdate = NULL;
	m_pMemoryManager = NULL;
	m_pProcess = NULL;
	m_pMtState = NULL;

	m_pValidator = NULL;
	m_pCmdLine = NULL;
	m_pDefaultValidator = NULL;
	m_pIBudgetingSystem = NULL;
	m_pIZLibCompressor = NULL;
	m_pIZLibDecompressor = NULL;
	m_pILZ4Decompressor = NULL;
	m_pNULLRenderAuxGeom = NULL;
	m_pLocalizationManager = NULL;
	m_sys_physics_enable_MT = 0;
	m_sys_min_step = 0;
	m_sys_max_step = 0;

	m_pNotificationNetwork = NULL;

	m_cvAIUpdate = NULL;

	m_pUserCallback = NULL;
#if defined(CVARS_WHITELIST)
	m_pCVarsWhitelist = NULL;
	m_pCVarsWhitelistConfigSink = &g_CVarsWhitelistConfigSink;
#endif // defined(CVARS_WHITELIST)
	m_sys_memory_debug = NULL;
	m_sysWarnings = NULL;
	m_sysKeyboard = NULL;
	m_sys_profile = NULL;
	m_sys_profile_deep = NULL;
	m_sys_profile_additionalsub = NULL;
	m_sys_profile_graphScale = NULL;
	m_sys_profile_pagefaultsgraph = NULL;
	m_sys_profile_graph = NULL;
	m_sys_profile_filter = NULL;
	m_sys_profile_filter_thread = NULL;
	m_sys_profile_allThreads = NULL;
	m_sys_profile_network = NULL;
	m_sys_profile_peak = NULL;
	m_sys_profile_peak_time = NULL;
	m_sys_profile_memory = NULL;
	m_sys_profile_sampler = NULL;
	m_sys_profile_sampler_max_samples = NULL;
	m_sys_job_system_filter = NULL;
	m_sys_job_system_enable = NULL;
	m_sys_job_system_profiler = NULL;
	m_sys_job_system_max_worker = NULL;
	m_sys_spec = NULL;
	m_sys_firstlaunch = NULL;
	m_sys_enable_budgetmonitoring = NULL;
	m_sys_preload = NULL;
	m_sys_use_Mono = nullptr;

	//	m_sys_filecache = NULL;
	m_gpu_particle_physics = NULL;
	m_pCpu = NULL;
	m_sys_game_folder = NULL;

	m_bQuit = false;
	m_bShaderCacheGenMode = false;
	m_bRelaunch = false;
	m_iLoadingMode = 0;
	m_bTestMode = false;
	m_bEditor = false;
	m_bPreviewMode = false;
	m_bIgnoreUpdates = false;
	m_bNoCrashDialog = false;

#ifndef _RELEASE
	m_checkpointLoadCount = 0;
	m_loadOrigin = eLLO_Unknown;
	m_hasJustResumed = false;
	m_expectingMapCommand = false;
#endif

	m_nStrangeRatio = 1000;
	// no mem stats at the moment
	m_pMemStats = NULL;
	m_pSizer = NULL;
	m_pCVarQuit = NULL;

	m_pDownloadManager = 0;
	m_bForceNonDevMode = false;
	m_bWasInDevMode = false;
	m_bInDevMode = false;
	m_bGameFolderWritable = false;

	m_nServerConfigSpec = CONFIG_VERYHIGH_SPEC;
	m_nMaxConfigSpec = CONFIG_ORBIS;

	//m_hPhysicsThread = INVALID_HANDLE_VALUE;
	//m_hPhysicsActive = INVALID_HANDLE_VALUE;
	//m_bStopPhysics = 0;
	//m_bPhysicsActive = 0;

	m_pProgressListener = 0;

	m_bPaused = false;
	m_bNoUpdate = false;
	m_nUpdateCounter = 0;
	m_iApplicationInstance = -1;

	m_pPhysRenderer = 0;

	m_pXMLUtils = new CXmlUtils(this);
	m_pArchiveHost = Serialization::CreateArchiveHost();
	m_pTestSystem = new CTestSystemLegacy;
	m_pMemoryManager = CryGetIMemoryManager();
	m_pResourceManager = new CResourceManager;
	m_pTextModeConsole = NULL;
	m_pThreadProfiler = 0;
	m_pDiskProfiler = NULL;

#if defined(ENABLE_LOADING_PROFILER)
	if (!startupParams.bShaderCacheGen)
	{
		CBootProfiler::GetInstance().Init(this);
	}
#endif

	InitThreadSystem();

	m_pMiniGUI = NULL;
	m_pPerfHUD = NULL;

	m_pHmdManager = nullptr;
	m_sys_vr_support = nullptr;

	g_pPakHeap = new CMTSafeHeap;

	m_bUIFrameworkMode = false;

	m_PlatformOSCreateFlags = 0;

	// create job manager
	m_env.pJobManager = GetJobManagerInterface();

	m_UpdateTimesIdx = 0U;
	m_bNeedDoWorkDuringOcclusionChecks = false;

	m_PlatformOSCreateFlags = 0;

	m_bHasRenderedErrorMessage = false;
	m_bIsSteamInitialized = false;

	m_pImeManager = NULL;
	RegisterWindowMessageHandler(this);

	m_pPluginManager = new CCryPluginManager(startupParams);

	m_pUserAnalyticsSystem = new CUserAnalyticsSystem();
}

/////////////////////////////////////////////////////////////////////////////////
/////////////////////////////////////////////////////////////////////////////////
CSystem::~CSystem()
{
	ShutDown();

	SAFE_DELETE(m_pImeManager);
	UnregisterWindowMessageHandler(this);

	FreeLib(m_dll.hNetwork);
	FreeLib(m_dll.hAI);
	FreeLib(m_dll.hInput);
	FreeLib(m_dll.hScript);
	FreeLib(m_dll.hPhysics);
	FreeLib(m_dll.hEntitySystem);
	FreeLib(m_dll.hRenderer);
	FreeLib(m_dll.hFlash);
	FreeLib(m_dll.hFont);
	FreeLib(m_dll.hMovie);
	FreeLib(m_dll.hIndoor);
	FreeLib(m_dll.h3DEngine);
	FreeLib(m_dll.hAnimation);
	FreeLib(m_dll.hGame);
	FreeLib(m_dll.hSound);
	SAFE_DELETE(m_pVisRegTest);
	SAFE_DELETE(m_pThreadProfiler);
#if defined(USE_DISK_PROFILER)
	SAFE_DELETE(m_pDiskProfiler);
#endif
	SAFE_DELETE(m_pXMLUtils);
	SAFE_DELETE(m_pArchiveHost);
	SAFE_DELETE(m_pResourceManager);
	SAFE_DELETE(m_pSystemEventDispatcher);
	//	SAFE_DELETE(m_pMemoryManager);
	SAFE_DELETE(m_pNULLRenderAuxGeom);

	gEnv->pThreadManager->UnRegisterThirdPartyThread("Main");
	ShutDownThreadSystem();

	SAFE_DELETE(g_pPakHeap);

	m_env.pSystem = 0;
#if !defined(SYS_ENV_AS_STRUCT)
	gEnv = 0;
#endif

	// The FrameProfileSystem should clean up as late as possible as some modules create profilers during shutdown!
	m_FrameProfileSystem.Done();

#if CRY_PLATFORM_WINDOWS
	((DebugCallStack*)IDebugCallStack::instance())->uninstallErrorHandler();
#endif
}

//////////////////////////////////////////////////////////////////////////
void CSystem::Release()
{
	delete this;
}

//////////////////////////////////////////////////////////////////////////
void CSystem::FreeLib(WIN_HMODULE hLibModule)
{
	if (hLibModule)
	{
		CryFreeLibrary(hLibModule);
	}
}

//////////////////////////////////////////////////////////////////////////
IStreamEngine* CSystem::GetStreamEngine()
{
	return m_pStreamEngine;
}

//////////////////////////////////////////////////////////////////////////
IRemoteConsole* CSystem::GetIRemoteConsole()
{
	return CRemoteConsole::GetInst();
}

//////////////////////////////////////////////////////////////////////////
void CSystem::SetForceNonDevMode(const bool bValue)
{
	m_bForceNonDevMode = bValue;
	if (bValue)
		SetDevMode(false);
}

//////////////////////////////////////////////////////////////////////////
bool CSystem::GetForceNonDevMode() const
{
	return m_bForceNonDevMode;
}

//////////////////////////////////////////////////////////////////////////
void CSystem::SetDevMode(bool bEnable)
{
	if (bEnable)
		m_bWasInDevMode = true;
	m_bInDevMode = bEnable;
}

void LvlRes_export(IConsoleCmdArgs* pParams);

///////////////////////////////////////////////////
void CSystem::ShutDown()
{
	CryLogAlways("System Shutdown");  

	m_FrameProfileSystem.Enable(false, false);

#if defined(ENABLE_LOADING_PROFILER)
	CLoadingProfilerSystem::ShutDown();
#endif

	if (m_pUserCallback)
		m_pUserCallback->OnShutdown();

	GetIRemoteConsole()->Stop();

	SAFE_DELETE(m_pTextModeConsole);

	KillPhysicsThread();

	if (m_sys_firstlaunch)
		m_sys_firstlaunch->Set("0");

	if (m_bEditor)
	{
		// restore the old saved cvars
		if (m_env.pConsole->GetCVar("r_Width"))
			m_env.pConsole->GetCVar("r_Width")->Set(m_iWidth);
		if (m_env.pConsole->GetCVar("r_Height"))
			m_env.pConsole->GetCVar("r_Height")->Set(m_iHeight);
		if (m_env.pConsole->GetCVar("r_ColorBits"))
			m_env.pConsole->GetCVar("r_ColorBits")->Set(m_iColorBits);
	}

	if (m_bEditor && !m_bRelaunch)
	{
		SaveConfiguration();
	}

	//if (!m_bEditor && !bRelaunch)
#if !CRY_PLATFORM_DURANGO && !CRY_PLATFORM_ORBIS
	if (!m_bEditor)
	{
		if (m_pCVarQuit && m_pCVarQuit->GetIVal())
		{
			SaveConfiguration();

			// Dispatch the fast-shutdown event so other systems can do any last minute processing.
			if (m_pSystemEventDispatcher != NULL)
			{
				m_pSystemEventDispatcher->OnSystemEvent(ESYSTEM_EVENT_FAST_SHUTDOWN, 0, 0);
			}

			if (m_env.pNetwork != NULL)
			{
				m_env.pNetwork->FastShutdown();
			}

			SAFE_RELEASE(m_env.pRenderer);
			FreeLib(m_dll.hRenderer);

			// Shut down audio as late as possible but before the console gets released!
			SAFE_RELEASE(m_env.pAudioSystem);

			// Log must be last thing released.
			SAFE_RELEASE(m_env.pProfileLogSystem);
			m_env.pLog->FlushAndClose();
			SAFE_RELEASE(m_env.pLog);   // creates log backup

	#if CRY_PLATFORM_WINDOWS
			((DebugCallStack*)IDebugCallStack::instance())->uninstallErrorHandler();
	#endif

	#if CRY_PLATFORM_LINUX || CRY_PLATFORM_ANDROID
			return; //safe clean return
	#else
			// Commit files changes to the disk.
			_flushall();
			_exit(EXIT_SUCCESS);
	#endif
		}
	}
#endif

	// Dispatch the full-shutdown event in case this is not a fast-shutdown.
	if (m_pSystemEventDispatcher != NULL)
	{
		m_pSystemEventDispatcher->OnSystemEvent(ESYSTEM_EVENT_FULL_SHUTDOWN, 0, 0);
	}

	//////////////////////////////////////////////////////////////////////////
	// Release Game.
	//////////////////////////////////////////////////////////////////////////
	if (m_env.pEntitySystem)
		m_env.pEntitySystem->Unload();

	if (m_env.pPhysicalWorld)
	{
		m_env.pPhysicalWorld->SetPhysicsStreamer(0);
		m_env.pPhysicalWorld->SetPhysicsEventClient(0);
	}

<<<<<<< HEAD
	SAFE_DELETE(m_pPluginManager);

	SAFE_DELETE(gEnv->pMonoRuntime);

	SAFE_DELETE(m_pUserAnalyticsSystem);

=======
>>>>>>> 91547e78
#if defined(INCLUDE_SCALEFORM_SDK) || defined(CRY_FEATURE_SCALEFORM_HELPER)
	if (m_env.pRenderer)
		m_env.pRenderer->FlushRTCommands(true, true, true);

	if (!gEnv->IsDedicated() && gEnv->pScaleformHelper)
	{
		gEnv->pScaleformHelper->Destroy();
		gEnv->pScaleformHelper = nullptr;
	}
#endif

	//////////////////////////////////////////////////////////////////////////
	// Clear 3D Engine resources.
	if (m_env.p3DEngine)
		m_env.p3DEngine->UnloadLevel();
	//////////////////////////////////////////////////////////////////////////

	// Shutdown resource manager.
	m_pResourceManager->Shutdown();

	// The LiveCreate module must be deleted here since at shutdown, it's using other modules, please keep this location
	SAFE_DELETE(m_env.pLiveCreateHost);
	SAFE_DELETE(m_env.pLiveCreateManager);
	SAFE_RELEASE(m_env.pHardwareMouse);
	SAFE_RELEASE(m_env.pMovieSystem);
	SAFE_DELETE(m_env.pServiceNetwork);
	SAFE_RELEASE(m_env.pAISystem);
	SAFE_RELEASE(m_env.pCryFont);
	SAFE_RELEASE(m_env.pNetwork);
	SAFE_DELETE(m_env.pLobby);
	//	SAFE_RELEASE(m_env.pCharacterManager);
	SAFE_RELEASE(m_env.p3DEngine); // depends on EntitySystem
	SAFE_RELEASE(m_env.pEntitySystem);
	SAFE_RELEASE(m_env.pPhysicalWorld);
	if (m_env.pConsole)
		((CXConsole*)m_env.pConsole)->FreeRenderResources();
	SAFE_RELEASE(m_pIZLibCompressor);
	SAFE_RELEASE(m_pIZLibDecompressor);
	SAFE_RELEASE(m_pILZ4Decompressor);
	SAFE_RELEASE(m_pIBudgetingSystem);
	SAFE_RELEASE(m_env.pRenderer);

	SAFE_RELEASE(m_env.pCodeCheckpointMgr);

	if (m_env.pLog)
		m_env.pLog->UnregisterConsoleVariables();

	GetIRemoteConsole()->UnregisterConsoleVariables();

	// Release console variables.

	SAFE_RELEASE(m_pCVarQuit);
	SAFE_RELEASE(m_rWidth);
	SAFE_RELEASE(m_rHeight);
	SAFE_RELEASE(m_rColorBits);
	SAFE_RELEASE(m_rDepthBits);
	SAFE_RELEASE(m_cvSSInfo);
	SAFE_RELEASE(m_rStencilBits);
	SAFE_RELEASE(m_rFullscreen);
	SAFE_RELEASE(m_rDriver);
	SAFE_RELEASE(m_pPhysicsLibrary);

	SAFE_RELEASE(m_sysWarnings);
	SAFE_RELEASE(m_sysKeyboard);
	SAFE_RELEASE(m_sys_profile);
	SAFE_RELEASE(m_sys_profile_deep);
	SAFE_RELEASE(m_sys_profile_additionalsub);
	SAFE_RELEASE(m_sys_profile_graph);
	SAFE_RELEASE(m_sys_profile_pagefaultsgraph);
	SAFE_RELEASE(m_sys_profile_graphScale);
	SAFE_RELEASE(m_sys_profile_filter);
	SAFE_RELEASE(m_sys_profile_filter_thread);
	SAFE_RELEASE(m_sys_profile_allThreads);
	SAFE_RELEASE(m_sys_profile_network);
	SAFE_RELEASE(m_sys_profile_peak);
	SAFE_RELEASE(m_sys_profile_peak_time);
	SAFE_RELEASE(m_sys_profile_memory);
	SAFE_RELEASE(m_sys_profile_sampler);
	SAFE_RELEASE(m_sys_profile_sampler_max_samples);
	SAFE_RELEASE(m_sys_job_system_filter);
	SAFE_RELEASE(m_sys_job_system_enable);
	SAFE_RELEASE(m_sys_job_system_profiler);
	SAFE_RELEASE(m_sys_job_system_max_worker);
	SAFE_RELEASE(m_sys_spec);
	SAFE_RELEASE(m_sys_firstlaunch);
	SAFE_RELEASE(m_sys_enable_budgetmonitoring);
	SAFE_RELEASE(m_sys_physics_enable_MT);
	SAFE_RELEASE(m_sys_min_step);
	SAFE_RELEASE(m_sys_max_step);

	if (m_env.pInput)
	{
		m_env.pInput->ShutDown();
		m_env.pInput = NULL;
	}

	SAFE_RELEASE(m_pNotificationNetwork);
	SAFE_RELEASE(m_env.pScriptSystem);

	SAFE_DELETE(m_pMemStats);
	SAFE_DELETE(m_pSizer);

	SAFE_DELETE(m_pPhysRenderer);

	SAFE_DELETE(m_env.pOverloadSceneManager);

	// [VR] specific
	// CHmdManager shuts down the HDM devices on destruction.
	// It must happen AFTER m_env.pRenderer: the renderer may consult info
	// about the current HMD Device.
	// It should happen AFTER m_env.pInput: as CryInput may use elements controlled
	// by CHmdManager.
	SAFE_DELETE(m_pHmdManager);

#ifdef DOWNLOAD_MANAGER
	SAFE_RELEASE(m_pDownloadManager);
#endif //DOWNLOAD_MANAGER

	SAFE_DELETE(m_pLocalizationManager);

	//DebugStats(false, false);//true);
	//CryLogAlways("");
	//CryLogAlways("release mode memory manager stats:");
	//DumpMMStats(true);

	SAFE_DELETE(m_pCpu);

	delete m_pCmdLine;
	m_pCmdLine = 0;

	// Shut down audio as late as possible but before the streaming system and console get released!
	SAFE_RELEASE(m_env.pAudioSystem);

	SAFE_DELETE(m_pProjectManager);

	// Shut down the CryPak system after audio!
	SAFE_DELETE(m_env.pCryPak);

	// Shut down the streaming system and console as late as possible and after audio!
	SAFE_DELETE(m_pStreamEngine);
	SAFE_RELEASE(m_env.pConsole);

	// Log must be last thing released.
	SAFE_RELEASE(m_env.pProfileLogSystem);
	m_env.pLog->FlushAndClose();
	SAFE_RELEASE(m_env.pLog); // creates log backup

	// DefaultValidator is used by the logging system, make sure to delete this member after logging system!
	SAFE_DELETE(m_pDefaultValidator);

#if defined(MAP_LOADING_SLICING)
	delete gEnv->pSystemScheduler;
#endif // defined(MAP_LOADING_SLICING)

#if CAPTURE_REPLAY_LOG
	CryGetIMemReplay()->Stop();
#endif
}

/////////////////////////////////////////////////////////////////////////////////
/////////////////////////////////////////////////////////////////////////////////
void CSystem::Quit()
{
	CryLog("CSystem::Quit invoked from thread %" PRI_THREADID " (main is %" PRI_THREADID ")", GetCurrentThreadId(), gEnv->mMainThreadId);
	m_bQuit = true;

	if (m_pUserCallback)
		m_pUserCallback->OnQuit();
	if (gEnv->pCryPak && gEnv->pCryPak->GetLvlResStatus())
		LvlRes_export(0);       // executable was started with -LvlRes so it should export lvlres file on quit
	// Fast Quit.

	// clean up properly the console
	if (m_pTextModeConsole)
		m_pTextModeConsole->OnShutdown();

	if (GetIRenderer())
		GetIRenderer()->RestoreGamma();

	if ((m_pCVarQuit && m_pCVarQuit->GetIVal() != 0) || m_bTestMode)
	{
		// Dispatch the fast-shutdown event so other systems can do any last minute processing.
		if (m_pSystemEventDispatcher != NULL)
		{
			m_pSystemEventDispatcher->OnSystemEvent(ESYSTEM_EVENT_FAST_SHUTDOWN, 0, 0);
		}

		if (m_env.pNetwork)
			m_env.pNetwork->FastShutdown();

		// HACK! to save cvars on quit.
		SaveConfiguration();

		if (gEnv->pFlashUI)
			gEnv->pFlashUI->Shutdown();

		if (GetIRenderer())
		{
			GetIRenderer()->StopRenderIntroMovies(false);
			GetIRenderer()->StopLoadtimeFlashPlayback();
			GetIRenderer()->ShutDownFast();
		}

#if defined(INCLUDE_SCALEFORM_SDK) || defined(CRY_FEATURE_SCALEFORM_HELPER)
		if (m_env.pRenderer)
			m_env.pRenderer->FlushRTCommands(true, true, true);

		if (gEnv->pScaleformHelper)
		{
			gEnv->pScaleformHelper->Destroy();
			gEnv->pScaleformHelper = nullptr;
		}
#endif

		CryLogAlways("System:Quit");

		// Shut down audio as late as possible but before the streaming system and console get released!
		SAFE_RELEASE(m_env.pAudioSystem);

		// Shut down the streaming system as late as possible and after audio!
		if (m_pStreamEngine)
			m_pStreamEngine->Shutdown();

		// Commit files changes to the disk.
#if CRY_PLATFORM_LINUX || CRY_PLATFORM_ANDROID
		fflush(NULL);
#else
		_flushall();
#endif
		//////////////////////////////////////////////////////////////////////////
		// Support relaunching for windows media center edition.
		//////////////////////////////////////////////////////////////////////////
#if CRY_PLATFORM_WINDOWS
		if (m_pCmdLine && strstr(m_pCmdLine->GetCommandLine(), "ReLaunchMediaCenter") != 0)
		{
			ReLaunchMediaCenter();
		}
#endif

#if CAPTURE_REPLAY_LOG
		CryGetIMemReplay()->Stop();
#endif

		//////////////////////////////////////////////////////////////////////////
		// [marco] in test mode, kill the process and quit without performing full C libs cleanup
		// (for faster closing of application)
		CRY_ASSERT(m_pCVarQuit->GetIVal());
#if CRY_PLATFORM_ORBIS
		_Exit(0);
#elif CRY_PLATFORM_WINDOWS
		TerminateProcess(GetCurrentProcess(), 0);
#else
		_exit(0);
#endif
	}
#if !CRY_PLATFORM_LINUX && !CRY_PLATFORM_ANDROID && !CRY_PLATFORM_APPLE && !CRY_PLATFORM_DURANGO && !CRY_PLATFORM_ORBIS
	PostQuitMessage(0);
#endif
}
/////////////////////////////////////////////////////////////////////////////////
/////////////////////////////////////////////////////////////////////////////////
bool CSystem::IsQuitting() const
{
	return m_bQuit;
}

//////////////////////////////////////////////////////////////////////////
void CSystem::SetIProcess(IProcess* process)
{
	m_pProcess = process;
	//if (m_pProcess)
	//m_pProcess->SetPMessage("");
}

//////////////////////////////////////////////////////////////////////////
// Physics thread task
//////////////////////////////////////////////////////////////////////////

class IPhysicsThreadTask : public IThread
{
public:
	virtual ~IPhysicsThreadTask()
	{
	}
	// Start accepting work on thread
	virtual void ThreadEntry() = 0;

	// Signals the thread that it should not accept anymore work and exit
	virtual void SignalStopWork() = 0;
};

class CPhysicsThreadTask : public IPhysicsThreadTask
{
public:

	CPhysicsThreadTask()
	{
		m_bStopRequested = 0;
		m_bIsActive = 0;
		m_stepRequested = 0;
		m_bProcessing = 0;
		m_doZeroStep = 0;
		m_lastStepTimeTaken = 0U;
		m_lastWaitTimeTaken = 0U;
	}

	virtual ~CPhysicsThreadTask()
	{
	}

	//////////////////////////////////////////////////////////////////////////
	// IThread implementation.
	//////////////////////////////////////////////////////////////////////////
	// Start accepting work on thread
	virtual void ThreadEntry()
	{
		m_bStopRequested = 0;
		m_bIsActive = 1;

		float step, timeTaken, kSlowdown = 1.0f;
		int nSlowFrames = 0;
		int64 timeStart;
#ifdef ENABLE_LW_PROFILERS
		LARGE_INTEGER stepStart, stepEnd;
#endif
		LARGE_INTEGER waitStart, waitEnd;
		uint64 yieldBegin = 0U;

		while (true)
		{
			{
				CRY_PROFILE_REGION_WAITING(PROFILE_PHYSICS, "Wait - Physics Update");

				QueryPerformanceCounter(&waitStart);
				m_FrameEvent.Wait(); // Wait until new frame
				QueryPerformanceCounter(&waitEnd);
			}

			{
				CRY_PROFILE_REGION(PROFILE_PHYSICS, "Physics Update");

				m_lastWaitTimeTaken = waitEnd.QuadPart - waitStart.QuadPart;

				if (m_bStopRequested)
				{
					return;
				}
				bool stepped = false;
#ifdef ENABLE_LW_PROFILERS
				QueryPerformanceCounter(&stepStart);
#endif
				IGameFramework* pIGameFramework = gEnv->pGameFramework;
				while ((step = m_stepRequested) > 0 || m_doZeroStep)
				{
					stepped = true;
					m_stepRequested = 0;
					m_bProcessing = 1;
					m_doZeroStep = 0;

					PhysicsVars* pVars = gEnv->pPhysicalWorld->GetPhysVars();
					pVars->bMultithreaded = 1;
					gEnv->pPhysicalWorld->TracePendingRays();
					if (kSlowdown != 1.0f)
					{
						step = max(1, FtoI(step * kSlowdown * 50 - 0.5f)) * 0.02f;
						pVars->timeScalePlayers = 1.0f / max(kSlowdown, 0.2f);
					}
					else
						pVars->timeScalePlayers = 1.0f;
					step = min(step, pVars->maxWorldStep);
					timeStart = CryGetTicks();
					pIGameFramework->PrePhysicsTimeStep(step);
					gEnv->pPhysicalWorld->TimeStep(step);
					timeTaken = gEnv->pTimer->TicksToSeconds(CryGetTicks() - timeStart);
					if (timeTaken > step * 0.9f)
					{
						if (++nSlowFrames > 5)
							kSlowdown = step * 0.9f / timeTaken;
					}
					else
						kSlowdown = 1.0f, nSlowFrames = 0;
					gEnv->pPhysicalWorld->TracePendingRays(2);
					m_bProcessing = 0;
					//int timeSleep = (int)((m_timeTarget-gEnv->pTimer->GetAsyncTime()).GetMilliSeconds()*0.9f);
					//Sleep(max(0,timeSleep));
				}
				if (!stepped) Sleep(0);
				m_FrameDone.Set();
#ifdef ENABLE_LW_PROFILERS
				QueryPerformanceCounter(&stepEnd);
				m_lastStepTimeTaken = stepEnd.QuadPart - stepStart.QuadPart;
#endif
			}
		}
	}

	// Signals the thread that it should not accept anymore work and exit
	virtual void SignalStopWork()
	{
		Pause();
		m_bStopRequested = 1;
		m_FrameEvent.Set();
		m_bIsActive = 0;
	}

	int Pause()
	{
		if (m_bIsActive)
		{
			PhysicsVars* vars = gEnv->pPhysicalWorld->GetPhysVars();
			vars->lastTimeStep = 0;
			m_bIsActive = 0;
			m_stepRequested = min((float)m_stepRequested, 2.f * vars->maxWorldStep);
			while (m_bProcessing);
			return 1;
		}
		gEnv->pPhysicalWorld->GetPhysVars()->lastTimeStep = 0;
		return 0;
	}
	int Resume()
	{
		if (!m_bIsActive)
		{
			m_bIsActive = 1;
			return 1;
		}
		return 0;
	}
	int IsActive() { return m_bIsActive; }
	int RequestStep(float dt)
	{
		if (m_bIsActive && dt > FLT_EPSILON)
		{
			m_stepRequested += dt;
			m_stepRequested = min((float)m_stepRequested, 10.f * gEnv->pPhysicalWorld->GetPhysVars()->maxWorldStep);
			if (dt <= 0.0f)
				m_doZeroStep = 1;
			m_FrameEvent.Set();
		}

		return m_bProcessing;
	}
	float  GetRequestedStep() { return m_stepRequested; }

	uint64 LastStepTaken() const
	{
		return m_lastStepTimeTaken;
	}

	uint64 LastWaitTime() const
	{
		return m_lastWaitTimeTaken;
	}

	void EnsureStepDone()
	{
		CRY_PROFILE_REGION_WAITING(PROFILE_SYSTEM, "SysUpdate:PhysicsEnsureDone");
		CRYPROFILE_SCOPE_PROFILE_MARKER("SysUpdate:PhysicsEnsureDone");

		if (m_bIsActive)
		{
			while (m_stepRequested > 0.0f || m_bProcessing)
			{
				m_FrameDone.Wait();
			}
		}
	}

protected:

	volatile int    m_bStopRequested;
	volatile int    m_bIsActive;
	volatile float  m_stepRequested;
	volatile int    m_bProcessing;
	volatile int    m_doZeroStep;
	volatile uint64 m_lastStepTimeTaken;
	volatile uint64 m_lastWaitTimeTaken;

	CryEvent        m_FrameEvent;
	CryEvent        m_FrameDone;
};

void CSystem::CreatePhysicsThread()
{
	if (!m_PhysThread)
	{
		m_PhysThread = new CPhysicsThreadTask;
		if (!gEnv->pThreadManager->SpawnThread(m_PhysThread, "Physics"))
		{
			CryFatalError("Error spawning \"Physics\" thread.");
		}
	}

	if (g_cvars.sys_limit_phys_thread_count)
	{
		PhysicsVars* pVars = gEnv->pPhysicalWorld->GetPhysVars();
		pVars->numThreads = max(1, min(pVars->numThreads, (int)m_pCpu->GetLogicalCPUCount() - 1));
	}
}

void CSystem::KillPhysicsThread()
{
	if (m_PhysThread)
	{
		m_PhysThread->SignalStopWork();
		gEnv->pThreadManager->JoinThread(m_PhysThread, eJM_Join);
		delete m_PhysThread;
		m_PhysThread = 0;
	}
}

//////////////////////////////////////////////////////////////////////////
int CSystem::SetThreadState(ESubsystem subsys, bool bActive)
{
	switch (subsys)
	{
	case ESubsys_Physics:
		{
			if (m_PhysThread)
			{
				return bActive ? ((CPhysicsThreadTask*)m_PhysThread)->Resume() : ((CPhysicsThreadTask*)m_PhysThread)->Pause();
			}

		}
		break;
	}
	return 0;
}

//////////////////////////////////////////////////////////////////////////
void CSystem::SleepIfInactive()
{
	LOADING_TIME_PROFILE_SECTION;
#if !defined(_RELEASE) || defined(PERFORMANCE_BUILD)
	// Disable throttling, when various Profilers are in use

	#if defined(CRY_PROFILE_MARKERS_USE_GPA)
	return;
	#endif

	#if ALLOW_BROFILER
	if (::Profiler::IsActive())
	{
		return;
	}
	#endif

	if (gEnv->pConsole->GetCVar("e_StatoscopeEnabled")->GetIVal())
	{
		return;
	}
#endif

	// ProcessSleep()
	if (m_bDedicatedServer || m_bEditor || gEnv->bMultiplayer)
		return;

#if CRY_PLATFORM_WINDOWS
	WIN_HWND hRendWnd = GetIRenderer()->GetHWND();
	if (!hRendWnd)
		return;

	// Loop here waiting for window to be activated.
	for (int nLoops = 0; nLoops < 5; nLoops++)
	{
		WIN_HWND hActiveWnd = ::GetActiveWindow();
		if (hActiveWnd == hRendWnd)
			break;

		if (m_hWnd)
		{
			PumpWindowMessage(true, m_hWnd);
		}
		if (gEnv->pGameFramework)
		{
			// During the time demo, do not sleep even in inactive window.
			if (gEnv->pGameFramework->IsInTimeDemo())
				break;
		}
		Sleep(5);
	}
#endif
}

//////////////////////////////////////////////////////////////////////////
void CSystem::SleepIfNeeded()
{
	LOADING_TIME_PROFILE_SECTION;
	CRY_PROFILE_FUNCTION(PROFILE_SYSTEM)

	static ICVar * pSysMaxFPS = NULL;
	static ICVar* pVSync = NULL;

	if (pSysMaxFPS == NULL && gEnv && gEnv->pConsole)
		pSysMaxFPS = gEnv->pConsole->GetCVar("sys_MaxFPS");
	if (pVSync == NULL && gEnv && gEnv->pConsole)
		pVSync = gEnv->pConsole->GetCVar("r_Vsync");

	int32 maxFPS = 0;

	if (m_bDedicatedServer)
	{
		const float maxRate = m_svDedicatedMaxRate->GetFVal();
		maxFPS = int32(maxRate);
	}
	else
	{
		if (pSysMaxFPS && pVSync)
		{
			uint32 vSync = pVSync->GetIVal();
			if (vSync == 0)
			{
				maxFPS = pSysMaxFPS->GetIVal();
				if (maxFPS == 0)
				{
					const bool bInLoading = (ESYSTEM_GLOBAL_STATE_RUNNING != m_systemGlobalState);
					if (bInLoading || IsPaused())
					{
						maxFPS = 60;
					}
				}
			}
		}
	}

	if (maxFPS > 0)
	{
		const int64 safeMarginMS = 5; // microseconds
		const int64 thresholdMs = (1000 * 1000) / (maxFPS);

		ITimer* pTimer = gEnv->pTimer;
		static int64 sTimeLast = pTimer->GetAsyncTime().GetMicroSecondsAsInt64();
		int64 currentTime = pTimer->GetAsyncTime().GetMicroSecondsAsInt64();
		for (;; )
		{
			const int64 frameTime = currentTime - sTimeLast;
			if (frameTime >= thresholdMs)
				break;
			if (thresholdMs - frameTime > 10 * 1000)
				CrySleep(1);
			else
				CrySleep(0);

			currentTime = pTimer->GetAsyncTime().GetMicroSecondsAsInt64();
		}

		sTimeLast = pTimer->GetAsyncTime().GetMicroSecondsAsInt64() + safeMarginMS;
	}
}

//////////////////////////////////////////////////////////////////////
#if CRY_PLATFORM_WINDOWS
HWND g_hBreakWnd;
WNDPROC g_prevWndProc;
LRESULT CALLBACK BreakWndProc(HWND hWnd, UINT msg, WPARAM wParam, LPARAM lParam)
{
	if (msg == WM_HOTKEY)
	#if CRY_PLATFORM_WINDOWS && CRY_PLATFORM_64BIT
		CryDebugBreak();
	#else
		__asm int 3;
	#endif
	return CallWindowProc(g_prevWndProc, hWnd, msg, wParam, lParam);
}

struct SBreakHotKeyThread : public IThread
{
	SBreakHotKeyThread()
		: m_bRun(true)
	{
	}

	// Start accepting work on thread
	virtual void ThreadEntry()
	{
		g_hBreakWnd = CreateWindowExW(0, L"Message", L"", 0, CW_USEDEFAULT, CW_USEDEFAULT, CW_USEDEFAULT, CW_USEDEFAULT, HWND_MESSAGE, 0, GetModuleHandleW(0), 0);
		g_prevWndProc = (WNDPROC)SetWindowLongPtrW(g_hBreakWnd, GWLP_WNDPROC, (LONG_PTR)BreakWndProc);
		RegisterHotKey(g_hBreakWnd, 0, 0, VK_PAUSE);
		MSG msg;
		while (GetMessage(&msg, g_hBreakWnd, 0, 0) && m_bRun)
		{
			TranslateMessage(&msg);
			DispatchMessageW(&msg);
		}
		UnregisterHotKey(g_hBreakWnd, 0);
	}

	// Signals the thread that it should not accept anymore work and exit
	void SignalStopWork()
	{
		m_bRun = false;
	}

protected:
	volatile bool m_bRun;
};

SBreakHotKeyThread* g_pBreakHotkeyThread;
#endif

class BreakListener : public IInputEventListener
{
	bool OnInputEvent(const SInputEvent& ie)
	{
		if (ie.deviceType == eIDT_Keyboard && ie.keyId == eKI_Pause && ie.state & (eIS_Pressed | eIS_Down))
			CryDebugBreak();
		return true;
	}
} g_BreakListener;

volatile int g_lockInput = 0;

struct SBreakListenerTask : public IThread
{
	SBreakListenerTask()
	{
		m_bStop = 0;
		m_nBreakIdle = 0;
	}
	// Start accepting work on thread
	virtual void ThreadEntry()
	{
		do
		{
			Sleep(200);
			if (++m_nBreakIdle > 1)
			{
				WriteLock lock(g_lockInput);
				gEnv->pInput->Update(true);
				m_nBreakIdle = 0;
			}
		}
		while (!m_bStop);
	}
	// Signals the thread that it should not accept anymore work and exit
	void SignalStopWork()
	{
		m_bStop = 1;
	}
	volatile int m_bStop;
	int          m_nBreakIdle;
};
SBreakListenerTask g_BreakListenerTask;
bool g_breakListenerOn = false;

extern DWORD g_idDebugThreads[];
extern int g_nDebugThreads;
int prev_sys_float_exceptions = -1;

//////////////////////////////////////////////////////////////////////
void CSystem::PrePhysicsUpdate()
{
	if (m_env.pGameFramework)
	{
		m_env.pGameFramework->PrePhysicsUpdate();
	}

	if (m_pPluginManager)
	{
		m_pPluginManager->Update(IPluginUpdateListener::EUpdateType_PrePhysicsUpdate);
	}

	//////////////////////////////////////////////////////////////////////
	//update entity system
	if (m_env.pEntitySystem && g_cvars.sys_entitysystem)
	{
		m_env.pEntitySystem->PrePhysicsUpdate();
	}
}

//////////////////////////////////////////////////////////////////////
bool CSystem::Update(int updateFlags, int nPauseMode)
{
	LOADING_TIME_PROFILE_SECTION;
	CRY_PROFILE_REGION(PROFILE_SYSTEM, "System: Update");
	CRYPROFILE_SCOPE_PROFILE_MARKER("CSystem::Update()");

#ifndef EXCLUDE_UPDATE_ON_CONSOLE
	// do the dedicated sleep earlier than the frame profiler to avoid having it counted
	if (gEnv->IsDedicated())
	{
	#if defined(MAP_LOADING_SLICING)
		gEnv->pSystemScheduler->SchedulingSleepIfNeeded();
	#endif // defined(MAP_LOADING_SLICING)
	}
#endif //EXCLUDE_UPDATE_ON_CONSOLE
#if CAPTURE_REPLAY_LOG
	if (CryGetIMemoryManager() && CryGetIMemReplay())
	{
		CryGetIMemReplay()->AddFrameStart();
		if ((--m_ttMemStatSS) <= 0)
		{
			CryGetIMemReplay()->AddScreenshot();
			m_ttMemStatSS = 30;
		}
	}
#endif //CAPTURE_REPLAY_LOG

	gEnv->pOverloadSceneManager->Update();

	m_pPlatformOS->Tick(m_Time.GetRealFrameTime());

#ifndef EXCLUDE_UPDATE_ON_CONSOLE
	if (g_cvars.sys_keyboard_break && !g_breakListenerOn)
	{
	#if CRY_PLATFORM_WINDOWS
		if (m_bEditor && !g_pBreakHotkeyThread)
		{
			g_pBreakHotkeyThread = new SBreakHotKeyThread();
			if (!gEnv->pThreadManager->SpawnThread(g_pBreakHotkeyThread, "WINAPI_BreakHotkeyListener"))
			{
				CryFatalError("Error spawning \"WINAPI_BreakHotkeyListener\" thread.");
			}
		}
	#endif
		if (!gEnv->pThreadManager->SpawnThread(&g_BreakListenerTask, "BreakListener"))
		{
			CryFatalError("Error spawning \"BreakListener\" thread.");
		}
		gEnv->pInput->AddEventListener(&g_BreakListener);
		g_breakListenerOn = true;
	}
	else if (!g_cvars.sys_keyboard_break && g_breakListenerOn)
	{
	#if CRY_PLATFORM_WINDOWS
		if (g_pBreakHotkeyThread)
			g_pBreakHotkeyThread->SignalStopWork();
	#endif
		gEnv->pInput->RemoveEventListener(&g_BreakListener);
		g_BreakListenerTask.SignalStopWork();
		g_breakListenerOn = false;
	}
#endif //EXCLUDE_UPDATE_ON_CONSOLE
#if CRY_PLATFORM_WINDOWS
	// enable/disable SSE fp exceptions (#nan and /0)
	// need to do it each frame since sometimes they are being reset
	_mm_setcsr(_mm_getcsr() & ~0x280 | (g_cvars.sys_float_exceptions > 0 ? 0 : 0x280));
#endif

	m_nUpdateCounter++;
#ifndef EXCLUDE_UPDATE_ON_CONSOLE
	if (!m_sDelayedScreeenshot.empty())
	{
		gEnv->pRenderer->ScreenShot(m_sDelayedScreeenshot.c_str());
		m_sDelayedScreeenshot.clear();
	}

	// Check if game needs to be sleeping when not active.
	SleepIfInactive();

	if (m_pUserCallback)
		m_pUserCallback->OnUpdate();

	//////////////////////////////////////////////////////////////////////////
	// Enable/Disable floating exceptions.
	//////////////////////////////////////////////////////////////////////////
	prev_sys_float_exceptions += 1 + g_cvars.sys_float_exceptions & prev_sys_float_exceptions >> 31;
	if (prev_sys_float_exceptions != g_cvars.sys_float_exceptions)
	{
		prev_sys_float_exceptions = g_cvars.sys_float_exceptions;
		m_env.pThreadManager->EnableFloatExceptions((EFPE_Severity) g_cvars.sys_float_exceptions);                  // Set FP Exceptions for this thread
		m_env.pThreadManager->EnableFloatExceptionsForEachOtherThread((EFPE_Severity)g_cvars.sys_float_exceptions); // Set FP Exceptions for all other threads
	}
#endif //EXCLUDE_UPDATE_ON_CONSOLE
	//////////////////////////////////////////////////////////////////////////

	CTimeValue updateStart = gEnv->pTimer->GetAsyncTime();

	if (m_env.pLog)
		m_env.pLog->Update();

#if !defined(RELEASE) || defined(RELEASE_LOGGING)
	GetIRemoteConsole()->Update();
#endif

	if (gEnv->pLocalMemoryUsage != NULL)
	{
		gEnv->pLocalMemoryUsage->OnUpdate();
	}

	if (!gEnv->IsEditor() && gEnv->pRenderer)
	{
		// if aspect ratio changes or is different from default we need to update camera
		float fCurrentProjRatio = GetViewCamera().GetProjRatio();
		float fNewProjRatio = fCurrentProjRatio;

		float fPAR = gEnv->pRenderer->GetPixelAspectRatio();

		uint32 dwWidth = m_rWidth->GetIVal();
		uint32 dwHeight = m_rHeight->GetIVal();

		float fHeight = ((float)dwHeight) * fPAR;

		if (fHeight > 0.0f)
			fNewProjRatio = (float)dwWidth / fHeight;

		if (fNewProjRatio != fCurrentProjRatio)
			GetViewCamera().SetFrustum(m_rWidth->GetIVal(), m_rHeight->GetIVal(), GetViewCamera().GetFov(), GetViewCamera().GetNearPlane(), GetViewCamera().GetFarPlane(), fPAR);
	}
#ifndef EXCLUDE_UPDATE_ON_CONSOLE
	if (m_pTestSystem)
		m_pTestSystem->Update();
#endif //EXCLUDE_UPDATE_ON_CONSOLE
	if (nPauseMode != 0)
		m_bPaused = true;
	else
		m_bPaused = false;

#if CRY_PLATFORM_WINDOWS
	if (m_bInDevMode && g_cvars.sys_vtune != 0)
	{
		static bool bVtunePaused = true;

		bool bPaused = false;

		if (GetISystem()->GetIInput())
		{
			bPaused = !(GetKeyState(VK_SCROLL) & 1);
		}
		{
			if (bVtunePaused && !bPaused)
			{
				GetIProfilingSystem()->VTuneResume();
			}
			if (!bVtunePaused && bPaused)
			{
				GetIProfilingSystem()->VTunePause();
			}
			bVtunePaused = bPaused;
		}
	}
#endif

	if (m_pStreamEngine)
	{
		FRAME_PROFILER("StreamEngine::Update()", this, PROFILE_SYSTEM);
		m_pStreamEngine->Update();
	}
#ifndef EXCLUDE_UPDATE_ON_CONSOLE
	if (m_bIgnoreUpdates)
		return true;
#endif //EXCLUDE_UPDATE_ON_CONSOLE

	const bool bNotLoading = !IsLoading();

	if (m_env.pCharacterManager)
	{
		if (bNotLoading)
		{
			m_env.pCharacterManager->Update(nPauseMode != 0);
		}
		else
		{
			m_env.pCharacterManager->DummyUpdate();
		}
	}

	//static bool sbPause = false;
	//bool bPause = false;
	bool bNoUpdate = false;
#ifndef EXCLUDE_UPDATE_ON_CONSOLE
	//check what is the current process
	IProcess* pProcess = GetIProcess();
	if (!pProcess)
		return (true); //should never happen

	if (m_sysNoUpdate && m_sysNoUpdate->GetIVal())
	{
		bNoUpdate = true;
		updateFlags = ESYSUPDATE_IGNORE_AI | ESYSUPDATE_IGNORE_PHYSICS;
	}

	//if ((pProcess->GetFlags() & PROC_MENU) || (m_sysNoUpdate && m_sysNoUpdate->GetIVal()))
	//		bPause = true;
	m_bNoUpdate = bNoUpdate;
#endif //EXCLUDE_UPDATE_ON_CONSOLE
	//check if we are quitting from the game
	if (IsQuitting())
		return (false);

#if CRY_PLATFORM_WINDOWS
	// process window messages
	{
		FRAME_PROFILER("SysUpdate:PeekMessageW", this, PROFILE_SYSTEM);

		if (m_hWnd && ::IsWindow((HWND)m_hWnd))
		{
			PumpWindowMessage(true, m_hWnd);
		}
	}
#endif

	//////////////////////////////////////////////////////////////////////
	//update time subsystem
	m_Time.UpdateOnFrameStart();

	// Don't do a thing if we're not in a level
	if (m_env.p3DEngine && bNotLoading)
		m_env.p3DEngine->OnFrameStart();

	//////////////////////////////////////////////////////////////////////
	// update rate limiter for dedicated server
	if (m_pServerThrottle.get())
		m_pServerThrottle->Update();

	//////////////////////////////////////////////////////////////////////
	// initial network update
	if (m_env.pNetwork)
	{
		m_env.pNetwork->SyncWithGame(eNGS_FrameStart);
	}

	//////////////////////////////////////////////////////////////////////////
	// Update script system.
	if (m_env.pScriptSystem && bNotLoading)
	{
		m_env.pScriptSystem->Update();
	}

	if (m_env.pInput)
	{
		bool updateInput =
		  !(updateFlags & ESYSUPDATE_EDITOR) ||
		  (updateFlags & ESYSUPDATE_EDITOR_AI_PHYSICS);
		if (updateInput)
		{
			//////////////////////////////////////////////////////////////////////
			//update input system
#if !CRY_PLATFORM_WINDOWS
			m_env.pInput->Update(true);
#else
			bool bFocus = (::GetForegroundWindow() == m_hWnd) || m_bEditor;
			{
				WriteLock lock(g_lockInput);
				m_env.pInput->Update(bFocus);
				g_BreakListenerTask.m_nBreakIdle = 0;
			}
#endif
		}
	}

	if (m_pHmdManager && m_sys_vr_support->GetIVal())
	{
		m_pHmdManager->UpdateTracking(eVRComponent_All);
	}

	if (m_env.pPhysicalWorld && m_env.pPhysicalWorld->GetPhysVars()->bForceSyncPhysics)
	{
		if (m_PhysThread)
			static_cast<CPhysicsThreadTask*>(m_PhysThread)->EnsureStepDone();
	}

	//////////////////////////////////////////////////////////////////////////
	//update the dynamic response system.
	if (m_env.pDynamicResponseSystem)
	{
		m_env.pDynamicResponseSystem->Update();
	}

	//////////////////////////////////////////////////////////////////////////
	//update the mono runtime
	if (m_env.pMonoRuntime)
	{
		m_env.pMonoRuntime->Update(updateFlags, nPauseMode);
	}

	//////////////////////////////////////////////////////////////////////
	//update console system
	if (m_env.pConsole)
	{
		FRAME_PROFILER("SysUpdate:Console", this, PROFILE_SYSTEM);

		if (!(updateFlags & ESYSUPDATE_EDITOR))
			m_env.pConsole->Update();
	}
#ifndef EXCLUDE_UPDATE_ON_CONSOLE
	//////////////////////////////////////////////////////////////////////
	//update notification network system
	if (m_pNotificationNetwork)
	{
		m_pNotificationNetwork->Update();
	}
#endif //EXCLUDE_UPDATE_ON_CONSOLE
	//////////////////////////////////////////////////////////////////////
	//update sound system Part 1 if in Editor / in Game Mode Viewsystem updates the Listeners
	if (!m_env.IsEditorGameMode())
	{
		if ((updateFlags & ESYSUPDATE_EDITOR) != 0 && !bNoUpdate && nPauseMode != 1)
		{
			// updating the Listener Position in a first separate step.
			// Updating all views here is a bit of a workaround, since we need
			//	to ensure that sound listeners owned by inactive views are also
			//	marked as inactive. Ideally that should happen when exiting game mode.

			gEnv->pGameFramework->GetIViewSystem()->UpdateSoundListeners();

			/*if (IView* const pActiveView = pIGameFramework->GetIViewSystem()->GetActiveView())
			   {
			   EntityId const nListenerID = pActiveView->GetSoundListenerID();

			   if (nListenerID != INVALID_ENTITYID)
			   {
			    pIGameFramework->GetIViewSystem()->UpdateSoundListeners();
			   }
			   }*/
		}
	}

	//////////////////////////////////////////////////////////////////////////
	// Update Resource Manager.
	//////////////////////////////////////////////////////////////////////////
	m_pResourceManager->Update();

	//////////////////////////////////////////////////////////////////////
	// update physic system
	//static float time_zero = 0;
	if (!m_bUIFrameworkMode && bNotLoading)
	{
		if (m_sys_physics_enable_MT->GetIVal() > 0 && !gEnv->IsDedicated())
			CreatePhysicsThread();
		else
			KillPhysicsThread();

		static int g_iPausedPhys = 0;
		PhysicsVars* pVars = m_env.pPhysicalWorld->GetPhysVars();
		pVars->threadLag = 0;

		CPhysicsThreadTask* pPhysicsThreadTask = ((CPhysicsThreadTask*)m_PhysThread);
		if (!pPhysicsThreadTask)
		{
			CRY_PROFILE_REGION(PROFILE_SYSTEM, "SystemUpdate: AllAIAndPhysics");
			CRYPROFILE_SCOPE_PROFILE_MARKER("SystemUpdate: AllAIAndPhysics");

			//////////////////////////////////////////////////////////////////////
			// update entity system (a little bit) before physics
			if (nPauseMode != 1 && !bNoUpdate)
			{
				PrePhysicsUpdate();
			}

			// intermingle physics/AI updates so that if we get a big timestep (frame rate glitch etc) the
			// AI gets to steer entities before they travel over cliffs etc.
			float maxTimeStep = 0.0f;
			if (m_env.pAISystem)
				maxTimeStep = m_env.pAISystem->GetUpdateInterval();
			else
				maxTimeStep = 0.25f;
			int maxSteps = 1;
			float fCurTime = m_Time.GetCurrTime();
			float fPrevTime = m_env.pPhysicalWorld->GetPhysicsTime();
			float timeToDo = m_Time.GetFrameTime();//fCurTime - fPrevTime;
			if (m_env.bMultiplayer)
				timeToDo = m_Time.GetRealFrameTime();
			m_env.pPhysicalWorld->TracePendingRays();

			while (timeToDo > 0.0001f && maxSteps-- > 0)
			{
				float thisStep = min(maxTimeStep, timeToDo);
				timeToDo -= thisStep;

				if ((nPauseMode != 1) && !(updateFlags & ESYSUPDATE_IGNORE_PHYSICS) && g_cvars.sys_physics && !bNoUpdate)
				{
					FRAME_PROFILER("SysUpdate:physics", this, PROFILE_SYSTEM);

					int iPrevTime = m_env.pPhysicalWorld->GetiPhysicsTime();
					//float fPrevTime=m_env.pPhysicalWorld->GetPhysicsTime();
					pVars->bMultithreaded = 0;
					pVars->timeScalePlayers = 1.0f;
					if (!(updateFlags & ESYSUPDATE_MULTIPLAYER))
						m_env.pPhysicalWorld->TimeStep(thisStep);
					else
					{
						//@TODO: fixed step in game.
						/*
						   if (m_env.pGame->UseFixedStep())
						   {
						   m_env.pPhysicalWorld->TimeStep(fCurTime-fPrevTime, 0);
						   int iCurTime = m_env.pPhysicalWorld->GetiPhysicsTime();

						   m_env.pPhysicalWorld->SetiPhysicsTime(m_env.pGame->SnapTime(iPrevTime));
						   int i, iStep=m_env.pGame->GetiFixedStep();
						   float fFixedStep = m_env.pGame->GetFixedStep();
						   for(i=min(20*iStep,m_env.pGame->SnapTime(iCurTime)-m_pGame->SnapTime(iPrevTime)); i>0; i-=iStep)
						   {
						    m_env.pGame->ExecuteScheduledEvents();
						    m_env.pPhysicalWorld->TimeStep(fFixedStep, ent_rigid|ent_skip_flagged);
						   }

						   m_env.pPhysicalWorld->SetiPhysicsTime(iPrevTime);
						   m_env.pPhysicalWorld->TimeStep(fCurTime-fPrevTime, ent_rigid|ent_flagged_only);

						   m_env.pPhysicalWorld->SetiPhysicsTime(iPrevTime);
						   m_env.pPhysicalWorld->TimeStep(fCurTime-fPrevTime, ent_living|ent_independent|ent_deleted);
						   }
						   else
						 */
						m_env.pPhysicalWorld->TimeStep(thisStep);

					}
					g_iPausedPhys = 0;
				}
				else if (!(g_iPausedPhys++ & 31))
					m_env.pPhysicalWorld->TimeStep(0); // make sure objects get all notifications; flush deleted ents
				gEnv->pPhysicalWorld->TracePendingRays(2);

				if (bNotLoading)
				{
					FRAME_PROFILER("SysUpdate:PumpLoggedEvents", this, PROFILE_SYSTEM);
					CRYPROFILE_SCOPE_PROFILE_MARKER("PumpLoggedEvents");
					m_env.pPhysicalWorld->PumpLoggedEvents();
				}

				// now AI
				if ((nPauseMode == 0) && !(updateFlags & ESYSUPDATE_IGNORE_AI) && g_cvars.sys_ai && !bNoUpdate)
				{
					FRAME_PROFILER("SysUpdate:AI", this, PROFILE_SYSTEM);
					//////////////////////////////////////////////////////////////////////
					//update AI system - match physics
					if (m_env.pAISystem && !m_cvAIUpdate->GetIVal() && g_cvars.sys_ai)
						m_env.pAISystem->Update(gEnv->pTimer->GetFrameStartTime(), gEnv->pTimer->GetFrameTime());
				}
			}

			// Make sure we don't lag too far behind
			if ((nPauseMode != 1) && !(updateFlags & ESYSUPDATE_IGNORE_PHYSICS))
			{
				if (fabsf(m_env.pPhysicalWorld->GetPhysicsTime() - fCurTime) > 0.01f)
				{
					//GetILog()->LogToConsole("Adjusting physical world clock by %.5f", fCurTime-m_env.pPhysicalWorld->GetPhysicsTime());
					m_env.pPhysicalWorld->SetPhysicsTime(fCurTime);
				}
			}
		}
		else
		{
			if (bNotLoading)
			{
				FRAME_PROFILER("SysUpdate:PumpLoggedEvents", this, PROFILE_SYSTEM);
				CRYPROFILE_SCOPE_PROFILE_MARKER("PumpLoggedEvents");
				m_env.pPhysicalWorld->PumpLoggedEvents();
			}

			//////////////////////////////////////////////////////////////////////
			// update entity system (a little bit) before physics
			if (nPauseMode != 1 && !bNoUpdate)
			{
				PrePhysicsUpdate();
			}

			if ((nPauseMode != 1) && !(updateFlags & ESYSUPDATE_IGNORE_PHYSICS))
			{
				pPhysicsThreadTask->Resume();
				float lag = pPhysicsThreadTask->GetRequestedStep();

				if (pPhysicsThreadTask->RequestStep(m_Time.GetFrameTime()))
				{
					pVars->threadLag = lag + m_Time.GetFrameTime();
					//GetILog()->Log("Physics thread lags behind; accum time %.3f", pVars->threadLag);
				}

			}
			else
			{
				pPhysicsThreadTask->Pause();
				m_env.pPhysicalWorld->TracePendingRays();
				m_env.pPhysicalWorld->TracePendingRays(2);
				m_env.pPhysicalWorld->TimeStep(0);
			}
			if ((nPauseMode == 0) && !(updateFlags & ESYSUPDATE_IGNORE_AI) && g_cvars.sys_ai && !bNoUpdate)
			{
				FRAME_PROFILER("SysUpdate:AI", this, PROFILE_SYSTEM);
				//////////////////////////////////////////////////////////////////////
				//update AI system
				if (m_env.pAISystem && !m_cvAIUpdate->GetIVal())
					m_env.pAISystem->Update(gEnv->pTimer->GetFrameStartTime(), gEnv->pTimer->GetFrameTime());
			}
		}
		pe_params_waterman pwm;
		pwm.posViewer = GetViewCamera().GetPosition();
		m_env.pPhysicalWorld->SetWaterManagerParams(&pwm);
	}

	// Use UI timer for CryMovie, because it should not be affected by pausing game time
	const float fMovieFrameTime = m_Time.GetFrameTime(ITimer::ETIMER_UI);

	// Run movie system pre-update
	if (!bNoUpdate)
	{
		UpdateMovieSystem(updateFlags, fMovieFrameTime, true);
	}

#ifndef EXCLUDE_UPDATE_ON_CONSOLE
	if (nPauseMode != 1)
#endif //EXCLUDE_UPDATE_ON_CONSOLE
	{
		//////////////////////////////////////////////////////////////////////
		//update entity system
		if (m_env.pEntitySystem && !bNoUpdate && g_cvars.sys_entitysystem)
		{
			m_env.pEntitySystem->Update();
		}
	}

	// Run movie system post-update
	if (!bNoUpdate)
	{
		UpdateMovieSystem(updateFlags, fMovieFrameTime, false);
	}

	//////////////////////////////////////////////////////////////////////
	//update process (3D engine)
	if (!(updateFlags & ESYSUPDATE_EDITOR) && !bNoUpdate)
	{
		if (ITimeOfDay* pTOD = m_env.p3DEngine->GetTimeOfDay())
			pTOD->Tick();

		if (m_env.p3DEngine)
			m_env.p3DEngine->Tick();  // clear per frame temp data

		if (m_pProcess && (m_pProcess->GetFlags() & PROC_3DENGINE))
		{
			if ((nPauseMode != 1))
				if (!IsEquivalent(m_ViewCamera.GetPosition(), Vec3(0, 0, 0), VEC_EPSILON))
				{
					if (m_env.p3DEngine)
					{
						//					m_env.p3DEngine->SetCamera(m_ViewCamera);
						m_pProcess->Update();
#ifndef EXCLUDE_UPDATE_ON_CONSOLE
						//////////////////////////////////////////////////////////////////////////
						// Strange, !do not remove... ask Timur for the meaning of this.
						//////////////////////////////////////////////////////////////////////////
						if (m_nStrangeRatio > 32767)
						{
							gEnv->pScriptSystem->SetGCFrequency(-1); // lets get nasty.
						}
						//////////////////////////////////////////////////////////////////////////
						// Strange, !do not remove... ask Timur for the meaning of this.
						//////////////////////////////////////////////////////////////////////////
						if (m_nStrangeRatio > 1000)
						{
							if (m_pProcess && (m_pProcess->GetFlags() & PROC_3DENGINE))
								m_nStrangeRatio += cry_random(1, 11);
						}
#endif      //EXCLUDE_UPDATE_ON_CONSOLE
						//////////////////////////////////////////////////////////////////////////
					}
				}
		}
		else
		{
			if (m_pProcess)
				m_pProcess->Update();
		}
	}

	//////////////////////////////////////////////////////////////////////
	//update sound system part 2
	if (!g_cvars.sys_deferAudioUpdateOptim && !bNoUpdate)
	{
		UpdateAudioSystems();
	}
	else
	{
		m_bNeedDoWorkDuringOcclusionChecks = true;
	}

	//////////////////////////////////////////////////////////////////////
	// final network update
	if (m_env.pNetwork)
	{
		m_env.pNetwork->SyncWithGame(eNGS_FrameEnd);
		m_env.pNetwork->SyncWithGame(eNGS_DisplayDebugInfo);
		m_env.pNetwork->SyncWithGame(eNGS_WakeNetwork);   // This will wake the network thread up
	}

#ifdef DOWNLOAD_MANAGER
	if (m_pDownloadManager && !bNoUpdate)
	{
		m_pDownloadManager->Update();
	}
#endif //DOWNLOAD_MANAGER
#if !CRY_PLATFORM_LINUX && !CRY_PLATFORM_ANDROID && !CRY_PLATFORM_ORBIS
	if (m_sys_SimulateTask->GetIVal() > 0)
	{
		// have a chance to win longest Pi calculation content
		int64 delay = m_sys_SimulateTask->GetIVal();
		int64 start = CryGetTicks();
		double a = 1.0, b = 1.0 / sqrt(2.0), t = 1.0 / 4.0, p = 1.0, an, bn, tn, pn, Pi = 0.0;
		while (CryGetTicks() - start < delay)
		{
			// do something
			an = (a + b) / 2.0;
			bn = sqrt(a * b);
			tn = t - p * (a - an) * (a - an);
			pn = 2 * p;

			a = an;
			b = bn;
			t = tn;
			p = pn;

			Pi = (a + b) * (a + b) / 4 / t;
		}
		//CryLog("Task calculate PI = %f ", Pi); // Thats funny , but it works :-)
	}
#endif

	m_pSystemEventDispatcher->Update();

	if (m_pPluginManager)
	{
		m_pPluginManager->Update(IPluginUpdateListener::EUpdateType_Update);
	}

	//Now update frame statistics
	CTimeValue cur_time = gEnv->pTimer->GetAsyncTime();

	CTimeValue a_second(g_cvars.sys_update_profile_time);
	std::vector<std::pair<CTimeValue, float>>::iterator it = m_updateTimes.begin();
	for (std::vector<std::pair<CTimeValue, float>>::iterator eit = m_updateTimes.end(); it != eit; ++it)
		if ((cur_time - it->first) < a_second)
			break;

	if (it != m_updateTimes.begin())
		m_updateTimes.erase(m_updateTimes.begin(), it);

	float updateTime = (cur_time - updateStart).GetMilliSeconds();
	m_updateTimes.push_back(std::make_pair(cur_time, updateTime));

	UpdateUpdateTimes();

	return !m_bQuit;

}

bool CSystem::UpdateLoadtime()
{
	m_pPlatformOS->Tick(m_Time.GetRealFrameTime());

	/*
	   // uncomment this code if input processing is required
	   // during level loading
	   if (m_env.pInput)
	   {
	    //////////////////////////////////////////////////////////////////////
	    //update input system
	   #if !CRY_PLATFORM_WINDOWS
	    m_env.pInput->Update(true);
	   #else
	    bool bFocus = (GetFocus()==m_hWnd) || m_bEditor;
	    {
	      WriteLock lock(g_lockInput);
	      m_env.pInput->Update(bFocus);
	      g_BreakListenerTask.m_nBreakIdle = 0;
	    }
	   #endif
	   }
	 */

	return !m_bQuit;
}

void CSystem::DoWorkDuringOcclusionChecks()
{
	if (g_cvars.sys_deferAudioUpdateOptim && !m_bNoUpdate)
	{
		UpdateAudioSystems();
		m_bNeedDoWorkDuringOcclusionChecks = false;
	}
}

void CSystem::UpdateAudioSystems()
{
	if (m_env.pAudioSystem != nullptr && !IsLoading()) //do not update pAudioSystem during async level load
	{
		CRY_PROFILE_SECTION(PROFILE_SYSTEM, "UpdateAudioSystems");
		CRYPROFILE_SCOPE_PROFILE_MARKER("UpdateAudioSystems");

		m_env.pAudioSystem->ExternalUpdate();
	}
}

//////////////////////////////////////////////////////////////////////////
void CSystem::GetUpdateStats(SSystemUpdateStats& stats)
{
	if (m_updateTimes.empty())
	{
		stats = SSystemUpdateStats();
	}
	else
	{
		stats.avgUpdateTime = 0;
		stats.maxUpdateTime = -FLT_MAX;
		stats.minUpdateTime = +FLT_MAX;
		for (std::vector<std::pair<CTimeValue, float>>::const_iterator it = m_updateTimes.begin(), eit = m_updateTimes.end(); it != eit; ++it)
		{
			const float t = it->second;
			stats.avgUpdateTime += t;
			stats.maxUpdateTime = max(stats.maxUpdateTime, t);
			stats.minUpdateTime = min(stats.minUpdateTime, t);
		}
		stats.avgUpdateTime /= m_updateTimes.size();
	}
}

//////////////////////////////////////////////////////////////////////////
void CSystem::UpdateMovieSystem(const int updateFlags, const float fFrameTime, const bool bPreUpdate)
{
	if (m_env.pMovieSystem && !(updateFlags & ESYSUPDATE_EDITOR) && g_cvars.sys_trackview)
	{
		float fMovieFrameTime = fFrameTime;

		if (fMovieFrameTime > g_cvars.sys_maxTimeStepForMovieSystem)
			fMovieFrameTime = g_cvars.sys_maxTimeStepForMovieSystem;

		if (bPreUpdate)
		{
			m_env.pMovieSystem->PreUpdate(fMovieFrameTime);
		}
		else
		{
			m_env.pMovieSystem->PostUpdate(fMovieFrameTime);
		}
	}
}

//////////////////////////////////////////////////////////////////////////
// XML stuff
//////////////////////////////////////////////////////////////////////////

//////////////////////////////////////////////////////////////////////////
XmlNodeRef CSystem::CreateXmlNode(const char* sNodeName, bool bReuseStrings)
{
	return new CXmlNode(sNodeName, bReuseStrings);
}

//////////////////////////////////////////////////////////////////////////
IXmlUtils* CSystem::GetXmlUtils()
{
	return m_pXMLUtils;
}

//////////////////////////////////////////////////////////////////////////
XmlNodeRef CSystem::LoadXmlFromFile(const char* sFilename, bool bReuseStrings)
{
	LOADING_TIME_PROFILE_SECTION_ARGS(sFilename);

	return m_pXMLUtils->LoadXmlFromFile(sFilename, bReuseStrings);
}

//////////////////////////////////////////////////////////////////////////
XmlNodeRef CSystem::LoadXmlFromBuffer(const char* buffer, size_t size, bool bReuseStrings)
{
	LOADING_TIME_PROFILE_SECTION
	return m_pXMLUtils->LoadXmlFromBuffer(buffer, size, bReuseStrings);
}

//////////////////////////////////////////////////////////////////////////
bool CSystem::CheckLogVerbosity(int verbosity)
{
	if (verbosity <= m_env.pLog->GetVerbosityLevel())
		return true;
	return false;
}

//////////////////////////////////////////////////////////////////////////
void CSystem::Warning(EValidatorModule module, EValidatorSeverity severity, int flags, const char* file, const char* format, ...)
{
	va_list args;
	va_start(args, format);
	WarningV(module, severity, flags, file, format, args);
	va_end(args);
}

//////////////////////////////////////////////////////////////////////////
EQuestionResult CSystem::ShowMessage(const char* text, const char* caption, EMessageBox uType)
{
	if (m_pUserCallback)
		return m_pUserCallback->ShowMessage(text, caption, uType);
#if CRY_PLATFORM_WINDOWS
	return eQR_None;
#else
	return CryMessageBox(text, caption, uType);
#endif
}

inline const char* ValidatorModuleToString(EValidatorModule module)
{
	switch (module)
	{
	case VALIDATOR_MODULE_RENDERER:
		return "Renderer";
	case VALIDATOR_MODULE_3DENGINE:
		return "3DEngine";
	case VALIDATOR_MODULE_ASSETS:
		return "Assets";
	case VALIDATOR_MODULE_AI:
		return "AI";
	case VALIDATOR_MODULE_ANIMATION:
		return "Animation";
	case VALIDATOR_MODULE_ENTITYSYSTEM:
		return "EntitySystem";
	case VALIDATOR_MODULE_SCRIPTSYSTEM:
		return "Script";
	case VALIDATOR_MODULE_SYSTEM:
		return "System";
	case VALIDATOR_MODULE_AUDIO:
		return "Audio";
	case VALIDATOR_MODULE_GAME:
		return "Game";
	case VALIDATOR_MODULE_MOVIE:
		return "Movie";
	case VALIDATOR_MODULE_EDITOR:
		return "Editor";
	case VALIDATOR_MODULE_NETWORK:
		return "Network";
	case VALIDATOR_MODULE_PHYSICS:
		return "Physics";
	case VALIDATOR_MODULE_FLOWGRAPH:
		return "FlowGraph";
	case VALIDATOR_MODULE_ONLINE:
		return "Online";
	case VALIDATOR_MODULE_DRS:
		return "DynamicResponseSystem";
	}
	return "";
}

//////////////////////////////////////////////////////////////////////////
void CSystem::WarningV(EValidatorModule module, EValidatorSeverity severity, int flags, const char* file, const char* format, va_list args)
{
	// Fran: No logging in a testing environment
	if (m_env.pLog == 0)
	{
		return;
	}

	const char* sModuleFilter = m_env.pLog->GetModuleFilter();
	if (sModuleFilter && *sModuleFilter != 0)
	{
		const char* sModule = ValidatorModuleToString(module);
		if (strlen(sModule) > 1 || CryStringUtils::stristr(sModule, sModuleFilter) == 0)
		{
			// Filter out warnings from other modules.
			return;
		}
	}

	bool bDbgBreak = false;
	if (severity == VALIDATOR_ERROR_DBGBRK)
	{
		bDbgBreak = true;
		severity = VALIDATOR_ERROR; // change it to a standard VALIDATOR_ERROR for simplicity in the rest of the system
	}

	IMiniLog::ELogType ltype = ILog::eComment;
	switch (severity)
	{
	case VALIDATOR_ERROR:
		ltype = ILog::eError;
		break;
	case VALIDATOR_WARNING:
		ltype = ILog::eWarning;
		break;
	case VALIDATOR_COMMENT:
		ltype = ILog::eComment;
		break;
	case VALIDATOR_ASSERT:
		ltype = ILog::eAssert;
		break;
	default:
		break;
	}
	char szBuffer[MAX_WARNING_LENGTH];
	cry_vsprintf(szBuffer, format, args);

	if (file && *file)
	{
		CryFixedStringT<MAX_WARNING_LENGTH> fmt = szBuffer;
		fmt += " [File=";
		fmt += file;
		fmt += "]";

		m_env.pLog->LogWithType(ltype, flags | VALIDATOR_FLAG_SKIP_VALIDATOR, "%s", fmt.c_str());
	}
	else
	{
		m_env.pLog->LogWithType(ltype, flags | VALIDATOR_FLAG_SKIP_VALIDATOR, "%s", szBuffer);
	}

	//if(file)
	//m_env.pLog->LogWithType( ltype, "  ... caused by file '%s'",file);

	if (m_pValidator && (flags & VALIDATOR_FLAG_SKIP_VALIDATOR) == 0)
	{
		SValidatorRecord record;
		record.file = file;
		record.text = szBuffer;
		record.module = module;
		record.severity = severity;
		record.flags = flags;
		record.assetScope = m_env.pLog->GetAssetScopeString();
		m_pValidator->Report(record);
	}

#if !defined(_RELEASE)
	if (bDbgBreak && g_cvars.sys_error_debugbreak)
		__debugbreak();
#endif
}

//////////////////////////////////////////////////////////////////////////
void CSystem::Deltree(const char* szFolder, bool bRecurse)
{
	__finddata64_t fd;
	string filespec = szFolder;
	filespec += "*.*";

	intptr_t hfil = 0;
	if ((hfil = _findfirst64(filespec.c_str(), &fd)) == -1)
	{
		return;
	}

	do
	{
		if (fd.attrib & _A_SUBDIR)
		{
			string name = fd.name;

			if ((name != ".") && (name != ".."))
			{
				if (bRecurse)
				{
					name = szFolder;
					name += fd.name;
					name += "/";

					Deltree(name.c_str(), bRecurse);
				}
			}
		}
		else
		{
			string name = szFolder;

			name += fd.name;

			DeleteFile(name.c_str());
		}

	}
	while (!_findnext64(hfil, &fd));

	_findclose(hfil);

	RemoveDirectory(szFolder);
}

//////////////////////////////////////////////////////////////////////////
void CSystem::GetLocalizedPath(char const* const szLanguage, string& szLocalizedPath)
{
	szLocalizedPath = PathUtil::GetLocalizationFolder() + CRY_NATIVE_PATH_SEPSTR + szLanguage + "_xml.pak";
}

//////////////////////////////////////////////////////////////////////////
void CSystem::GetLocalizedAudioPath(char const* const szLanguage, string& szLocalizedPath)
{
	szLocalizedPath = PathUtil::GetLocalizationFolder() + CRY_NATIVE_PATH_SEPSTR + szLanguage + ".pak";
}

//////////////////////////////////////////////////////////////////////////
void CSystem::CloseLanguagePak(char const* const szLanguage)
{
	string szLocalizedPath;
	GetLocalizedPath(szLanguage, szLocalizedPath);
	m_env.pCryPak->ClosePacks(szLocalizedPath);
}

//////////////////////////////////////////////////////////////////////////
void CSystem::CloseLanguageAudioPak(char const* const szLanguage)
{
	string szLocalizedPath;
	GetLocalizedAudioPath(szLanguage, szLocalizedPath);
	m_env.pCryPak->ClosePacks(szLocalizedPath);
}

#if CRY_PLATFORM_DURANGO
//////////////////////////////////////////////////////////////////////////
void CSystem::OnPLMEvent(EPLM_Event event)
{

	switch (event)
	{
	case EPLMEV_ON_RESUMING:
		{
			CryLogAlways("CSystem::OnPLMEvent --- OnResuming");
			if (m_pSystemEventDispatcher)
				m_pSystemEventDispatcher->OnSystemEvent(ESYSTEM_EVENT_PLM_ON_RESUMING, 0, 0);
			if (gEnv->pRenderer)
				gEnv->pRenderer->ResumeDevice();
			gEnv->ePLM_State = EPLM_RUNNING;
			break;
		}

	case EPLMEV_ON_SUSPENDING:
		{
			CryLogAlways("CSystem::OnPLMEvent --- OnSuspending");
			if (m_pSystemEventDispatcher)
				m_pSystemEventDispatcher->OnSystemEvent(ESYSTEM_EVENT_PLM_ON_SUSPENDING, 0, 0);
			if (gEnv->pRenderer)
				gEnv->pRenderer->SuspendDevice();
			gEnv->ePLM_State = EPLM_SUSPENDED;
			break;
		}

	case EPLMEV_ON_CONSTRAINED:
		{
			CryLogAlways("CSystem::OnPLMEvent --- OnConstrained");
			if (m_pSystemEventDispatcher)
				m_pSystemEventDispatcher->OnSystemEvent(ESYSTEM_EVENT_PLM_ON_CONSTRAINED, 0, 0);
			gEnv->ePLM_State = EPLM_CONSTRAINED;
			break;
		}

	case EPLMEV_ON_FULL:
		{
			CryLogAlways("CSystem::OnPLMEvent --- OnFull");
			if (m_pSystemEventDispatcher)
				m_pSystemEventDispatcher->OnSystemEvent(ESYSTEM_EVENT_PLM_ON_FULL, 0, 0);
			gEnv->ePLM_State = EPLM_RUNNING;
			break;
		}

	default:
		{
			CryWarning(VALIDATOR_MODULE_SYSTEM, VALIDATOR_ERROR, "Unhandled PLM Event!");
			break;
		}
	}
}
#endif

//////////////////////////////////////////////////////////////////////////
void CSystem::Strange()
{
	m_nStrangeRatio += cry_random(1, 101);
}

//////////////////////////////////////////////////////////////////////////
void CSystem::Relaunch(bool bRelaunch)
{
	if (m_sys_firstlaunch)
		m_sys_firstlaunch->Set("0");

	m_bRelaunch = bRelaunch;
	SaveConfiguration();
}

//////////////////////////////////////////////////////////////////////////
ICrySizer* CSystem::CreateSizer()
{
	return new CrySizerImpl;
}

//////////////////////////////////////////////////////////////////////////
uint32 CSystem::GetUsedMemory()
{
	return CryMemoryGetAllocatedSize();
}

//////////////////////////////////////////////////////////////////////////
ILocalizationManager* CSystem::GetLocalizationManager()
{
	return m_pLocalizationManager;
}

//////////////////////////////////////////////////////////////////////////
IResourceManager* CSystem::GetIResourceManager()
{
	return m_pResourceManager;
}

//////////////////////////////////////////////////////////////////////////
void CSystem::debug_GetCallStackRaw(void** callstack, uint32& callstackLength)
{
	uint32 callstackCapacity = callstackLength;
	uint32 nNumStackFramesToSkip = 1;

	memset(callstack, 0, sizeof(void*) * callstackLength);

#if !CRY_PLATFORM_ANDROID
	callstackLength = 0;
#endif

#if CRY_PLATFORM_ORBIS
	uint csLength = 0;
	void** stack = NULL;
	__asm__ __volatile__ ("mov %%rbp, %0" : "=r" (stack)); // WARNING: This could be brittle
	while (csLength < callstackCapacity && stack)
	{
		callstack[csLength] = stack[1];
		stack = (void**)stack[0];
		csLength++;
	}
	callstackLength = csLength;
#elif CRY_PLATFORM_WINAPI
	if (callstackCapacity > 0x40)
		callstackCapacity = 0x40;
	callstackLength = RtlCaptureStackBackTrace(nNumStackFramesToSkip, callstackCapacity, callstack, NULL);
#endif
	/*
	   static int aaa = 0;
	   aaa++;

	   if ((aaa & 0xF)  == 0)
	   {
	   CryLogAlways( "RtlCaptureStackBackTrace = (%d)",callstackLength );
	   for (int i=0; i<callstackLength; i++)
	   {
	   CryLogAlways( "   [%d] = (%X)",i,callstack[i] );
	   }
	   }

	   callstackLength = IDebugCallStack::instance()->CollectCallStackFrames( callstack,callstackCapacity );
	   if ((aaa & 0xF)  == 0)
	   {
	   CryLogAlways( "StackWalk64 = (%d)",callstackLength );
	   for (int i=0; i<callstackLength; i++)
	   {
	   CryLogAlways( "   [%d] = (%X)",i,callstack[i] );
	   }
	   }
	 */

	if (callstackLength > 0)
	{
		std::reverse(callstack, callstack + callstackLength);
	}
}

//////////////////////////////////////////////////////////////////////////
void CSystem::ApplicationTest(const char* szParam)
{
	assert(szParam);

	if (!m_pTestSystem)
		m_pTestSystem = new CTestSystemLegacy;

	m_pTestSystem->ApplicationTest(szParam);
}

void CSystem::ExecuteCommandLine()
{
	LOADING_TIME_PROFILE_SECTION;
	// should only be called once
	{
		static bool bCalledAlready = false;
		assert(!bCalledAlready);
		bCalledAlready = true;
	}

	// auto detect system spec (overrides profile settings)
	if (m_pCmdLine->FindArg(eCLAT_Pre, "autodetect"))
		AutoDetectSpec(false);

	// execute command line arguments e.g. +g_gametype ASSAULT +map "testy"

	ICmdLine* pCmdLine = GetICmdLine();
	assert(pCmdLine);

	const int iCnt = pCmdLine->GetArgCount();

	for (int i = 0; i < iCnt; ++i)
	{
		const ICmdLineArg* pCmd = pCmdLine->GetArg(i);

		if (pCmd->GetType() == eCLAT_Post)
		{
			string sLine = pCmd->GetName();

#if defined(CVARS_WHITELIST)
			if (!GetCVarsWhiteList() || GetCVarsWhiteList()->IsWhiteListed(sLine, false))
#endif
			{
				if (pCmd->GetValue())
					sLine += string(" ") + pCmd->GetValue();

				GetILog()->Log("Executing command from command line: \n%s\n", sLine.c_str()); // - the actual command might be executed much later (e.g. level load pause)
				GetIConsole()->ExecuteString(sLine.c_str(), false, true);
			}
#if defined(DEDICATED_SERVER)
	#if defined(CVARS_WHITELIST)
			else
			{
				GetILog()->LogError("Failed to execute command: '%s' as it is not whitelisted\n", sLine.c_str());
			}
	#endif
#endif
		}
	}

	//gEnv->pConsole->ExecuteString("sys_RestoreSpec test*"); // to get useful debugging information about current spec settings to the log file
}

void CSystem::DumpMemoryCoverage()
{
	m_MemoryFragmentationProfiler.DumpMemoryCoverage();
}

ITextModeConsole* CSystem::GetITextModeConsole()
{
	if (m_bDedicatedServer)
		return m_pTextModeConsole;

	return 0;
}

//////////////////////////////////////////////////////////////////////////
ESystemConfigSpec CSystem::GetConfigSpec(bool bClient)
{
	if (bClient)
	{
		if (m_sys_spec)
			return (ESystemConfigSpec)m_sys_spec->GetIVal();
		return CONFIG_VERYHIGH_SPEC; // highest spec.
	}
	else
		return m_nServerConfigSpec;
}

//////////////////////////////////////////////////////////////////////////
void CSystem::SetConfigSpec(ESystemConfigSpec spec, bool bClient)
{
	if (bClient)
	{
		if (m_sys_spec)
			m_sys_spec->Set((int)spec);
	}
	else
	{
		m_nServerConfigSpec = spec;
	}
}

//////////////////////////////////////////////////////////////////////////
ESystemConfigSpec CSystem::GetMaxConfigSpec() const
{
	return m_nMaxConfigSpec;
}

//////////////////////////////////////////////////////////////////////////
IProjectManager* CSystem::GetIProjectManager()
{
	return m_pProjectManager;
}

//////////////////////////////////////////////////////////////////////////
CPNoise3* CSystem::GetNoiseGen()
{
	static CPNoise3 m_pNoiseGen;
	return &m_pNoiseGen;
}

//////////////////////////////////////////////////////////////////////////
void CProfilingSystem::VTuneResume()
{
	CryLogAlways("Profiler Resume");
	CryProfile::ProfilerResume();
}

//////////////////////////////////////////////////////////////////////////
void CProfilingSystem::VTunePause()
{
	CryProfile::ProfilerPause();
	CryLogAlways("Profiler Pause");
}

//////////////////////////////////////////////////////////////////////////
sUpdateTimes& CSystem::GetCurrentUpdateTimeStats()
{
	return m_UpdateTimes[m_UpdateTimesIdx];
}

//////////////////////////////////////////////////////////////////////////
const sUpdateTimes* CSystem::GetUpdateTimeStats(uint32& index, uint32& num)
{
	index = m_UpdateTimesIdx;
	num = NUM_UPDATE_TIMES;
	return m_UpdateTimes;
}

void CSystem::FillRandomMT(uint32* pOutWords, uint32 numWords)
{
	AUTO_LOCK(m_mtLock);
	if (!m_pMtState)
	{
		struct TicksTime
		{
			int64  ticks;
			time_t tm;
		};

		TicksTime tt = { CryGetTicks(), time(nullptr) };
		m_pMtState = new CMTRand_int32(reinterpret_cast<uint32*>(&tt), sizeof(tt) / sizeof(uint32));
	}

	for (uint32 i = 0; i < numWords; ++i)
		pOutWords[i] = m_pMtState->GenerateUint32();
}

void CSystem::UpdateUpdateTimes()
{
	sUpdateTimes& sample = m_UpdateTimes[m_UpdateTimesIdx];
	if (m_PhysThread)
	{
		static uint64 lastPhysTime = 0U;
		static uint64 lastMainTime = 0U;
		static uint64 lastYields = 0U;
		static uint64 lastPhysWait = 0U;
		uint64 physTime = 0, mainTime = 0;
		uint32 yields = 0;
		physTime = ((CPhysicsThreadTask*)m_PhysThread)->LastStepTaken();
		mainTime = CryGetTicks() - lastMainTime;
		lastMainTime = mainTime;
		lastPhysWait = ((CPhysicsThreadTask*)m_PhysThread)->LastWaitTime();
		sample.PhysStepTime = physTime;
		sample.SysUpdateTime = mainTime;
		sample.PhysYields = yields;
		sample.physWaitTime = lastPhysWait;
	}
	++m_UpdateTimesIdx;
	if (m_UpdateTimesIdx >= NUM_UPDATE_TIMES) m_UpdateTimesIdx = 0;
}

IPhysicsDebugRenderer* CSystem::GetIPhysicsDebugRenderer()
{
	return m_pPhysRenderer;
}

IPhysRenderer* CSystem::GetIPhysRenderer()
{
	return m_pPhysRenderer;
}

#ifndef _RELEASE
void CSystem::GetCheckpointData(ICheckpointData& data)
{
	data.m_totalLoads = m_checkpointLoadCount;
	data.m_loadOrigin = m_loadOrigin;
}

void CSystem::IncreaseCheckpointLoadCount()
{
	if (!m_hasJustResumed)
		++m_checkpointLoadCount;

	m_hasJustResumed = false;
}

void CSystem::SetLoadOrigin(LevelLoadOrigin origin)
{
	switch (origin)
	{
	case eLLO_NewLevel: // Intentional fall through
	case eLLO_Level2Level:
		m_expectingMapCommand = true;
		break;

	case eLLO_Resumed:
		m_hasJustResumed = true;
		break;

	case eLLO_MapCmd:
		if (m_expectingMapCommand)
		{
			// We knew a map command was coming, so don't process this.
			m_expectingMapCommand = false;
			return;
		}
		break;
	}

	m_loadOrigin = origin;
	m_checkpointLoadCount = 0;
}
#endif

bool CSystem::SteamInit()
{
#if USE_STEAM
	if (m_bIsSteamInitialized)
		return true;

	////////////////////////////////////////////////////////////////////////////
	// ** DEVELOPMENT ONLY ** - creates the appropriate steam_appid.txt file needed to call SteamAPI_Init()
	#if !defined(RELEASE)
	char buff[MAX_PATH];
	CryGetExecutableFolder(CRY_ARRAY_COUNT(buff), buff);
	const string appIdPath = PathUtil::Make(buff, "steam_appid", "txt");
	FILE* const pSteamAppID = fopen(appIdPath.c_str(), "wt");
	fprintf(pSteamAppID, "%d", g_cvars.sys_steamAppId);
	fclose(pSteamAppID);
	#endif // !defined(RELEASE)
	// ** END DEVELOPMENT ONLY **
	////////////////////////////////////////////////////////////////////////////

	if (!SteamAPI_Init())
	{
		CryLog("[STEAM] SteamApi_Init failed");
		return false;
	}

	////////////////////////////////////////////////////////////////////////////
	// ** DEVELOPMENT ONLY ** - deletes the appropriate steam_appid.txt file as it's no longer needed
	#if !defined(RELEASE)
	remove(appIdPath);
	#endif // !defined(RELEASE)
	// ** END DEVELOPMENT ONLY **
	////////////////////////////////////////////////////////////////////////////

	m_bIsSteamInitialized = true;
	return true;
#else
	return false;
#endif
}

//////////////////////////////////////////////////////////////////////
void CSystem::OnLanguageCVarChanged(ICVar* const pLanguage)
{
	if (pLanguage != nullptr && pLanguage->GetType() == CVAR_STRING)
	{
		CSystem* const pSystem = static_cast<CSystem*>(gEnv->pSystem);

		if (pSystem != nullptr)
		{
			CLocalizedStringsManager* const pLocalizationManager = static_cast<CLocalizedStringsManager* const>(pSystem->GetLocalizationManager());

			if (pLocalizationManager != nullptr)
			{
				char const* const szCurrentLanguage = pLocalizationManager->GetLanguage();

				if (szCurrentLanguage != nullptr && szCurrentLanguage[0] != '\0')
				{
					pSystem->CloseLanguagePak(szCurrentLanguage);
				}

				CLocalizedStringsManager::TLocalizationTagVec tags;
				pLocalizationManager->GetLoadedTags(tags);
				pLocalizationManager->FreeLocalizationData();

				char const* const szNewLanguage = pLanguage->GetString();
				pSystem->OpenLanguagePak(szNewLanguage);
				pLocalizationManager->SetLanguage(szNewLanguage);

				for (auto& tag : tags)
				{
					pLocalizationManager->LoadLocalizationDataByTag(tag.c_str());
				}

#if defined(INCLUDE_SCALEFORM_SDK) || defined(CRY_FEATURE_SCALEFORM_HELPER)
				if (gEnv->pScaleformHelper)
				{
					gEnv->pScaleformHelper->SetTranslatorDirty(true);
				}
#endif
			}
		}
	}
}

//////////////////////////////////////////////////////////////////////
void CSystem::OnLanguageAudioCVarChanged(ICVar* const pLanguageAudio)
{
	if (pLanguageAudio != nullptr && pLanguageAudio->GetType() == CVAR_STRING)
	{
		CSystem* const pSystem = static_cast<CSystem*>(gEnv->pSystem);

		if (pSystem != nullptr)
		{
			char const* const szNewLanguage = pLanguageAudio->GetString();

			if (!pSystem->m_currentLanguageAudio.empty())
			{
				pSystem->CloseLanguageAudioPak(pSystem->m_currentLanguageAudio.c_str());
			}

			pSystem->OpenLanguageAudioPak(szNewLanguage);
			pSystem->m_currentLanguageAudio = szNewLanguage;

			if (gEnv->pAudioSystem != nullptr)
			{
				SAudioRequest audioRequest;
				audioRequest.flags = eAudioRequestFlags_PriorityHigh | eAudioRequestFlags_ExecuteBlocking;
				SAudioManagerRequestData<eAudioManagerRequestType_ChangeLanguage> requestData;
				audioRequest.pData = &requestData;
				gEnv->pAudioSystem->PushRequest(audioRequest);
			}
		}
	}
}

//////////////////////////////////////////////////////////////////////////
void CSystem::OnLocalizationFolderCVarChanged(ICVar* const pLocalizationFolder)
{
	if (pLocalizationFolder && pLocalizationFolder->GetType() == CVAR_STRING)
	{
		CSystem* const pSystem = static_cast<CSystem* const>(gEnv->pSystem);

		if (pSystem != NULL && gEnv->pCryPak != NULL)
		{
			CLocalizedStringsManager* const pLocalizationManager = static_cast<CLocalizedStringsManager* const>(pSystem->GetLocalizationManager());

			if (pLocalizationManager)
			{
				// Get what is currently loaded
				CLocalizedStringsManager::TLocalizationTagVec tags;
				pLocalizationManager->GetLoadedTags(tags);

				// Release the old localization data.
				for (auto& tag : tags)
				{
					pLocalizationManager->ReleaseLocalizationDataByTag(tag.c_str());
				}

				// Close the paks situated in the previous localization folder.
				pSystem->CloseLanguagePak(pLocalizationManager->GetLanguage());
				pSystem->CloseLanguageAudioPak(pSystem->m_currentLanguageAudio.c_str());

				// Set the new localization folder.
				gEnv->pCryPak->SetLocalizationFolder(pLocalizationFolder->GetString());

				// Now open the paks situated in the new localization folder.
				pSystem->OpenLanguagePak(pLocalizationManager->GetLanguage());
				pSystem->OpenLanguageAudioPak(pSystem->m_currentLanguageAudio.c_str());

				// And load the new data.
				for (auto& tag : tags)
				{
					pLocalizationManager->LoadLocalizationDataByTag(tag.c_str());
				}
			}
		}
	}
}

void CSystem::OnSystemEvent(ESystemEvent event, UINT_PTR wparam, UINT_PTR lparam)
{
	switch (event)
	{
	case ESYSTEM_EVENT_LEVEL_LOAD_END:
		{
			SetSystemGlobalState(ESYSTEM_GLOBAL_STATE_LEVEL_LOAD_END);
		}
		break;
	case ESYSTEM_EVENT_LEVEL_LOAD_START_LOADINGSCREEN:
	case ESYSTEM_EVENT_LEVEL_UNLOAD:
		{
			gEnv->pCryPak->DisableRuntimeFileAccess(false);
		}
		break;
	case ESYSTEM_EVENT_LEVEL_PRECACHE_END:
		{
			if (!gEnv->IsEditing())
			{
				gEnv->pCryPak->DisableRuntimeFileAccess(true);
			}
		}
		break;
	}
}

ESystemGlobalState CSystem::GetSystemGlobalState(void)
{
	return m_systemGlobalState;
}

const char* CSystem::GetSystemGlobalStateName(const ESystemGlobalState systemGlobalState)
{
	static const char* const s_systemGlobalStateNames[] = {
		"INIT",                    // ESYSTEM_GLOBAL_STATE_INIT,
		"LEVEL_LOAD_PREPARE",      // ESYSTEM_GLOBAL_STATE_LEVEL_LOAD_START_PREPARE,
		"LEVEL_LOAD_START",        // ESYSTEM_GLOBAL_STATE_LEVEL_LOAD_START,
		"LEVEL_LOAD_MATERIALS",    // ESYSTEM_GLOBAL_STATE_LEVEL_LOAD_START_MATERIALS,
		"LEVEL_LOAD_OBJECTS",      // ESYSTEM_GLOBAL_STATE_LEVEL_LOAD_START_OBJECTS,
		"LEVEL_LOAD_CHARACTERS",   // ESYSTEM_GLOBAL_STATE_LEVEL_LOAD_START_CHARACTERS,
		"LEVEL_LOAD_STATIC_WORLD", // ESYSTEM_GLOBAL_STATE_LEVEL_LOAD_START_STATIC_WORLD,
		"LEVEL_LOAD_ENTITIES",     // ESYSTEM_GLOBAL_STATE_LEVEL_LOAD_START_ENTITIES,
		"LEVEL_LOAD_PRECACHE",     // ESYSTEM_GLOBAL_STATE_LEVEL_LOAD_START_PRECACHE,
		"LEVEL_LOAD_TEXTURES",     // ESYSTEM_GLOBAL_STATE_LEVEL_LOAD_START_TEXTURES,
		"LEVEL_LOAD_END",          // ESYSTEM_GLOBAL_STATE_LEVEL_LOAD_END,
		"LEVEL_LOAD_ENDING",       // ESYSTEM_GLOBAL_STATE_LEVEL_LOAD_ENDING,
		"LEVEL_LOAD_COMPLETE",     // ESYSTEM_GLOBAL_STATE_LEVEL_LOAD_COMPLETE
		"RUNNING",                 // ESYSTEM_GLOBAL_STATE_RUNNING,
	};
	const size_t numElements = CRY_ARRAY_COUNT(s_systemGlobalStateNames);
	const size_t index = (size_t)systemGlobalState;
	if (index >= numElements)
	{
		return "INVALID INDEX";
	}
	return s_systemGlobalStateNames[index];
}

void CSystem::SetSystemGlobalState(const ESystemGlobalState systemGlobalState)
{
	static CTimeValue s_startTime = CTimeValue();
	if (systemGlobalState != m_systemGlobalState)
	{
		if (gEnv && gEnv->pTimer)
		{
			const CTimeValue endTime = gEnv->pTimer->GetAsyncTime();
			const float numSeconds = endTime.GetDifferenceInSeconds(s_startTime);
			CryLog("SetGlobalState %d->%d '%s'->'%s' %3.1f seconds",
			       m_systemGlobalState, systemGlobalState,
			       CSystem::GetSystemGlobalStateName(m_systemGlobalState), CSystem::GetSystemGlobalStateName(systemGlobalState),
			       numSeconds);
			s_startTime = gEnv->pTimer->GetAsyncTime();
		}
	}
	m_systemGlobalState = systemGlobalState;
}

//////////////////////////////////////////////////////////////////////////
void* CSystem::GetRootWindowMessageHandler()
{
#if CRY_PLATFORM_WINDOWS
	return &WndProc;
#else
	assert(false && "This platform does not support window message handlers");
	return NULL;
#endif
}

//////////////////////////////////////////////////////////////////////////
void CSystem::RegisterWindowMessageHandler(IWindowMessageHandler* pHandler)
{
	assert(pHandler && !stl::find(m_windowMessageHandlers, pHandler) && "This IWindowMessageHandler is already registered");
	m_windowMessageHandlers.push_back(pHandler);
}

//////////////////////////////////////////////////////////////////////////
void CSystem::UnregisterWindowMessageHandler(IWindowMessageHandler* pHandler)
{
	bool bRemoved = stl::find_and_erase(m_windowMessageHandlers, pHandler);
	assert(pHandler && bRemoved && "This IWindowMessageHandler was not registered");
}

//////////////////////////////////////////////////////////////////////////
int CSystem::PumpWindowMessage(bool bAll, WIN_HWND opaqueHWnd)
{
#if CRY_PLATFORM_WINDOWS
	int count = 0;
	const HWND hWnd = (HWND)opaqueHWnd;
	const bool bUnicode = hWnd != NULL ?
	                      IsWindowUnicode(hWnd) != FALSE :
	                      !(gEnv && gEnv->IsEditor());
	#if defined(UNICODE) || defined(_UNICODE)
	// Once we compile as Unicode app on Windows, we should detect non-Unicode windows
	assert(bUnicode && "The window is not Unicode, this is most likely a bug");
	#endif

	// Pick the correct function for handling messages
	typedef BOOL (WINAPI *    PeekMessageFunc)(MSG*, HWND, UINT, UINT, UINT);
	typedef LRESULT (WINAPI * DispatchMessageFunc)(const MSG*);
	const PeekMessageFunc pfnPeekMessage = bUnicode ? PeekMessageW : PeekMessageA;
	const DispatchMessageFunc pfnDispatchMessage = bUnicode ? DispatchMessageW : DispatchMessageA;

	do
	{
		// Get a new message
		MSG msg;
		BOOL bHasMessage = pfnPeekMessage(&msg, hWnd, 0, 0, PM_REMOVE);
		if (bHasMessage == FALSE) break;
		++count;

		// Special case for WM_QUIT
		if (msg.message == WM_QUIT)
		{
			return -1;
		}

		// Pre-process the message for IME
		if (msg.hwnd == m_hWnd)
		{
			for (std::vector<IWindowMessageHandler*>::const_iterator it = m_windowMessageHandlers.begin(); it != m_windowMessageHandlers.end(); ++it)
			{
				IWindowMessageHandler* pHandler = *it;
				pHandler->PreprocessMessage(msg.hwnd, msg.message, msg.wParam, msg.lParam);
			}
		}

		// Dispatch the message
		TranslateMessage(&msg);
		pfnDispatchMessage(&msg);
	}
	while (bAll);

	return count;
#else
	// No window message support on this platform
	return 0;
#endif
}

//////////////////////////////////////////////////////////////////////////
bool CSystem::IsImeSupported() const
{
	assert(m_pImeManager != NULL);
	return m_pImeManager->IsImeSupported();
}

//////////////////////////////////////////////////////////////////////////
#if CRY_PLATFORM_WINDOWS
bool CSystem::HandleMessage(HWND hWnd, UINT uMsg, WPARAM wParam, LPARAM lParam, LRESULT* pResult)
{
	static bool sbInSizingModalLoop;
	int x = LOWORD(lParam);
	int y = HIWORD(lParam);
	EHARDWAREMOUSEEVENT event = (EHARDWAREMOUSEEVENT)-1;
	*pResult = 0;
	switch (uMsg)
	{
	// System event translation
	case WM_CLOSE:
		Quit();
		return false;
	case WM_MOVE:
		GetISystemEventDispatcher()->OnSystemEvent(ESYSTEM_EVENT_MOVE, x, y);
		return false;
	case WM_SIZE:
		GetISystemEventDispatcher()->OnSystemEvent(ESYSTEM_EVENT_RESIZE, x, y);
		return false;
	case WM_WINDOWPOSCHANGED:
		GetISystemEventDispatcher()->OnSystemEvent(ESYSTEM_EVENT_POS_CHANGED, 1, 0);
		return false;
	case WM_STYLECHANGED:
		GetISystemEventDispatcher()->OnSystemEvent(ESYSTEM_EVENT_STYLE_CHANGED, 1, 0);
		return false;
	case WM_ACTIVATE:
		// Pass HIWORD(wParam) as well to indicate whether this window is minimized or not
		// HIWORD(wParam) != 0 is minimized, HIWORD(wParam) == 0 is not minimized
		GetISystemEventDispatcher()->OnSystemEvent(ESYSTEM_EVENT_ACTIVATE, LOWORD(wParam) != WA_INACTIVE, HIWORD(wParam));
		return true;
	case WM_SETFOCUS:
	case WM_KILLFOCUS:
		GetISystemEventDispatcher()->OnSystemEvent(ESYSTEM_EVENT_CHANGE_FOCUS, uMsg == WM_SETFOCUS, 0);
		return false;
	case WM_INPUTLANGCHANGE:
		GetISystemEventDispatcher()->OnSystemEvent(ESYSTEM_EVENT_LANGUAGE_CHANGE, wParam, lParam);
		return false;

	case WM_SYSCOMMAND:
		if ((wParam & 0xFFF0) == SC_SCREENSAVE)
		{
			// Check if screen saver is allowed
			IConsole* const pConsole = gEnv->pConsole;
			const ICVar* const pVar = pConsole ? pConsole->GetCVar("sys_screensaver_allowed") : 0;
			return pVar && pVar->GetIVal() == 0;
		}
		return false;

	// Mouse activation
	case WM_MOUSEACTIVATE:
		*pResult = MA_ACTIVATEANDEAT;
		return true;

	// Hardware mouse counters
	case WM_ENTERSIZEMOVE:
		sbInSizingModalLoop = true;
	// Fall through intended
	case WM_ENTERMENULOOP:
		{
			IHardwareMouse* const pMouse = GetIHardwareMouse();
			if (pMouse)
			{
				pMouse->IncrementCounter();
			}
		}
		return true;
	case WM_CAPTURECHANGED:
	// If WM_CAPTURECHANGED is received after WM_ENTERSIZEMOVE (ie, moving/resizing begins).
	// but no matching WM_EXITSIZEMOVE is received (this can happen if the window is not actually moved).
	// we still need to decrement the hardware mouse counter that was incremented when WM_ENTERSIZEMOVE was seen.
	// So in this case, we effectively treat WM_CAPTURECHANGED as if it was the WM_EXITSIZEMOVE message.
	// This behavior has only been reproduced the window is deactivated during the modal loop (ie, breakpoint triggered and focus moves to VS).
	case WM_EXITSIZEMOVE:
		if (!sbInSizingModalLoop)
		{
			return false;
		}
		sbInSizingModalLoop = false;
	// Fall through intended
	case WM_EXITMENULOOP:
		{
			IHardwareMouse* const pMouse = GetIHardwareMouse();
			if (pMouse)
			{
				pMouse->DecrementCounter();
			}
		}
		return (uMsg != WM_CAPTURECHANGED);

	// Events that should be forwarded to the hardware mouse
	case WM_MOUSEMOVE:
		event = HARDWAREMOUSEEVENT_MOVE;
		break;
	case WM_LBUTTONDOWN:
		event = HARDWAREMOUSEEVENT_LBUTTONDOWN;
		break;
	case WM_LBUTTONUP:
		event = HARDWAREMOUSEEVENT_LBUTTONUP;
		break;
	case WM_LBUTTONDBLCLK:
		event = HARDWAREMOUSEEVENT_LBUTTONDOUBLECLICK;
		break;
	case WM_RBUTTONDOWN:
		event = HARDWAREMOUSEEVENT_RBUTTONDOWN;
		break;
	case WM_RBUTTONUP:
		event = HARDWAREMOUSEEVENT_RBUTTONUP;
		break;
	case WM_RBUTTONDBLCLK:
		event = HARDWAREMOUSEEVENT_RBUTTONDOUBLECLICK;
		break;
	case WM_MBUTTONDOWN:
		event = HARDWAREMOUSEEVENT_MBUTTONDOWN;
		break;
	case WM_MBUTTONUP:
		event = HARDWAREMOUSEEVENT_MBUTTONUP;
		break;
	case WM_MBUTTONDBLCLK:
		event = HARDWAREMOUSEEVENT_MBUTTONDOUBLECLICK;
		break;
	case WM_MOUSEWHEEL:
		event = HARDWAREMOUSEEVENT_WHEEL;
		break;

	// Any other event doesn't interest us
	default:
		return false;
	}

	// This is an event that should be forwarded to the hardware mouse.
	// Note: This code has been moved from the GameDLL into here.
	// However, maybe it should be re-factored to be driven by CryInput mouse events (or implemented there).
	assert(event != -1 && "Logic problem in hardware mouse event handler");
	IHardwareMouse* pMouse = GetIHardwareMouse();
	if (pMouse)
	{
		int wheel = uMsg == WM_MOUSEWHEEL ? GET_WHEEL_DELTA_WPARAM(wParam) : 0;
		pMouse->Event(x, y, event, wheel);
	}
	return true;
}

#endif

//////////////////////////////////////////////////////////////////////////
#if CRY_PLATFORM_WINDOWS
static LRESULT WINAPI WndProc(HWND hWnd, UINT uMsg, WPARAM wParam, LPARAM lParam)
{
	CSystem* pSystem = 0;
	if (gEnv)
	{
		pSystem = static_cast<CSystem*>(gEnv->pSystem);
	}
	if (pSystem && !pSystem->m_bQuit)
	{
		LRESULT result;
		bool bAny = false;
		for (std::vector<IWindowMessageHandler*>::const_iterator it = pSystem->m_windowMessageHandlers.begin(); it != pSystem->m_windowMessageHandlers.end(); ++it)
		{
			IWindowMessageHandler* pHandler = *it;
			LRESULT maybeResult = 0xDEADDEAD;
			if (pHandler->HandleMessage(hWnd, uMsg, wParam, lParam, &maybeResult))
			{
				assert(maybeResult != 0xDEADDEAD && "Message handler indicated a resulting value, but no value was written");
				if (bAny)
				{
					assert(result == maybeResult && "Two window message handlers tried to return different result values");
				}
				else
				{
					bAny = true;
					result = maybeResult;
				}
			}
		}
		if (bAny)
		{
			// One of the registered handlers returned something
			return result;
		}
	}

	// Handle with the default procedure
	#if defined(UNICODE) || defined(_UNICODE)
	assert(IsWindowUnicode(hWnd) && "Window should be Unicode when compiling with UNICODE");
	#else
	if (!IsWindowUnicode(hWnd))
	{
		return DefWindowProcA(hWnd, uMsg, wParam, lParam);
	}
	#endif
	return DefWindowProcW(hWnd, uMsg, wParam, lParam);
}
#endif

#undef EXCLUDE_UPDATE_ON_CONSOLE<|MERGE_RESOLUTION|>--- conflicted
+++ resolved
@@ -34,6 +34,7 @@
 #include <CryScriptSystem/IScriptSystem.h>
 #include <CrySystem/IProcess.h>
 #include <CrySystem/IBudgetingSystem.h>
+#include <CryGame/IGame.h>
 #include <CryGame/IGameFramework.h>
 #include <CryNetwork/INotificationNetwork.h>
 #include <CrySystem/ICodeCheckpointMgr.h>
@@ -89,12 +90,6 @@
 #include <CryString/StringUtils.h>
 #include <CrySystem/Scaleform/IFlashUI.h>
 #include "CryWaterMark.h"
-
-#include "ExtensionSystem/CryPluginManager.h"
-#include "ProjectManager/ProjectManager.h"
-
-#include "DebugCallStack.h"
-
 WATERMARKDATA(_m);
 
 #if USE_STEAM
@@ -201,14 +196,12 @@
 /////////////////////////////////////////////////////////////////////////////////
 // System Implementation.
 //////////////////////////////////////////////////////////////////////////
-CSystem::CSystem(const SSystemInitParams& startupParams)
-	:
+CSystem::CSystem()
 #if defined(SYS_ENV_AS_STRUCT)
-	m_env(gEnv),
-#endif
-	m_startupParams(startupParams)
-{
-	m_systemGlobalState = ESYSTEM_GLOBAL_STATE_INIT;
+	: m_env(gEnv)
+#endif
+{
+	m_systemGlobalState = ESYSTEM_GLOBAL_STATE_UNKNOWN;
 	m_iHeight = 0;
 	m_iWidth = 0;
 	m_iColorBits = 0;
@@ -224,6 +217,7 @@
 	}
 
 #if CRY_PLATFORM_WINDOWS
+	m_hInst = NULL;
 	m_hWnd = NULL;
 	#if _MSC_VER < 1000
 	int sbh = _set_sbh_threshold(1016);
@@ -257,8 +251,6 @@
 	m_env.bNoAssertDialog = false;
 	m_env.bTesting = false;
 
-	m_env.pGameFramework = startupParams.pGameFramework;
-
 #if CRY_PLATFORM_DURANGO
 	m_env.ePLM_State = EPLM_UNDEFINED;
 #endif
@@ -275,8 +267,6 @@
 	gEnv = &m_env;
 #endif
 	//////////////////////////////////////////////////////////////////////////
-
-	m_randomGenerator.SetState(m_Time.GetAsyncTime().GetMicroSecondsAsInt64());
 
 	m_pStreamEngine = NULL;
 	m_PhysThread = 0;
@@ -292,11 +282,9 @@
 	m_rStencilBits = NULL;
 	m_rFullscreen = NULL;
 	m_rDriver = NULL;
-	m_pPhysicsLibrary = NULL;
 	m_sysNoUpdate = NULL;
 	m_pMemoryManager = NULL;
 	m_pProcess = NULL;
-	m_pMtState = NULL;
 
 	m_pValidator = NULL;
 	m_pCmdLine = NULL;
@@ -346,7 +334,6 @@
 	m_sys_firstlaunch = NULL;
 	m_sys_enable_budgetmonitoring = NULL;
 	m_sys_preload = NULL;
-	m_sys_use_Mono = nullptr;
 
 	//	m_sys_filecache = NULL;
 	m_gpu_particle_physics = NULL;
@@ -409,10 +396,7 @@
 	m_pDiskProfiler = NULL;
 
 #if defined(ENABLE_LOADING_PROFILER)
-	if (!startupParams.bShaderCacheGen)
-	{
-		CBootProfiler::GetInstance().Init(this);
-	}
+	CBootProfiler::GetInstance().Init(this);
 #endif
 
 	InitThreadSystem();
@@ -437,15 +421,13 @@
 
 	m_PlatformOSCreateFlags = 0;
 
+	m_eRuntimeState = ESYSTEM_EVENT_LEVEL_UNLOAD;
+
 	m_bHasRenderedErrorMessage = false;
 	m_bIsSteamInitialized = false;
 
 	m_pImeManager = NULL;
 	RegisterWindowMessageHandler(this);
-
-	m_pPluginManager = new CCryPluginManager(startupParams);
-
-	m_pUserAnalyticsSystem = new CUserAnalyticsSystem();
 }
 
 /////////////////////////////////////////////////////////////////////////////////
@@ -456,6 +438,7 @@
 
 	SAFE_DELETE(m_pImeManager);
 	UnregisterWindowMessageHandler(this);
+	CRY_ASSERT(m_windowMessageHandlers.empty() && "There exists a dangling window message handler somewhere");
 
 	FreeLib(m_dll.hNetwork);
 	FreeLib(m_dll.hAI);
@@ -496,10 +479,6 @@
 
 	// The FrameProfileSystem should clean up as late as possible as some modules create profilers during shutdown!
 	m_FrameProfileSystem.Done();
-
-#if CRY_PLATFORM_WINDOWS
-	((DebugCallStack*)IDebugCallStack::instance())->uninstallErrorHandler();
-#endif
 }
 
 //////////////////////////////////////////////////////////////////////////
@@ -556,7 +535,7 @@
 ///////////////////////////////////////////////////
 void CSystem::ShutDown()
 {
-	CryLogAlways("System Shutdown");  
+	CryLogAlways("System Shutdown");
 
 	m_FrameProfileSystem.Enable(false, false);
 
@@ -611,8 +590,17 @@
 				m_env.pNetwork->FastShutdown();
 			}
 
+			//@TODO: release game.
+			//SAFE_RELEASE(m_env.pGame);
+			//FreeLib(m_dll.hGame);
+
 			SAFE_RELEASE(m_env.pRenderer);
 			FreeLib(m_dll.hRenderer);
+
+			if (m_env.pGame != NULL)
+			{
+				m_env.pGame->Shutdown();
+			}
 
 			// Shut down audio as late as possible but before the console gets released!
 			SAFE_RELEASE(m_env.pAudioSystem);
@@ -621,10 +609,6 @@
 			SAFE_RELEASE(m_env.pProfileLogSystem);
 			m_env.pLog->FlushAndClose();
 			SAFE_RELEASE(m_env.pLog);   // creates log backup
-
-	#if CRY_PLATFORM_WINDOWS
-			((DebugCallStack*)IDebugCallStack::instance())->uninstallErrorHandler();
-	#endif
 
 	#if CRY_PLATFORM_LINUX || CRY_PLATFORM_ANDROID
 			return; //safe clean return
@@ -648,22 +632,14 @@
 	//////////////////////////////////////////////////////////////////////////
 	if (m_env.pEntitySystem)
 		m_env.pEntitySystem->Unload();
-
+	//@TODO: Release game.
+	//SAFE_RELEASE(m_env.pGame);
 	if (m_env.pPhysicalWorld)
 	{
 		m_env.pPhysicalWorld->SetPhysicsStreamer(0);
 		m_env.pPhysicalWorld->SetPhysicsEventClient(0);
 	}
 
-<<<<<<< HEAD
-	SAFE_DELETE(m_pPluginManager);
-
-	SAFE_DELETE(gEnv->pMonoRuntime);
-
-	SAFE_DELETE(m_pUserAnalyticsSystem);
-
-=======
->>>>>>> 91547e78
 #if defined(INCLUDE_SCALEFORM_SDK) || defined(CRY_FEATURE_SCALEFORM_HELPER)
 	if (m_env.pRenderer)
 		m_env.pRenderer->FlushRTCommands(true, true, true);
@@ -724,7 +700,6 @@
 	SAFE_RELEASE(m_rStencilBits);
 	SAFE_RELEASE(m_rFullscreen);
 	SAFE_RELEASE(m_rDriver);
-	SAFE_RELEASE(m_pPhysicsLibrary);
 
 	SAFE_RELEASE(m_sysWarnings);
 	SAFE_RELEASE(m_sysKeyboard);
@@ -797,8 +772,6 @@
 	// Shut down audio as late as possible but before the streaming system and console get released!
 	SAFE_RELEASE(m_env.pAudioSystem);
 
-	SAFE_DELETE(m_pProjectManager);
-
 	// Shut down the CryPak system after audio!
 	SAFE_DELETE(m_env.pCryPak);
 
@@ -851,11 +824,20 @@
 			m_pSystemEventDispatcher->OnSystemEvent(ESYSTEM_EVENT_FAST_SHUTDOWN, 0, 0);
 		}
 
+		//Ensure that the load ticker is not currently running. It can perform tasks on the network systems while they're being shut down
+		if (m_env.pGame && m_env.pGame->GetIGameFramework())
+		{
+			m_env.pGame->GetIGameFramework()->StopNetworkStallTicker();
+		}
+
 		if (m_env.pNetwork)
 			m_env.pNetwork->FastShutdown();
 
 		// HACK! to save cvars on quit.
 		SaveConfiguration();
+
+		if (m_env.pGame)
+			m_env.pGame->Shutdown();
 
 		if (gEnv->pFlashUI)
 			gEnv->pFlashUI->Shutdown();
@@ -1015,7 +997,7 @@
 #ifdef ENABLE_LW_PROFILERS
 				QueryPerformanceCounter(&stepStart);
 #endif
-				IGameFramework* pIGameFramework = gEnv->pGameFramework;
+				IGameFramework* pIGameFramework = gEnv->pGame->GetIGameFramework();
 				while ((step = m_stepRequested) > 0 || m_doZeroStep)
 				{
 					stepped = true;
@@ -1150,6 +1132,7 @@
 {
 	if (!m_PhysThread)
 	{
+		ScopedSwitchToGlobalHeap globalHeap;
 		m_PhysThread = new CPhysicsThreadTask;
 		if (!gEnv->pThreadManager->SpawnThread(m_PhysThread, "Physics"))
 		{
@@ -1160,7 +1143,7 @@
 	if (g_cvars.sys_limit_phys_thread_count)
 	{
 		PhysicsVars* pVars = gEnv->pPhysicalWorld->GetPhysVars();
-		pVars->numThreads = max(1, min(pVars->numThreads, (int)m_pCpu->GetLogicalCPUCount() - 1));
+		pVars->numThreads = max(1, min(pVars->numThreads, (int)m_pCpu->GetPhysCPUCount() - 1));
 	}
 }
 
@@ -1196,7 +1179,6 @@
 //////////////////////////////////////////////////////////////////////////
 void CSystem::SleepIfInactive()
 {
-	LOADING_TIME_PROFILE_SECTION;
 #if !defined(_RELEASE) || defined(PERFORMANCE_BUILD)
 	// Disable throttling, when various Profilers are in use
 
@@ -1237,10 +1219,10 @@
 		{
 			PumpWindowMessage(true, m_hWnd);
 		}
-		if (gEnv->pGameFramework)
+		if (gEnv->pGame && gEnv->pGame->GetIGameFramework())
 		{
 			// During the time demo, do not sleep even in inactive window.
-			if (gEnv->pGameFramework->IsInTimeDemo())
+			if (gEnv->pGame->GetIGameFramework()->IsInTimeDemo())
 				break;
 		}
 		Sleep(5);
@@ -1251,67 +1233,48 @@
 //////////////////////////////////////////////////////////////////////////
 void CSystem::SleepIfNeeded()
 {
-	LOADING_TIME_PROFILE_SECTION;
-	CRY_PROFILE_FUNCTION(PROFILE_SYSTEM)
-
-	static ICVar * pSysMaxFPS = NULL;
-	static ICVar* pVSync = NULL;
-
-	if (pSysMaxFPS == NULL && gEnv && gEnv->pConsole)
-		pSysMaxFPS = gEnv->pConsole->GetCVar("sys_MaxFPS");
-	if (pVSync == NULL && gEnv && gEnv->pConsole)
-		pVSync = gEnv->pConsole->GetCVar("r_Vsync");
-
-	int32 maxFPS = 0;
-
-	if (m_bDedicatedServer)
-	{
-		const float maxRate = m_svDedicatedMaxRate->GetFVal();
-		maxFPS = int32(maxRate);
-	}
-	else
-	{
-		if (pSysMaxFPS && pVSync)
-		{
-			uint32 vSync = pVSync->GetIVal();
-			if (vSync == 0)
-			{
-				maxFPS = pSysMaxFPS->GetIVal();
-				if (maxFPS == 0)
-				{
-					const bool bInLoading = (ESYSTEM_GLOBAL_STATE_RUNNING != m_systemGlobalState);
-					if (bInLoading || IsPaused())
-					{
-						maxFPS = 60;
-					}
-				}
-			}
-		}
-	}
-
-	if (maxFPS > 0)
-	{
-		const int64 safeMarginMS = 5; // microseconds
-		const int64 thresholdMs = (1000 * 1000) / (maxFPS);
-
-		ITimer* pTimer = gEnv->pTimer;
-		static int64 sTimeLast = pTimer->GetAsyncTime().GetMicroSecondsAsInt64();
-		int64 currentTime = pTimer->GetAsyncTime().GetMicroSecondsAsInt64();
-		for (;; )
-		{
-			const int64 frameTime = currentTime - sTimeLast;
-			if (frameTime >= thresholdMs)
-				break;
-			if (thresholdMs - frameTime > 10 * 1000)
-				CrySleep(1);
-			else
-				CrySleep(0);
-
-			currentTime = pTimer->GetAsyncTime().GetMicroSecondsAsInt64();
-		}
-
-		sTimeLast = pTimer->GetAsyncTime().GetMicroSecondsAsInt64() + safeMarginMS;
-	}
+	FUNCTION_PROFILER(this, PROFILE_SYSTEM);
+
+	ITimer* const pTimer = gEnv->pTimer;
+	static bool firstCall = true;
+
+	typedef MiniQueue<CTimeValue, 32> PrevNow;
+	static PrevNow prevNow;
+	if (firstCall)
+	{
+		m_lastTickTime = pTimer->GetAsyncTime();
+		prevNow.Push(m_lastTickTime);
+		firstCall = false;
+		return;
+	}
+
+	const float maxRate = m_svDedicatedMaxRate->GetFVal();
+	const float minTime = 1.0f / maxRate;
+	CTimeValue now = pTimer->GetAsyncTime();
+	float elapsed = (now - m_lastTickTime).GetSeconds();
+
+	if (prevNow.Full())
+		prevNow.Pop();
+	prevNow.Push(now);
+
+	static bool allowStallCatchup = true;
+	if (elapsed > minTime && allowStallCatchup)
+	{
+		allowStallCatchup = false;
+		m_lastTickTime = pTimer->GetAsyncTime();
+		return;
+	}
+	allowStallCatchup = true;
+
+	float totalElapsed = (now - prevNow.Front()).GetSeconds();
+	float wantSleepTime = CLAMP(minTime * (prevNow.Size() - 1) - totalElapsed, 0, (minTime - elapsed) * 0.9f);
+	static float sleepTime = 0;
+	sleepTime = (15 * sleepTime + wantSleepTime) / 16;
+	int sleepMS = (int)(1000.0f * sleepTime + 0.5f);
+	if (sleepMS > 0)
+		Sleep(sleepMS);
+
+	m_lastTickTime = pTimer->GetAsyncTime();
 }
 
 //////////////////////////////////////////////////////////////////////
@@ -1414,30 +1377,8 @@
 int prev_sys_float_exceptions = -1;
 
 //////////////////////////////////////////////////////////////////////
-void CSystem::PrePhysicsUpdate()
-{
-	if (m_env.pGameFramework)
-	{
-		m_env.pGameFramework->PrePhysicsUpdate();
-	}
-
-	if (m_pPluginManager)
-	{
-		m_pPluginManager->Update(IPluginUpdateListener::EUpdateType_PrePhysicsUpdate);
-	}
-
-	//////////////////////////////////////////////////////////////////////
-	//update entity system
-	if (m_env.pEntitySystem && g_cvars.sys_entitysystem)
-	{
-		m_env.pEntitySystem->PrePhysicsUpdate();
-	}
-}
-
-//////////////////////////////////////////////////////////////////////
 bool CSystem::Update(int updateFlags, int nPauseMode)
 {
-	LOADING_TIME_PROFILE_SECTION;
 	CRY_PROFILE_REGION(PROFILE_SYSTEM, "System: Update");
 	CRYPROFILE_SCOPE_PROFILE_MARKER("CSystem::Update()");
 
@@ -1447,6 +1388,8 @@
 	{
 	#if defined(MAP_LOADING_SLICING)
 		gEnv->pSystemScheduler->SchedulingSleepIfNeeded();
+	#else
+		SleepIfNeeded();
 	#endif // defined(MAP_LOADING_SLICING)
 	}
 #endif //EXCLUDE_UPDATE_ON_CONSOLE
@@ -1572,6 +1515,13 @@
 	else
 		m_bPaused = false;
 
+	if (m_env.pGame)
+	{
+		//bool bDevMode = m_env.pGame->GetModuleState( EGameDevMode );
+		//if (bDevMode != m_bInDevMode)
+		//SetDevMode(bDevMode);
+	}
+
 #if CRY_PLATFORM_WINDOWS
 	if (m_bInDevMode && g_cvars.sys_vtune != 0)
 	{
@@ -1606,20 +1556,8 @@
 	if (m_bIgnoreUpdates)
 		return true;
 #endif //EXCLUDE_UPDATE_ON_CONSOLE
-
-	const bool bNotLoading = !IsLoading();
-
 	if (m_env.pCharacterManager)
-	{
-		if (bNotLoading)
-		{
-			m_env.pCharacterManager->Update(nPauseMode != 0);
-		}
-		else
-		{
-			m_env.pCharacterManager->DummyUpdate();
-		}
-	}
+		m_env.pCharacterManager->Update(nPauseMode != 0);
 
 	//static bool sbPause = false;
 	//bool bPause = false;
@@ -1656,12 +1594,52 @@
 	}
 #endif
 
+	//limit frame rate if vsync is turned off
+	//for consoles this is done inside renderthread to be vsync dependent
+	{
+		FRAME_PROFILER("FRAME_CAP", gEnv->pSystem, PROFILE_SYSTEM);
+		static ICVar* pSysMaxFPS = NULL;
+		static ICVar* pVSync = NULL;
+
+		if (pSysMaxFPS == NULL && gEnv && gEnv->pConsole)
+			pSysMaxFPS = gEnv->pConsole->GetCVar("sys_MaxFPS");
+		if (pVSync == NULL && gEnv && gEnv->pConsole)
+			pVSync = gEnv->pConsole->GetCVar("r_Vsync");
+
+		if (pSysMaxFPS && pVSync)
+		{
+			int32 maxFPS = pSysMaxFPS->GetIVal();
+			uint32 vSync = pVSync->GetIVal();
+
+			if (maxFPS == 0 && vSync == 0)
+			{
+				IGameFramework* pGameFrm = m_env.pGame ? m_env.pGame->GetIGameFramework() : 0;
+				ILevelSystem* pLvlSys = pGameFrm ? pGameFrm->GetILevelSystem() : 0;
+				const bool inLevel = pLvlSys && pLvlSys->GetCurrentLevel() != 0;
+				maxFPS = !inLevel || IsPaused() ? 60 : 0;
+			}
+
+			if (maxFPS > 0 && vSync == 0)
+			{
+				CTimeValue timeFrameMax;
+				const float safeMarginFPS = 0.5f;//save margin to not drop below 30 fps
+				static CTimeValue sTimeLast = gEnv->pTimer->GetAsyncTime();
+				timeFrameMax.SetMilliSeconds((int64)(1000.f / ((float)maxFPS + safeMarginFPS)));
+				const CTimeValue timeLast = timeFrameMax + sTimeLast;
+				while (timeLast.GetValue() > gEnv->pTimer->GetAsyncTime().GetValue())
+				{
+					CrySleep(0);
+				}
+				sTimeLast = gEnv->pTimer->GetAsyncTime();
+			}
+		}
+	}
+
 	//////////////////////////////////////////////////////////////////////
 	//update time subsystem
 	m_Time.UpdateOnFrameStart();
 
-	// Don't do a thing if we're not in a level
-	if (m_env.p3DEngine && bNotLoading)
+	if (m_env.p3DEngine)
 		m_env.p3DEngine->OnFrameStart();
 
 	//////////////////////////////////////////////////////////////////////
@@ -1678,7 +1656,7 @@
 
 	//////////////////////////////////////////////////////////////////////////
 	// Update script system.
-	if (m_env.pScriptSystem && bNotLoading)
+	if (m_env.pScriptSystem)
 	{
 		m_env.pScriptSystem->Update();
 	}
@@ -1749,7 +1727,7 @@
 #endif //EXCLUDE_UPDATE_ON_CONSOLE
 	//////////////////////////////////////////////////////////////////////
 	//update sound system Part 1 if in Editor / in Game Mode Viewsystem updates the Listeners
-	if (!m_env.IsEditorGameMode())
+	if (!m_env.IsEditorGameMode() && m_env.pGame)
 	{
 		if ((updateFlags & ESYSUPDATE_EDITOR) != 0 && !bNoUpdate && nPauseMode != 1)
 		{
@@ -1757,18 +1735,20 @@
 			// Updating all views here is a bit of a workaround, since we need
 			//	to ensure that sound listeners owned by inactive views are also
 			//	marked as inactive. Ideally that should happen when exiting game mode.
-
-			gEnv->pGameFramework->GetIViewSystem()->UpdateSoundListeners();
-
-			/*if (IView* const pActiveView = pIGameFramework->GetIViewSystem()->GetActiveView())
-			   {
-			   EntityId const nListenerID = pActiveView->GetSoundListenerID();
-
-			   if (nListenerID != INVALID_ENTITYID)
-			   {
-			    pIGameFramework->GetIViewSystem()->UpdateSoundListeners();
-			   }
-			   }*/
+			if (IGameFramework* const pIGameFramework = m_env.pGame->GetIGameFramework())
+			{
+				pIGameFramework->GetIViewSystem()->UpdateSoundListeners();
+
+				/*if (IView* const pActiveView = pIGameFramework->GetIViewSystem()->GetActiveView())
+				   {
+				   EntityId const nListenerID = pActiveView->GetSoundListenerID();
+
+				   if (nListenerID != INVALID_ENTITYID)
+				   {
+				    pIGameFramework->GetIViewSystem()->UpdateSoundListeners();
+				   }
+				   }*/
+			}
 		}
 	}
 
@@ -1780,7 +1760,7 @@
 	//////////////////////////////////////////////////////////////////////
 	// update physic system
 	//static float time_zero = 0;
-	if (!m_bUIFrameworkMode && bNotLoading)
+	if (!m_bUIFrameworkMode)
 	{
 		if (m_sys_physics_enable_MT->GetIVal() > 0 && !gEnv->IsDedicated())
 			CreatePhysicsThread();
@@ -1799,9 +1779,23 @@
 
 			//////////////////////////////////////////////////////////////////////
 			// update entity system (a little bit) before physics
-			if (nPauseMode != 1 && !bNoUpdate)
-			{
-				PrePhysicsUpdate();
+			if (nPauseMode != 1)
+			{
+				if (!bNoUpdate)
+				{
+					//////////////////////////////////////////////////////////////////////
+					//update game
+					if (m_env.pGame)
+					{
+						m_env.pGame->PrePhysicsUpdate();
+					}
+					//////////////////////////////////////////////////////////////////////
+					//update entity system
+					if (m_env.pEntitySystem && g_cvars.sys_entitysystem)
+					{
+						m_env.pEntitySystem->PrePhysicsUpdate();
+					}
+				}
 			}
 
 			// intermingle physics/AI updates so that if we get a big timestep (frame rate glitch etc) the
@@ -1869,7 +1863,6 @@
 					m_env.pPhysicalWorld->TimeStep(0); // make sure objects get all notifications; flush deleted ents
 				gEnv->pPhysicalWorld->TracePendingRays(2);
 
-				if (bNotLoading)
 				{
 					FRAME_PROFILER("SysUpdate:PumpLoggedEvents", this, PROFILE_SYSTEM);
 					CRYPROFILE_SCOPE_PROFILE_MARKER("PumpLoggedEvents");
@@ -1899,7 +1892,6 @@
 		}
 		else
 		{
-			if (bNotLoading)
 			{
 				FRAME_PROFILER("SysUpdate:PumpLoggedEvents", this, PROFILE_SYSTEM);
 				CRYPROFILE_SCOPE_PROFILE_MARKER("PumpLoggedEvents");
@@ -1908,9 +1900,23 @@
 
 			//////////////////////////////////////////////////////////////////////
 			// update entity system (a little bit) before physics
-			if (nPauseMode != 1 && !bNoUpdate)
-			{
-				PrePhysicsUpdate();
+			if (nPauseMode != 1)
+			{
+				if (!bNoUpdate)
+				{
+					//////////////////////////////////////////////////////////////////////
+					//update game
+					if (m_env.pGame)
+					{
+						m_env.pGame->PrePhysicsUpdate();
+					}
+					//////////////////////////////////////////////////////////////////////
+					//update entity system
+					if (m_env.pEntitySystem && g_cvars.sys_entitysystem)
+					{
+						m_env.pEntitySystem->PrePhysicsUpdate();
+					}
+				}
 			}
 
 			if ((nPauseMode != 1) && !(updateFlags & ESYSUPDATE_IGNORE_PHYSICS))
@@ -2071,14 +2077,6 @@
 		//CryLog("Task calculate PI = %f ", Pi); // Thats funny , but it works :-)
 	}
 #endif
-
-	m_pSystemEventDispatcher->Update();
-
-	if (m_pPluginManager)
-	{
-		m_pPluginManager->Update(IPluginUpdateListener::EUpdateType_Update);
-	}
-
 	//Now update frame statistics
 	CTimeValue cur_time = gEnv->pTimer->GetAsyncTime();
 
@@ -2088,13 +2086,22 @@
 		if ((cur_time - it->first) < a_second)
 			break;
 
-	if (it != m_updateTimes.begin())
-		m_updateTimes.erase(m_updateTimes.begin(), it);
-
-	float updateTime = (cur_time - updateStart).GetMilliSeconds();
-	m_updateTimes.push_back(std::make_pair(cur_time, updateTime));
+	{
+		ScopedSwitchToGlobalHeap globalHeap;
+
+		if (it != m_updateTimes.begin())
+			m_updateTimes.erase(m_updateTimes.begin(), it);
+
+		float updateTime = (cur_time - updateStart).GetMilliSeconds();
+		m_updateTimes.push_back(std::make_pair(cur_time, updateTime));
+	}
 
 	UpdateUpdateTimes();
+
+	m_pSystemEventDispatcher->Update();
+
+	if (!gEnv->IsEditing() && m_eRuntimeState == ESYSTEM_EVENT_LEVEL_GAMEPLAY_START)
+		gEnv->pCryPak->DisableRuntimeFileAccess(true);
 
 	return !m_bQuit;
 
@@ -2138,7 +2145,7 @@
 
 void CSystem::UpdateAudioSystems()
 {
-	if (m_env.pAudioSystem != nullptr && !IsLoading()) //do not update pAudioSystem during async level load
+	if (m_env.pAudioSystem != nullptr)
 	{
 		CRY_PROFILE_SECTION(PROFILE_SYSTEM, "UpdateAudioSystems");
 		CRYPROFILE_SCOPE_PROFILE_MARKER("UpdateAudioSystems");
@@ -2240,15 +2247,11 @@
 }
 
 //////////////////////////////////////////////////////////////////////////
-EQuestionResult CSystem::ShowMessage(const char* text, const char* caption, EMessageBox uType)
+int CSystem::ShowMessage(const char* text, const char* caption, unsigned int uType)
 {
 	if (m_pUserCallback)
 		return m_pUserCallback->ShowMessage(text, caption, uType);
-#if CRY_PLATFORM_WINDOWS
-	return eQR_None;
-#else
 	return CryMessageBox(text, caption, uType);
-#endif
 }
 
 inline const char* ValidatorModuleToString(EValidatorModule module)
@@ -2332,9 +2335,6 @@
 	case VALIDATOR_COMMENT:
 		ltype = ILog::eComment;
 		break;
-	case VALIDATOR_ASSERT:
-		ltype = ILog::eAssert;
-		break;
 	default:
 		break;
 	}
@@ -2717,12 +2717,6 @@
 }
 
 //////////////////////////////////////////////////////////////////////////
-IProjectManager* CSystem::GetIProjectManager()
-{
-	return m_pProjectManager;
-}
-
-//////////////////////////////////////////////////////////////////////////
 CPNoise3* CSystem::GetNoiseGen()
 {
 	static CPNoise3 m_pNoiseGen;
@@ -2755,25 +2749,6 @@
 	index = m_UpdateTimesIdx;
 	num = NUM_UPDATE_TIMES;
 	return m_UpdateTimes;
-}
-
-void CSystem::FillRandomMT(uint32* pOutWords, uint32 numWords)
-{
-	AUTO_LOCK(m_mtLock);
-	if (!m_pMtState)
-	{
-		struct TicksTime
-		{
-			int64  ticks;
-			time_t tm;
-		};
-
-		TicksTime tt = { CryGetTicks(), time(nullptr) };
-		m_pMtState = new CMTRand_int32(reinterpret_cast<uint32*>(&tt), sizeof(tt) / sizeof(uint32));
-	}
-
-	for (uint32 i = 0; i < numWords; ++i)
-		pOutWords[i] = m_pMtState->GenerateUint32();
 }
 
 void CSystem::UpdateUpdateTimes()
@@ -3016,25 +2991,12 @@
 {
 	switch (event)
 	{
-	case ESYSTEM_EVENT_LEVEL_LOAD_END:
-		{
-			SetSystemGlobalState(ESYSTEM_GLOBAL_STATE_LEVEL_LOAD_END);
-		}
-		break;
 	case ESYSTEM_EVENT_LEVEL_LOAD_START_LOADINGSCREEN:
 	case ESYSTEM_EVENT_LEVEL_UNLOAD:
-		{
-			gEnv->pCryPak->DisableRuntimeFileAccess(false);
-		}
+		gEnv->pCryPak->DisableRuntimeFileAccess(false);
+	case ESYSTEM_EVENT_LEVEL_GAMEPLAY_START:
+		m_eRuntimeState = event;
 		break;
-	case ESYSTEM_EVENT_LEVEL_PRECACHE_END:
-		{
-			if (!gEnv->IsEditing())
-			{
-				gEnv->pCryPak->DisableRuntimeFileAccess(true);
-			}
-		}
-		break;
 	}
 }
 
@@ -3046,7 +3008,9 @@
 const char* CSystem::GetSystemGlobalStateName(const ESystemGlobalState systemGlobalState)
 {
 	static const char* const s_systemGlobalStateNames[] = {
+		"UNKNOWN",                 // ESYSTEM_GLOBAL_STATE_UNKNOWN,
 		"INIT",                    // ESYSTEM_GLOBAL_STATE_INIT,
+		"RUNNING",                 // ESYSTEM_GLOBAL_STATE_RUNNING,
 		"LEVEL_LOAD_PREPARE",      // ESYSTEM_GLOBAL_STATE_LEVEL_LOAD_START_PREPARE,
 		"LEVEL_LOAD_START",        // ESYSTEM_GLOBAL_STATE_LEVEL_LOAD_START,
 		"LEVEL_LOAD_MATERIALS",    // ESYSTEM_GLOBAL_STATE_LEVEL_LOAD_START_MATERIALS,
@@ -3057,9 +3021,7 @@
 		"LEVEL_LOAD_PRECACHE",     // ESYSTEM_GLOBAL_STATE_LEVEL_LOAD_START_PRECACHE,
 		"LEVEL_LOAD_TEXTURES",     // ESYSTEM_GLOBAL_STATE_LEVEL_LOAD_START_TEXTURES,
 		"LEVEL_LOAD_END",          // ESYSTEM_GLOBAL_STATE_LEVEL_LOAD_END,
-		"LEVEL_LOAD_ENDING",       // ESYSTEM_GLOBAL_STATE_LEVEL_LOAD_ENDING,
-		"LEVEL_LOAD_COMPLETE",     // ESYSTEM_GLOBAL_STATE_LEVEL_LOAD_COMPLETE
-		"RUNNING",                 // ESYSTEM_GLOBAL_STATE_RUNNING,
+		"LEVEL_LOAD_COMPLETE"      // ESYSTEM_GLOBAL_STATE_LEVEL_LOAD_COMPLETE
 	};
 	const size_t numElements = CRY_ARRAY_COUNT(s_systemGlobalStateNames);
 	const size_t index = (size_t)systemGlobalState;
