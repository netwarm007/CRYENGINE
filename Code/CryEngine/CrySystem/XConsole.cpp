--- conflicted
+++ resolved
@@ -1368,10 +1368,6 @@
 		m_nCursorPos = 0;
 		if (m_pSystem)
 		{
-			if (!m_bConsoleActive)
-			{
-				//m_pSystem->GetIGame()->SendMessage("Switch");
-			}
 			ShowConsole(false);
 
 			ISystemUserCallback* pCallback = ((CSystem*)m_pSystem)->GetUserCallback();
@@ -1626,8 +1622,6 @@
 	if (m_pRenderer->GetIRenderAuxGeom())
 		m_pRenderer->GetIRenderAuxGeom()->Flush();
 
-	m_pRenderer->FlushTextMessages();
-
 	m_pRenderer->PushProfileMarker("DISPLAY_CONSOLE");
 
 	if (m_nScrollPos <= 0)
@@ -1693,31 +1687,13 @@
 {
 	if (m_pFont && m_pRenderer)
 	{
-<<<<<<< HEAD
-		STextDrawContext ctx;
-		//ctx.Reset();
-		ctx.SetEffect(m_pFont->GetEffectId(szEffect));
-		ctx.SetProportional(false);
-		ctx.SetCharWidthScale(0.5f);
-		ctx.SetSize(Vec2(14, 14));
-		ctx.SetColor(ColorF(1, 1, 1, 1));
-		ctx.SetFlags(eDrawText_CenterV | eDrawText_2D);
-
-		float csize = 0.8f * ctx.GetCharHeight();
-		ctx.SetSizeIn800x600(true);
-=======
 		const int flags = eDrawText_Monospace | eDrawText_CenterV | eDrawText_2D;
 		const int fontSize = 14;
 		float csize = 0.8f * fontSize;
 		float fCharWidth = 0.5f * fontSize;
->>>>>>> 98428a17
 
 		float yPos = nScrollPos - csize - 3.0f;
 		float xPos = LINE_BORDER;
-
-		float fCharWidth = (ctx.GetCharWidth() * ctx.GetCharWidthScale());
-
-		//int ypos=nScrollPos-csize-3;
 
 		//Draw the input line
 		if (m_bConsoleActive && !m_nProgressRange)
@@ -1727,15 +1703,15 @@
 			   if(m_bDrawCursor)
 			   m_pRenderer->DrawString(xPos+nCharWidth*m_nCursorPos, yPos, false, "_");*/
 
-			m_pFont->DrawString((float)(xPos - fCharWidth), (float)yPos, ">", false, ctx);
-			m_pFont->DrawString((float)xPos, (float)yPos, m_sInputBuffer.c_str(), false, ctx);
+			IRenderAuxText::DrawText(Vec3(xPos - fCharWidth, yPos, 1), 1.16, nullptr, flags, ">");
+			IRenderAuxText::DrawText(Vec3(xPos, yPos, 1), 1.16, nullptr, flags, m_sInputBuffer.c_str());
 
 			if (m_bDrawCursor)
 			{
 				string szCursorLeft(m_sInputBuffer.c_str(), m_sInputBuffer.c_str() + m_nCursorPos);
 				int n = m_pFont->GetTextLength(szCursorLeft.c_str(), false);
 
-				m_pFont->DrawString((float)(xPos + (fCharWidth * n)), (float)yPos, "_", false, ctx);
+				IRenderAuxText::DrawText(Vec3(xPos + (fCharWidth * n), yPos, 1), 1.16, nullptr, flags, "_");
 			}
 		}
 
@@ -1753,7 +1729,7 @@
 				if (*buf > 0 && *buf < 32) buf++;    // to jump over verbosity level character
 
 				if (yPos + csize > 0)
-					m_pFont->DrawString((float)xPos, (float)yPos, buf, false, ctx);
+					IRenderAuxText::DrawText(Vec3(xPos, yPos, 1), 1.16, nullptr, flags, buf);
 				yPos -= csize;
 			}
 			nScroll++;
