// Copyright 2001-2016 Crytek GmbH / Crytek Group. All rights reserved.

#pragma once

#include "Common/GraphicsPipelineStage.h"
#include "Common/GraphicsPipelineStateSet.h"
#include "Common/SceneRenderPass.h"

struct SGraphicsPipelineStateDescription;

class CSceneCustomStage : public CGraphicsPipelineStage
{
	enum EPerPassTexture
	{
		ePerPassTexture_TerrainElevMap = 26,
		ePerPassTexture_WindGrid,
		ePerPassTexture_TerrainNormMap,
		ePerPassTexture_TerrainBaseMap,
		ePerPassTexture_NormalsFitting,
		ePerPassTexture_DissolveNoise,

		ePerPassTexture_Count
	};

	// NOTE: DXOrbis only supports 32 shader slots at this time, don't use t32 or higher if DXOrbis support is desired!
	static_assert(ePerPassTexture_Count <= 32, "Bind slot too high for DXOrbis");
	
	enum EPass
	{
<<<<<<< HEAD
		ePass_Wireframe  = 0
=======
		ePass_DebugViewSolid = 0,
		ePass_DebugViewWireframe,
		ePass_SelectionIDs, // draw highlighted objects from editor
>>>>>>> 98428a17
	};

public:
	virtual void Init() override;

	void Execute();

	bool CreatePipelineStates(DevicePipelineStatesArray* pStateArray, const SGraphicsPipelineStateDescription& stateDesc, CGraphicsPipelineStateLocalCache* pStateCache);

private:
	bool CreatePipelineState(const SGraphicsPipelineStateDescription& desc, EPass passID, CDeviceGraphicsPSOPtr& outPSO);
	bool PreparePerPassResources(bool bOnInit);

private:
	CDeviceResourceSetPtr    m_pPerPassResources;
	CDeviceResourceLayoutPtr m_pResourceLayout;
	CConstantBufferPtr       m_pPerPassConstantBuffer;
	
<<<<<<< HEAD
	CSceneRenderPass         m_wireframePass;
=======
	CSceneRenderPass         m_debugViewPass;

	CSceneRenderPass         m_selectionIDPass;
	CFullscreenPass          m_highlightPass;

	SDepthTexture            m_depthTarget;

	int                      m_samplerPoint;
	int                      m_samplerLinear;
>>>>>>> 98428a17
};<|MERGE_RESOLUTION|>--- conflicted
+++ resolved
@@ -5,6 +5,7 @@
 #include "Common/GraphicsPipelineStage.h"
 #include "Common/GraphicsPipelineStateSet.h"
 #include "Common/SceneRenderPass.h"
+#include "Common/FullscreenPass.h"
 
 struct SGraphicsPipelineStateDescription;
 
@@ -12,6 +13,7 @@
 {
 	enum EPerPassTexture
 	{
+		ePerPassTexture_SceneDepthBuffer = 25,
 		ePerPassTexture_TerrainElevMap = 26,
 		ePerPassTexture_WindGrid,
 		ePerPassTexture_TerrainNormMap,
@@ -27,13 +29,9 @@
 	
 	enum EPass
 	{
-<<<<<<< HEAD
-		ePass_Wireframe  = 0
-=======
 		ePass_DebugViewSolid = 0,
 		ePass_DebugViewWireframe,
 		ePass_SelectionIDs, // draw highlighted objects from editor
->>>>>>> 98428a17
 	};
 
 public:
@@ -52,9 +50,6 @@
 	CDeviceResourceLayoutPtr m_pResourceLayout;
 	CConstantBufferPtr       m_pPerPassConstantBuffer;
 	
-<<<<<<< HEAD
-	CSceneRenderPass         m_wireframePass;
-=======
 	CSceneRenderPass         m_debugViewPass;
 
 	CSceneRenderPass         m_selectionIDPass;
@@ -64,5 +59,4 @@
 
 	int                      m_samplerPoint;
 	int                      m_samplerLinear;
->>>>>>> 98428a17
 };