--- conflicted
+++ resolved
@@ -12,7 +12,7 @@
 #include "DriverD3D.h"
 #include "D3DPostProcess.h"
 #include <Cry3DEngine/I3DEngine.h>
-#include <CryEntitySystem/IEntityRenderState.h>
+#include <Cry3DEngine/IRenderNode.h>
 #include "../Common/ReverseDepth.h"
 #include "../Common/ComputeSkinningStorage.h"
 
@@ -297,55 +297,6 @@
 	EF_ClearTargetsLater(nFlags, Clr_FarPlane.r, 0);
 	//		float(m_pNewTarget[0]->m_pSurfDepth->pTex->GetClearColor().r),
 	//		uint8(m_pNewTarget[0]->m_pSurfDepth->pTex->GetClearColor().g));
-}
-
-void CD3D9Renderer::FX_ClearTargetRegion(const uint32 nAdditionalStates /* = 0*/)
-{
-	assert(m_pRT->IsRenderThread());
-
-	CRenderObject* pObj      = m_RP.m_pCurObject;
-	CShader* pSHSave         = m_RP.m_pShader;
-	SShaderTechnique* pSHT   = m_RP.m_pCurTechnique;
-	SShaderPass* pPass       = m_RP.m_pCurPass;
-	CShaderResources* pShRes = m_RP.m_pShaderResources;
-
-	gRenDev->m_cEF.mfRefreshSystemShader("Common", CShaderMan::s_ShaderCommon);
-
-	FX_SetMSAAFlagsRT();
-
-	m_RP.m_PersFlags1 |= RBPF1_IN_CLEAR;
-	CShader* pSH     = CShaderMan::s_ShaderCommon;
-	uint32   nPasses = 0;
-	pSH->FXSetTechnique("Clear");
-	pSH->FXBegin(&nPasses, FEF_DONTSETTEXTURES | FEF_DONTSETSTATES);
-	pSH->FXBeginPass(0);
-	int nState = GS_NODEPTHTEST;
-	if (m_pNewTarget[0]->m_ClearFlags & (CLEAR_ZBUFFER | CLEAR_STENCIL))
-	{
-		nState = GS_DEPTHFUNC_GREAT;
-		if (m_RP.m_TI[m_RP.m_nProcessThreadID].m_PersFlags & RBPF_REVERSE_DEPTH)
-			nState = ReverseDepthHelper::ConvertDepthFunc(nState);
-
-		nState &= ~GS_NODEPTHTEST;
-		nState |= GS_DEPTHWRITE;
-	}
-
-	m_pNewTarget[0]->m_ClearFlags = 0;
-
-	nState |= nAdditionalStates;
-
-	FX_SetState(nState, -1);
-	D3DSetCull(eCULL_None);
-	float fX = (float)m_CurViewport.nWidth;
-	float fY = (float)m_CurViewport.nHeight;
-	DrawQuad(-0.5f, -0.5f, fX - 0.5f, fY - 0.5f, m_pNewTarget[0]->m_ReqColor, 1.0f, fX, fY, fX, fY);
-	m_RP.m_PersFlags1 &= ~RBPF1_IN_CLEAR;
-
-	m_RP.m_pCurObject       = pObj;
-	m_RP.m_pShader          = pSHSave;
-	m_RP.m_pCurTechnique    = pSHT;
-	m_RP.m_pCurPass         = pPass;
-	m_RP.m_pShaderResources = pShRes;
 }
 
 void CD3D9Renderer::FX_SetActiveRenderTargets()
@@ -539,16 +490,10 @@
 		return;
 	}
 
-	// TODO: implement depth-clear as depth-only for DX11, gives max performance and probably just resets the depth-surface meta-data
-	int ox, oy, ow, oh;
-	FX_PushRenderTarget(0, pTex, nullptr);
-	GetViewport(&ox, &oy, &ow, &oh);
-	RT_SetViewport(pRects->left, pRects->top, pRects->right - pRects->left, pRects->bottom - pRects->top);
-	FX_SetActiveRenderTargets();
-	EF_ClearTargetsLater(FRT_CLEAR_COLOR, cClear);
-	FX_ClearTargetRegion();
-	FX_PopRenderTarget(0);
-	SetViewport(ox, oy, ow, oh);
+	GetGraphicsPipeline().SwitchFromLegacyPipeline();
+	CClearRegionPass().Execute(pTex, cClear, numRects, pRects);
+	GetGraphicsPipeline().SwitchToLegacyPipeline();
+
 #endif
 }
 
@@ -649,16 +594,9 @@
 		return;
 	}
 
-	// TODO: implement depth-clear as depth-only for DX11, gives max performance and probably just resets the depth-surface meta-data
-	int ox, oy, ow, oh;
-	FX_PushRenderTarget(0, (D3DSurface*)nullptr, pTex);
-	GetViewport(&ox, &oy, &ow, &oh);
-	RT_SetViewport(pRects->left, pRects->top, pRects->right - pRects->left, pRects->bottom - pRects->top);
-	FX_SetActiveRenderTargets();
-	EF_ClearTargetsLater(nFlags, Clr_Empty, cDepth, cStencil);
-	FX_ClearTargetRegion();
-	FX_PopRenderTarget(0);
-	SetViewport(ox, oy, ow, oh);
+	GetGraphicsPipeline().SwitchFromLegacyPipeline();
+	CClearRegionPass().Execute(pTex, nFlags, cDepth, cStencil, numRects, pRects);
+	GetGraphicsPipeline().SwitchToLegacyPipeline();
 #endif
 }
 
@@ -923,7 +861,7 @@
 void CD3D9Renderer::RT_SetScissor(bool bEnable, int sX, int sY, int sWdt, int sHgt)
 {
 	FUNCTION_PROFILER_RENDER_FLAT
-	if (!CV_r_scissor || (m_RP.m_TI[m_RP.m_nProcessThreadID].m_PersFlags & RBPF_SHADOWGEN))
+	if (!CV_r_scissor)
 		return;
 	D3D11_RECT scRect;
 	if (bEnable)
@@ -965,7 +903,7 @@
 
 bool CD3D9Renderer::EF_GetScissorState(int& sX, int& sY, int& sWdt, int& sHgt)
 {
-	if (!CV_r_scissor || (m_RP.m_TI[m_RP.m_nProcessThreadID].m_PersFlags & RBPF_SHADOWGEN))
+	if (!CV_r_scissor)
 		return false;
 
 	sX   = m_scissorPrevX;
@@ -1269,33 +1207,6 @@
 			for (size_t i = 0; i < RT_STACK_WIDTH; ++i)
 				BS.Desc.RenderTarget[i].BlendEnable = FALSE;
 		}
-
-		// Need to disable color write to MRTs for shadow map alpha blending (not supported by all hw)
-		if ((m_RP.m_TI[m_RP.m_nProcessThreadID].m_PersFlags & RBPF_SHADOWGEN) && m_pNewTarget[1])
-		{
-			bDirtyBS = true;
-			uint32 nMask = 0xfffffff0 | ((st & GS_COLMASK_MASK) >> GS_COLMASK_SHIFT);
-			nMask = (~nMask) & 0xf;
-			BS.Desc.RenderTarget[0].RenderTargetWriteMask = nMask;
-			if (st & GS_BLEND_MASK)
-			{
-				BS.Desc.IndependentBlendEnable = TRUE;
-				for (size_t i = 1; i < RT_STACK_WIDTH; ++i)
-				{
-					BS.Desc.RenderTarget[i].RenderTargetWriteMask = 0;
-					BS.Desc.RenderTarget[i].BlendEnable           = FALSE;
-				}
-			}
-			else
-			{
-				BS.Desc.IndependentBlendEnable = FALSE;
-				for (size_t i = 1; i < RT_STACK_WIDTH; ++i)
-				{
-					BS.Desc.RenderTarget[i].RenderTargetWriteMask = nMask;
-					BS.Desc.RenderTarget[i].BlendEnable           = TRUE;
-				}
-			}
-		}
 	}
 
 	if (Changed & GS_DEPTHWRITE)
@@ -1309,6 +1220,8 @@
 
 	if (Changed & GS_NODEPTHTEST)
 	{
+		CRY_ASSERT((st & (GS_NODEPTHTEST | GS_DEPTHWRITE)) != (GS_NODEPTHTEST | GS_DEPTHWRITE)); // new graphics pipeline treats this case differently
+
 		bDirtyDS = true;
 		if (st & GS_NODEPTHTEST)
 			DS.Desc.DepthEnable = FALSE;
@@ -1369,7 +1282,7 @@
 
 void CD3D9Renderer::FX_HairState(uint32& nState, const SShaderPass* pPass)
 {
-	if ((m_RP.m_nPassGroupID == EFSLIST_GENERAL || m_RP.m_nPassGroupID == EFSLIST_TRANSP) && !(m_RP.m_TI[m_RP.m_nProcessThreadID].m_PersFlags & (RBPF_SHADOWGEN | RBPF_ZPASS))
+	if ((m_RP.m_nPassGroupID == EFSLIST_GENERAL || m_RP.m_nPassGroupID == EFSLIST_TRANSP) && !(m_RP.m_TI[m_RP.m_nProcessThreadID].m_PersFlags & RBPF_ZPASS)
 	  && !(m_RP.m_PersFlags2 & (RBPF2_MOTIONBLURPASS)))
 	{
 		// reset quality settings. BEWARE: these are used by shadows as well
@@ -1474,7 +1387,7 @@
 	if (rRP.m_pShader->m_Flags2 & EF2_HAIR)
 		FX_HairState(State, pPass);
 	else if ((m_RP.m_nPassGroupID == EFSLIST_TRANSP) &&
-	  !(rRP.m_PersFlags2 & RBPF2_MOTIONBLURPASS) && !(m_RP.m_TI[m_RP.m_nProcessThreadID].m_PersFlags & (RBPF_SHADOWGEN | RBPF_ZPASS)))
+	  !(rRP.m_PersFlags2 & RBPF2_MOTIONBLURPASS) && !(m_RP.m_TI[m_RP.m_nProcessThreadID].m_PersFlags & RBPF_ZPASS))
 	{
 		// Depth fixup for transparent geometry
 		if (m_RP.m_pShader->m_Flags2 & EF2_DEPTH_FIXUP)
@@ -1550,6 +1463,18 @@
 			{
 				rRP.m_FlagsShader_RT |= g_HWSR_MaskBit[HWSR_SAMPLE5];
 			}
+		}
+
+		SRenderObjData *const __restrict pOD =  rRP.m_pCurObject->GetObjData();
+		if(pOD->m_nHUDSilhouetteParams && !(pOD->m_nCustomFlags & COB_HUD_REQUIRE_DEPTHTEST))
+		{
+			State |= GS_NODEPTHTEST;
+			rRP.m_FlagsShader_RT |= g_HWSR_MaskBit[HWSR_SAMPLE5]; //Ignore depth threshold in SilhoueteVisionOptimised
+		}
+		else
+		{
+			State &= ~GS_NODEPTHTEST;
+			rRP.m_FlagsShader_RT &= ~g_HWSR_MaskBit[HWSR_SAMPLE5];
 		}
 	}
 
@@ -2136,12 +2061,6 @@
 			int nFirstIndexId = pChunk->nFirstIndexId;
 			int nNumIndices   = pChunk->nNumIndices;
 
-			if (m_RP.m_TI[m_RP.m_nProcessThreadID].m_PersFlags & (RBPF_SHADOWGEN) && (gRenDev->m_RP.m_PersFlags2 & RBPF2_DISABLECOLORWRITES))
-			{
-				IMaterial* pMaterial = (m_RP.m_pCurObject) ? (m_RP.m_pCurObject->m_pCurrMaterial) : NULL;
-				((CREMeshImpl*)m_RP.m_pRE)->m_pRenderMesh->AddShadowPassMergedChunkIndicesAndVertices(pChunk, pMaterial, nNumVerts, nNumIndices);
-			}
-
 			ERenderPrimitiveType eType = eptTriangleList;
 			// SHWSkinBatch *pBatch = pChunk->m_pHWSkinBatch;
 			FX_DebugCheckConsistency(0, nFirstIndexId, nNumVerts, nNumIndices);
@@ -2409,7 +2328,7 @@
 	int32 nUsedAttr = 3, nInstAttrMask = 0;
 	pVPInst->GetInstancingAttribInfo(Attributes, nUsedAttr, nInstAttrMask);
 
-	CRendElementBase* pRE    = NULL;
+	CRenderElement* pRE    = NULL;
 	CRenderMesh* pRenderMesh = NULL;
 
 	const int nLastRE = rRP.m_nLastRE;
@@ -2985,8 +2904,8 @@
 				FX_FogCorrection();
 
 			assert(rRP.m_pRE || !rRP.m_nLastRE);
-			CRendElementBase* pRE      = rRP.m_pRE;
-			CRendElementBase* pRESave  = pRE;
+			CRenderElement* pRE      = rRP.m_pRE;
+			CRenderElement* pRESave  = pRE;
 			CRenderObject* pSaveObj    = rRP.m_pCurObject;
 			CShaderResources* pCurRes  = rRP.m_pShaderResources;
 			CShaderResources* pSaveRes = pCurRes;
@@ -3045,7 +2964,7 @@
 							{
 								pObj = rRIs[nO]->pObj;
 
-								CRendElementBase* pElemBase = rRIs[nO]->pElem;
+								CRenderElement* pElemBase = rRIs[nO]->pElem;
 
 								if (pElemBase->mfGetType() == eDATA_Mesh)
 								{
@@ -3145,12 +3064,6 @@
 			if (!slw->m_VShader || !slw->m_PShader || (curPassBit & m_RP.m_CurPassBitMask))
 				continue;
 
-			if (rTI.m_PersFlags & RBPF_SHADOWGEN)
-			{
-				if (slw->m_eCull == eCULL_None)
-					m_cEF.m_TempVecs[1][0] = rTI.m_vFrustumInfo.w;
-			}
-
 			FX_CommitStates(pTech, slw, (slw->m_PassFlags & SHPF_NOMATSTATE) == 0);
 
 			bool bSkinned = (m_RP.m_pCurObject->m_ObjFlags & FOB_SKINNED) && !CV_r_character_nodeform;
@@ -3182,7 +3095,7 @@
 
 	PROFILE_LABEL_SCOPE("EFFECT_LAYER_PASS");
 
-	CRendElementBase* pRE  = m_RP.m_pRE;
+	CRenderElement* pRE  = m_RP.m_pRE;
 	uint64 nSaveRT         = m_RP.m_FlagsShader_RT;
 	uint32 nSaveMD         = m_RP.m_FlagsShader_MD;
 	uint32 nSavePersFlags  = m_RP.m_TI[m_RP.m_nProcessThreadID].m_PersFlags;
@@ -3854,9 +3767,6 @@
 				(float)(min(screenBounds[2] << 4, GetWidth())),                    (float)(min(screenBounds[3] << 4, GetHeight()))
 			};
 
-<<<<<<< HEAD
-			if (((screenBounds[2] - screenBounds[0]) && (screenBounds[3] - screenBounds[1])) &&
-=======
 			if (CVrProjectionManager::IsMultiResEnabledStatic())
 			{
 				CVrProjectionManager::Instance()->MapScreenPosToMultiRes(boundsI2F[0], boundsI2F[1]);
@@ -3864,7 +3774,6 @@
 			}
 
 			if (((boundsI2F[2] - boundsI2F[0] > 0) && (boundsI2F[3] - boundsI2F[1] > 0)) &&
->>>>>>> 98428a17
 			  !((rRP.m_nCurrResolveBounds[0] == screenBounds[0])
 			  && (rRP.m_nCurrResolveBounds[1] == screenBounds[1])
 			  && (rRP.m_nCurrResolveBounds[2] == screenBounds[2])
@@ -4115,7 +4024,6 @@
 	}
 
 	SThreadInfo& RESTRICT_REFERENCE rTI = rRP.m_TI[rRP.m_nProcessThreadID];
-	assert(!(rTI.m_PersFlags & RBPF_SHADOWGEN));
 	assert(!(rRP.m_nBatchFilter & FB_Z));
 
 	if (!rRP.m_sExcludeShader.empty())
@@ -4310,7 +4218,7 @@
 #endif
 }
 
-void CD3D9Renderer::FX_FlushShader_ShadowGen()
+void CD3D9Renderer::FX_FlushShader_ZPass()
 {
 	CD3D9Renderer* const __restrict rd      = gcpRendD3D;
 	SRenderPipeline& RESTRICT_REFERENCE rRP = rd->m_RP;
@@ -4331,177 +4239,6 @@
 	}
 
 	SThreadInfo& RESTRICT_REFERENCE rTI = rRP.m_TI[rRP.m_nProcessThreadID];
-	assert(rTI.m_PersFlags & RBPF_SHADOWGEN);
-	assert(!(rTI.m_PersFlags & RBPF_MAKESPRITE));
-
-#ifdef DO_RENDERLOG
-	if (rd->m_LogFile)
-	{
-		if (CV_r_log == 3)
-			rd->Logv("\n\n.. Start %s flush: '%s' ..\n", "ShadowGen", ef->GetName());
-		if (CV_r_log >= 3)
-			rd->Logv("\n");
-	}
-#endif
-
-	SPipeStat& rPS = rRP.m_PS[rRP.m_nProcessThreadID];
-#ifndef _RELEASE
-	sBatchStats(rRP);
-#endif
-	CRenderObject* pObj = rRP.m_pCurObject;
-
-#if defined(HW_INSTANCING_ENABLED)
-	sDetectInstancing(ef, pObj);
-#endif
-
-	// Techniques draw cycle...
-	SShaderTechnique* __restrict pTech = ef->mfGetStartTechnique(rRP.m_nShaderTechnique);
-	assert(pTech);
-	if (!pTech || pTech->m_nTechnique[TTYPE_SHADOWGEN] < 0)
-		return;
-	rRP.m_nShaderTechniqueType = TTYPE_SHADOWGEN;
-
-	if (rd->m_RP.m_pRE)
-		rd->m_RP.m_pRE = rd->m_RP.m_RIs[0][0]->pElem;
-
-	rRP.m_pRootTechnique = pTech;
-
-	pTech = ef->m_HWTechniques[pTech->m_nTechnique[TTYPE_SHADOWGEN]];
-
-	const SRenderPipeline::ShadowInfo& shadowInfo = rd->m_RP.m_ShadowInfo;
-
-	if (ef->m_eSHDType == eSHDT_Terrain)
-	{
-		if (shadowInfo.m_pCurShadowFrustum->m_Flags & DLF_DIRECTIONAL)
-		{
-			rd->D3DSetCull(eCULL_None);
-			rd->m_RP.m_FlagsPerFlush |= RBSI_LOCKCULL;
-		}
-		else
-		{
-
-			//Flipped matrix for point light sources
-			//front faces culling by default for terrain
-			rd->D3DSetCull(eCULL_Front);
-			rd->m_RP.m_FlagsPerFlush |= RBSI_LOCKCULL;
-			//reset slope bias here as well
-		}
-	}
-
-	/////////////////////////////////
-	SStateRaster curRS = rd->m_StatesRS[rd->m_nCurStateRS];
-	if (CV_r_ShadowGenDepthClip == 0)
-	{
-		if (rTI.m_vFrustumInfo.x > 100.0f)
-		{
-			SStateRaster customRS = curRS;
-			customRS.Desc.DepthClipEnable = false;
-			rd->SetRasterState(&customRS);
-		}
-	}
-
-	// RSMs
-#if defined(FEATURE_SVO_GI)
-	if (CSvoRenderer::GetRsmColorMap(*shadowInfo.m_pCurShadowFrustum))
-#else
-	if (false)
-#endif
-	{
-		rd->m_RP.m_FlagsShader_RT |= g_HWSR_MaskBit[HWSR_SAMPLE4];
-
-		if (!(shadowInfo.m_pCurShadowFrustum->m_Flags & DLF_DIRECTIONAL))
-			rd->m_RP.m_FlagsShader_RT |= g_HWSR_MaskBit[HWSR_CUBEMAP0] | g_HWSR_MaskBit[HWSR_HW_PCF_COMPARE];
-
-		rd->D3DSetCull(eCULL_Back);
-
-		const uint64 objFlags = rRP.m_ObjFlags;
-		if (objFlags & FOB_DECAL_TEXGEN_2D)
-			rRP.m_FlagsShader_RT |= g_HWSR_MaskBit[HWSR_DECAL_TEXGEN_2D];
-	}
-	else if (rRP.m_PersFlags2 & (RBPF2_DRAWTOCUBE | RBPF2_DISABLECOLORWRITES))
-	{
-		if (rRP.m_PersFlags2 & RBPF2_DISABLECOLORWRITES)
-			rd->m_RP.m_FlagsShader_RT |= g_HWSR_MaskBit[HWSR_HW_PCF_COMPARE];
-		if (rRP.m_PersFlags2 & RBPF2_DRAWTOCUBE)
-			rd->m_RP.m_FlagsShader_RT |= g_HWSR_MaskBit[HWSR_CUBEMAP0];
-	}
-#ifdef TESSELLATION_RENDERER
-	if ((pObj->m_ObjFlags & FOB_NEAREST) || !(pObj->m_ObjFlags & FOB_ALLOW_TESSELLATION))
-		rRP.m_FlagsShader_RT |= g_HWSR_MaskBit[HWSR_NO_TESSELLATION];
-#endif
-
-	//per-object bias for Shadow Generation
-	rd->m_cEF.m_TempVecs[1][0] = 0.0f;
-
-	if (rd->m_RP.m_pShaderResources)
-	{
-		if (rd->m_RP.m_pShaderResources->m_ResFlags & MTL_FLAG_2SIDED)
-		{
-			//handle terrain self-shadowing and two-sided geom
-			rd->m_cEF.m_TempVecs[1][0] = rTI.m_vFrustumInfo.w;
-		}
-
-	}
-
-	if (!rd->FX_SetResourcesState())
-		return;
-
-	//rd->EF_ApplyQuality();
-
-	if (rRP.m_ObjFlags & FOB_BENDED)
-		rRP.m_FlagsShader_MDV |= MDV_BENDING;
-	rRP.m_FlagsShader_RT |= rRP.m_pCurObject->m_nRTMask;
-	if (rRP.m_RIs[0].Num() <= 1 && !(rRP.m_ObjFlags & FOB_TRANS_MASK))
-		rRP.m_FlagsShader_RT |= g_HWSR_MaskBit[HWSR_OBJ_IDENTITY];
-
-	// check if MTL_LAYER_BIT_CLOAK_DISSOLVE and some bits in MTL_LAYER_BLEND_CLOAK are set.
-	if ((rRP.m_pCurObject->m_nMaterialLayers & MTL_LAYER_BLEND_CLOAK) && (rRP.m_pCurObject->m_nMaterialLayers & MTL_LAYER_BIT_CLOAK_DISSOLVE))
-	{
-		if ((rRP.m_pCurObject->m_nMaterialLayers & MTL_LAYER_BLEND_CLOAK) == MTL_LAYER_BLEND_CLOAK)      //fully blended, dont render
-			return;
-		rd->m_RP.m_FlagsShader_RT |= g_HWSR_MaskBit[HWSR_DISSOLVE];
-	}
-
-	if (rRP.m_ObjFlags & FOB_NEAREST)
-	{
-		rRP.m_FlagsShader_RT |= g_HWSR_MaskBit[HWSR_NEAREST];
-	}
-
-	if (rRP.m_ObjFlags & FOB_DISSOLVE)
-	{
-		rd->m_RP.m_FlagsShader_RT |= g_HWSR_MaskBit[HWSR_DISSOLVE];
-	}
-
-	rRP.m_pCurTechnique = pTech;
-	rd->FX_DrawTechnique(ef, pTech);
-
-#ifdef DO_RENDERLOG
-	sLogFlush("Flush ShadowGen", ef, pTech);
-#endif
-}
-
-void CD3D9Renderer::FX_FlushShader_ZPass()
-{
-	CD3D9Renderer* const __restrict rd      = gcpRendD3D;
-	SRenderPipeline& RESTRICT_REFERENCE rRP = rd->m_RP;
-	if (!rRP.m_pRE && !rRP.m_RendNumVerts)
-		return;
-
-	CShader* ef = rRP.m_pShader;
-	if (!ef)
-		return;
-
-	if (!rRP.m_sExcludeShader.empty())
-	{
-		char nm[1024];
-		cry_strcpy(nm, ef->GetName());
-		strlwr(nm);
-		if (strstr(rRP.m_sExcludeShader.c_str(), nm))
-			return;
-	}
-
-	SThreadInfo& RESTRICT_REFERENCE rTI = rRP.m_TI[rRP.m_nProcessThreadID];
-	assert(!(rTI.m_PersFlags & RBPF_SHADOWGEN));
 	assert(rRP.m_nBatchFilter & (FB_Z | FB_ZPREPASS | FB_POST_3D_RENDER));
 	assert(!(rTI.m_PersFlags & RBPF_MAKESPRITE));
 
@@ -4757,7 +4494,7 @@
 	SAFE_DELETE(tpBlurTemp);
 }
 
-bool CD3D9Renderer::FX_DrawToRenderTarget(CShader* pShader, CShaderResources* pRes, CRenderObject* pObj, SShaderTechnique* pTech, SHRenderTarget* pRT, int nPreprType, CRendElementBase* pRE)
+bool CD3D9Renderer::FX_DrawToRenderTarget(CShader* pShader, CShaderResources* pRes, CRenderObject* pObj, SShaderTechnique* pTech, SHRenderTarget* pRT, int nPreprType, CRenderElement* pRE)
 {
 	if (!pRT)
 		return false;
