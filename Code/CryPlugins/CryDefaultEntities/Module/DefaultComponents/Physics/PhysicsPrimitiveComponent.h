--- conflicted
+++ resolved
@@ -54,9 +54,6 @@
 
 			virtual uint64 GetEventMask() const final
 			{
-<<<<<<< HEAD
-				AddPrimitive();
-=======
 				uint64 bitFlags = BIT64(ENTITY_EVENT_COMPONENT_PROPERTY_CHANGED);
 
 				if (m_mass > 0 || m_density > 0)
@@ -65,7 +62,6 @@
 				}
 
 				return bitFlags;
->>>>>>> 9c32d91b
 			}
 
 			virtual void OnTransformChanged() final
@@ -170,22 +166,10 @@
 							}
 						}
 
-<<<<<<< HEAD
-						// Force create a dummy entity slot to allow designer transformation change
-						SEntitySlotInfo slotInfo;
-						if (!m_pEntity->GetSlotInfo(GetOrMakeEntitySlotId(), slotInfo))
-						{
-							m_pEntity->SetSlotRenderNode(GetOrMakeEntitySlotId(), nullptr);
-						}
-
-						Matrix34 slotTransform = m_pEntity->GetSlotLocalTM(GetEntitySlotId(), false);
-						geomParams.pMtx3x4 = &slotTransform;
-=======
 						Matrix34 slotTransform = m_pTransform->ToMatrix34();
 						pGeomParams->pos = slotTransform.GetTranslation();
 						pGeomParams->q = Quat(slotTransform);
 						pGeomParams->scale = slotTransform.GetUniformScale();
->>>>>>> 9c32d91b
 
 						m_physicsSlotId = pPhysicalEntity->AddGeometry(pPhysGeom, pGeomParams.get());
 					}
