// Copyright 2001-2016 Crytek GmbH / Crytek Group. All rights reserved.

#include "StdAfx.h"

#if !defined(USE_NULLFONT_ALWAYS)

	#include "FFont.h"
	#include "CryFont.h"
	#include "FontTexture.h"
	#include <CryString/UnicodeIterator.h>

static ColorB ColorTable[10] =
{
	ColorB(0x00, 0x00, 0x00), // black
	ColorB(0xff, 0xff, 0xff), // white
	ColorB(0x00, 0x00, 0xff), // blue
	ColorB(0x00, 0xff, 0x00), // green
	ColorB(0xff, 0x00, 0x00), // red
	ColorB(0x00, 0xff, 0xff), // cyan
	ColorB(0xff, 0xff, 0x00), // yellow
	ColorB(0xff, 0x00, 0xff), // purple
	ColorB(0xff, 0x80, 0x00), // orange
	ColorB(0x8f, 0x8f, 0x8f), // grey
};

static const int TabCharCount = 4;
static const size_t MsgBufferSize = 1024;
static const size_t MaxDrawVBQuads = 128;

CFFont::CFFont(ISystem* pSystem, CCryFont* pCryFont, const char* pFontName)
	: m_name(pFontName)
	, m_curPath("")
	, m_pFontTexture(0)
	, m_fontBufferSize(0)
	, m_pFontBuffer(0)
	, m_texID(-1)
	, m_pSystem(pSystem)
	, m_pCryFont(pCryFont)
	, m_fontTexDirty(false)
	, m_effects()
	, m_pDrawVB(0)
{
	assert(m_name.c_str());
	assert(m_pSystem);
	assert(m_pCryFont);

	// create default effect
	SEffect* pEffect = AddEffect("default");
	pEffect->AddPass();

	m_pDrawVB = new SVF_P3F_C4B_T2F[MaxDrawVBQuads * 6];
}

CFFont::~CFFont()
{
	if (m_pCryFont)
	{
		m_pCryFont->UnregisterFont(m_name);
		m_pCryFont = 0;
	}

	Free();

	SAFE_DELETE(m_pDrawVB);
}

void CFFont::Release()
{
	delete this;
}

// Load a font from a TTF file
bool CFFont::Load(const char* pFontFilePath, unsigned int width, unsigned int height, unsigned int flags)
{
	if (!pFontFilePath)
		return false;

	Free();

	ICryPak* pPak = gEnv->pCryPak;

	string fullFile;
	if (pPak->IsAbsPath(pFontFilePath))
		fullFile = pFontFilePath;
	else
		fullFile = m_curPath + pFontFilePath;

	int iSmoothMethod = (flags & TTFFLAG_SMOOTH_MASK) >> TTFFLAG_SMOOTH_SHIFT;
	int iSmoothAmount = (flags & TTFFLAG_SMOOTH_AMOUNT_MASK) >> TTFFLAG_SMOOTH_AMOUNT_SHIFT;

	FILE* f = pPak->FOpen(fullFile.c_str(), "rb");
	if (!f)
		return false;

	size_t fileSize = pPak->FGetSize(f);
	if (!fileSize)
	{
		pPak->FClose(f);
		return false;
	}

	unsigned char* pBuffer = new unsigned char[fileSize];
	if (!pPak->FReadRaw(pBuffer, fileSize, 1, f))
	{
		pPak->FClose(f);
		delete[] pBuffer;
		return false;
	}

	pPak->FClose(f);

	if (!m_pFontTexture)
		m_pFontTexture = new CFontTexture();

	if (!m_pFontTexture || !m_pFontTexture->CreateFromMemory(pBuffer, (int) fileSize, width, height, iSmoothMethod, iSmoothAmount))
	{
		delete[] pBuffer;
		return false;
	}

	m_pFontBuffer = pBuffer;
	m_fontBufferSize = fileSize;

	m_fontTexDirty = false;

	InitCache();

	return true;
}

void CFFont::Free()
{
	IRenderer* pRenderer = gEnv->pRenderer;
	if (m_texID >= 0 && pRenderer)
	{
		pRenderer->RemoveTexture(m_texID);
		m_texID = -1;
	}

	delete m_pFontTexture;
	m_pFontTexture = 0;

	delete[] m_pFontBuffer;
	m_pFontBuffer = 0;
}

void CFFont::DrawString(float x, float y, const char* pStr, const bool asciiMultiLine, const STextDrawContext& ctx)
{
<<<<<<< HEAD
	CFFont::DrawString(x, y, 1.0f, pStr, asciiMultiLine, ctx);
}

#include <CryRenderer/IRenderAuxGeom.h>
=======
	IF (!pStr, 0)
		return;

	DrawStringUInternal(x, y, 1.0f, pStr, asciiMultiLine, ctx);
}

void CFFont::DrawString(float x, float y, float z, const char* pStr, const bool asciiMultiLine, const STextDrawContext& ctx)
{
	IF (!pStr, 0)
		return;

	DrawStringUInternal(x, y, z, pStr, asciiMultiLine, ctx);
}
>>>>>>> 91547e78

void CFFont::DrawString(float x, float y, float z, const char* pStr, const bool asciiMultiLine, const STextDrawContext& ctx)
{
<<<<<<< HEAD
	IF(!pStr, 0) return;
=======
	IF (!pStr || !m_pFontTexture || ctx.m_fxIdx >= m_effects.size() || m_effects[ctx.m_fxIdx].m_passes.empty(), 0)
		return;
>>>>>>> 91547e78

	IRenderAuxText::DrawString(this, x, y, 1.0f, pStr, asciiMultiLine, ctx);
}

ILINE DWORD COLCONV(DWORD clr)
{
	return ((clr & 0xff00ff00) | ((clr & 0xff0000) >> 16) | ((clr & 0xff) << 16));
}

void CFFont::RenderCallback(float x, float y, float z, const char* pStr, const bool asciiMultiLine, const STextDrawContext& ctx)
{
	const size_t fxSize = m_effects.size();

	IF (fxSize && m_texID == -1 && !InitTexture(), 0)
		return;

	Prepare(pStr, true);

	const size_t fxIdx = ctx.m_fxIdx < fxSize ? ctx.m_fxIdx : 0;
	const SEffect& fx = m_effects[fxIdx];

	bool isRGB = m_pCryFont->RndPropIsRGBA();

	float halfTexelShift = m_pCryFont->RndPropHalfTexelOffset();

	bool passZeroColorOverridden = ctx.IsColorOverridden();

	uint32 alphaBlend = passZeroColorOverridden ? ctx.m_colorOverride.a : fx.m_passes[0].m_color.a;
	if (alphaBlend > 128)
		++alphaBlend; // 0..256 for proper blending

	IRenderer* pRenderer = gEnv->pRenderer;
	assert(pRenderer);

	pRenderer->FontSetTexture(m_texID, FILTER_TRILINEAR);
	pRenderer->FontSetRenderingState(0, 0);

	Vec2 size = ctx.m_size; // in pixel
	if (ctx.m_sizeIn800x600)
		pRenderer->ScaleCoord(size.x, size.y);

	float rcpCellWidth;
	Vec2 scale;

	if (ctx.m_proportional)
	{
		// to have backward compatible behavior (can be refactored later)
		rcpCellWidth = (1.0f / (512.0f / 16.0f)) * size.x;
		scale = Vec2(rcpCellWidth * ctx.m_widthScale, size.y / 32.0f);
	}
	else
	{
		rcpCellWidth = size.x / 16.0f;
		scale = Vec2(rcpCellWidth * ctx.m_widthScale, size.y * ctx.m_widthScale / 16.0f);
	}

	Vec2 baseXY = Vec2(x, y); // in pixels
	if (ctx.m_sizeIn800x600)
		pRenderer->ScaleCoord(baseXY.x, baseXY.y);

	// Apply overscan border
	const int flags = ctx.GetFlags();
	if ((flags & eDrawText_2D) && !(flags & eDrawText_IgnoreOverscan))
	{
		Vec2 overscanBorder = Vec2(0.0f, 0.0f);
		pRenderer->EF_Query(EFQ_OverscanBorders, overscanBorder);

		const float screenWidth = (float)pRenderer->GetOverlayWidth();
		const float screenHeight = (float)pRenderer->GetOverlayHeight();
		Vec2 overscanBorderOffset = ZERO;
		if (!(flags & eDrawText_Center))
		{
			overscanBorderOffset.x = (overscanBorder.x * screenWidth);
		}
		if (!(flags & eDrawText_CenterV))
		{
			overscanBorderOffset.y = (overscanBorder.y * screenHeight);
		}
		if (flags & eDrawText_Right)
		{
			overscanBorderOffset.x = -overscanBorderOffset.x;
		}
		if (flags & eDrawText_Bottom)
		{
			overscanBorderOffset.y = -overscanBorderOffset.y;
		}
		baseXY += overscanBorderOffset;
	}

	// snap for pixel perfect rendering (better quality for text)
	{
		baseXY.x = floor(baseXY.x);
		baseXY.y = floor(baseXY.y);

		// for smaller fonts (half res or less) it's better to average multiple pixels (we don't miss lines)
		if (scale.x < 0.9f)
			baseXY.x += 0.5f; // try to average two columns (for exact half res)
		if (scale.y < 0.9f)
			baseXY.y += 0.25f; // hand tweaked value to get a good result with tiny font (640x480 underscore in console)
	}

	for (size_t j = 0, numPasses = fx.m_passes.size(); j < numPasses; ++j)
	{
		size_t i = numPasses - j - 1;

		const SRenderingPass* pPass = &fx.m_passes[i];

		if (!i)
			alphaBlend = 256;

		ColorB passColor = !i && passZeroColorOverridden ? ctx.m_colorOverride : fx.m_passes[i].m_color;

		// gather pass data
		Vec2 offset = pPass->m_posOffset; // in pixels

		float charX = baseXY.x + offset.x; // in pixels
		float charY = baseXY.y + offset.y; // in pixels

		ColorB color = passColor;

		bool drawFrame = ctx.m_framed && i == numPasses - 1;

		pRenderer->FontSetBlending(pPass->m_blendSrc, pPass->m_blendDest);
		//pVertex = (SVF_P3F_C4B_T2F*) pRenderer->GetDynVBPtr(textLength * 6 + (drawFrame ? 6 : 0), vertexOffset, 0); //vertex buffer size: text length + additional vertices for the frame when necessary
		//assert(pVertex);

		SVF_P3F_C4B_T2F* pVertex = m_pDrawVB;

		//int vbLen = 0;
		size_t vbOffset = 0;

		if (drawFrame)
		{
			ColorB tempColor(255, 255, 255, 255);
			DWORD frameColor = tempColor.pack_abgr8888();
			if (!isRGB)
				frameColor = COLCONV(frameColor);

			Vec2 textSize = GetTextSizeUInternal(pStr, asciiMultiLine, ctx);

			float x0 = baseXY.x - 12;
			float y0 = baseXY.y - 6;
			float x1 = baseXY.x + textSize.x + 12;
			float y1 = baseXY.y + textSize.y + 6;

			bool culled = false;
			IF (ctx.m_clippingEnabled, 0)
			{
				float clipX = ctx.m_clipX;
				float clipY = ctx.m_clipY;
				float clipR = ctx.m_clipX + ctx.m_clipWidth;
				float clipB = ctx.m_clipY + ctx.m_clipHeight;

				if ((x0 >= clipR) || (y0 >= clipB) || (x1 < clipX) || (y1 < clipY))
					culled = true;

				x0 = max(clipX, x0);
				y0 = max(clipY, y0);
				x1 = min(clipR, x1);
				y1 = min(clipB, y1);

				//if (!culled && ((x1 - x0 <= 0.0f) || (y1 - y0 <= 0.0f)))
				//	culled = true;
			}

			IF (!culled, 1)
			{
				Vec3 v0(x0, y0, z);
				Vec3 v2(x1, y1, z);
				Vec3 v1(v2.x, v0.y, v0.z); // to avoid float->half conversion
				Vec3 v3(v0.x, v2.y, v0.z); // to avoid float->half conversion

				Vec2 gradientUvMin, gradientUvMax;
				GetGradientTextureCoord(gradientUvMin.x, gradientUvMin.y, gradientUvMax.x, gradientUvMax.y);

				// define the frame quad
				pVertex[0].xyz = v0;
				pVertex[0].color.dcolor = frameColor;
				pVertex[0].st = Vec2(gradientUvMin.x, gradientUvMax.y);

				pVertex[1].xyz = v1;
				pVertex[1].color.dcolor = frameColor;
				pVertex[1].st = pVertex[0].st;

				pVertex[2].xyz = v2;
				pVertex[2].color.dcolor = frameColor;
				pVertex[2].st = pVertex[0].st;

				pVertex[3].xyz = v2;
				pVertex[3].color.dcolor = frameColor;
				pVertex[3].st = pVertex[0].st;

				pVertex[4].xyz = v3;
				pVertex[4].color.dcolor = frameColor;
				pVertex[4].st = pVertex[0].st;

				pVertex[5].xyz = v0;
				pVertex[5].color.dcolor = frameColor;
				pVertex[5].st = pVertex[0].st;

				vbOffset = 6;
			}
		}

		// parse the string, ignoring control characters
		Unicode::CIterator<const char*, false> pChar(pStr);
		while (uint32_t ch = *pChar)
		{
			++pChar;
			switch (ch)
			{
			case '\\':
				{
					if (*pChar != 'n' || !asciiMultiLine)
						break;
					++pChar;
				}
			case '\n':
				{
					charX = baseXY.x + offset.x;
					charY += size.y;
					continue;
				}
				break;
			case '\r':
				{
					charX = baseXY.x + offset.x;
					continue;
				}
				break;
			case '\t':
				{
					if (ctx.m_proportional)
						charX += TabCharCount * size.x * FONT_SPACE_SIZE;
					else
						charX += TabCharCount * size.x * ctx.m_widthScale;
					continue;
				}
				break;
			case ' ':
				{
					if (ctx.m_proportional)
						charX += size.x * FONT_SPACE_SIZE;
					else
						charX += size.x * ctx.m_widthScale;
					continue;
				}
				break;
			case '$':
				{
					if (*pChar == '$')
						++pChar;
					else if (isdigit(*pChar))
					{
						if (!i)
						{
							int colorIndex = (*pChar) - '0';
							ColorB newColor = ColorTable[colorIndex];
							color.r = newColor.r;
							color.g = newColor.g;
							color.b = newColor.b;
							// Leave alpha at original value!
						}
						++pChar;
						continue;
					}
					else if (*pChar == 'O' || *pChar == 'o')
					{
						if (!i)
							color = passColor;
						++pChar;
						continue;
					}
					else if (*pChar)
					{
						//++pChar;
						//continue;
					}
				}
				break;
			default:
				break;
			}

			int charWidth = m_pFontTexture->GetCharacterWidth(ch);
			float width = charWidth * rcpCellWidth;

			// get texture coordinates
			float texCoord[4];

			int charOffsetX, charOffsetY; // in font texels
			int charSizeX, charSizeY;     // in font texels
			m_pFontTexture->GetTextureCoord(m_pFontTexture->GetCharSlot(ch), texCoord, charSizeX, charSizeY, charOffsetX, charOffsetY);

			float advance;

			if (ctx.m_proportional)
			{
				advance = (charWidth + FONT_GLYPH_PROP_SPACING) * scale.x; // FONT_GLYPH_PROP_SPACING pixel space between characters for proportional fonts
				charOffsetX = 0;
			}
			else
				advance = size.x * ctx.m_widthScale;

			float px = charX + charOffsetX * scale.x; // in pixels
			float py = charY + charOffsetY * scale.y; // in pixels
			float pr = px + charSizeX * scale.x;
			float pb = py + charSizeY * scale.y;

			// compute clipping
			float newX = px; // in pixels
			float newY = py; // in pixels
			float newR = pr; // in pixels
			float newB = pb; // in pixels

			if (ctx.m_clippingEnabled)
			{
				float clipX = ctx.m_clipX;
				float clipY = ctx.m_clipY;
				float clipR = ctx.m_clipX + ctx.m_clipWidth;
				float clipB = ctx.m_clipY + ctx.m_clipHeight;

				// clip non visible
				if ((px >= clipR) || (py >= clipB) || (pr < clipX) || (pb < clipY))
				{
					charX += advance;
					continue;
				}
				// clip partially visible
				else
				{
					if ((width <= 0.0f) || (size.y <= 0.0f))
					{
						charX += advance;
						continue;
					}

					// clip the image to the scissor rect
					newX = max(clipX, px);
					newY = max(clipY, py);
					newR = min(clipR, pr);
					newB = min(clipB, pb);

					float rcpWidth = 1.0f / width;
					float rcpHeight = 1.0f / size.y;

					float texW = texCoord[2] - texCoord[0];
					float texH = texCoord[3] - texCoord[1];

					// clip horizontal
					texCoord[0] = texCoord[0] + texW * (newX - px) * rcpWidth;
					texCoord[2] = texCoord[2] + texW * (newR - pr) * rcpWidth;

					// clip vertical
					texCoord[1] = texCoord[1] + texH * (newY - py) * rcpHeight;
					texCoord[3] = texCoord[3] + texH * (newB - pb) * rcpHeight;
				}
			}

			newX += halfTexelShift;
			newY += halfTexelShift;
			newR += halfTexelShift;
			newB += halfTexelShift;

			//int offset = vbLen * 6;

			Vec3 v0(newX, newY, z);
			Vec3 v2(newR, newB, z);
			Vec3 v1(v2.x, v0.y, v0.z); // to avoid float->half conversion
			Vec3 v4(v0.x, v2.y, v0.z); // to avoid float->half conversion

			Vec2 tc0(texCoord[0], texCoord[1]);
			Vec2 tc2(texCoord[2], texCoord[3]);
			Vec2 tc1(tc2.x, tc0.y); // to avoid float->half conversion
			Vec2 tc3(tc0.x, tc2.y); // to avoid float->half conversion

			DWORD packedColor = 0;
			{
				ColorB tempColor = color;
				tempColor.a = ((uint32) tempColor.a * alphaBlend) >> 8;
				packedColor = tempColor.pack_abgr8888();

				if (!isRGB)
					packedColor = COLCONV(packedColor);
			}

			// define char quad
			pVertex[vbOffset].xyz = v0;
			pVertex[vbOffset].color.dcolor = packedColor;
			pVertex[vbOffset].st = tc0;

			pVertex[vbOffset + 1].xyz = v1;
			pVertex[vbOffset + 1].color.dcolor = packedColor;
			pVertex[vbOffset + 1].st = tc1;

			pVertex[vbOffset + 2].xyz = v2;
			pVertex[vbOffset + 2].color.dcolor = packedColor;
			pVertex[vbOffset + 2].st = tc2;

			pVertex[vbOffset + 3].xyz = v2;
			pVertex[vbOffset + 3].color.dcolor = packedColor;
			pVertex[vbOffset + 3].st = tc2;

			pVertex[vbOffset + 4].xyz = v4;
			pVertex[vbOffset + 4].color.dcolor = packedColor;
			pVertex[vbOffset + 4].st = tc3;

			pVertex[vbOffset + 5].xyz = v0;
			pVertex[vbOffset + 5].color.dcolor = packedColor;
			pVertex[vbOffset + 5].st = tc0;
			vbOffset += 6;

			IF (vbOffset == MaxDrawVBQuads * 6, 0)
			{
				pRenderer->DrawDynVB(m_pDrawVB, 0, vbOffset, 0, prtTriangleList);
				vbOffset = 0;
			}

			//if (vbLen >= 682)
			//	break;

			//++vbLen;

			charX += advance;
		}

		IF (vbOffset, 1)
			pRenderer->DrawDynVB(m_pDrawVB, 0, vbOffset, 0, prtTriangleList);
	}

	// restore the old states
	pRenderer->FontRestoreRenderingState();
}

Vec2 CFFont::GetTextSize(const char* pStr, const bool asciiMultiLine, const STextDrawContext& ctx)
{
	IF (!pStr, 0)
		return Vec2(0.0f, 0.0f);

	return GetTextSizeUInternal(pStr, asciiMultiLine, ctx);
}

Vec2 CFFont::GetTextSizeUInternal(const char* pStr, const bool asciiMultiLine, const STextDrawContext& ctx)
{
	const size_t fxSize = m_effects.size();

	IF (!pStr || !m_pFontTexture || !fxSize, 0)
		return Vec2(0, 0);

	Prepare(pStr, false);

	IRenderer* pRenderer = gEnv->pRenderer;
	assert(pRenderer);

	Vec2 size = ctx.m_size; // in pixels
	if (ctx.m_sizeIn800x600)
		pRenderer->ScaleCoord(size.x, size.y);

	float rcpCellWidth;
	Vec2 scale;
	if (ctx.m_proportional)
	{
		// to have backward compatible behavior (can be refactored later)
		rcpCellWidth = (1.0f / (512.0f / 16.0f)) * size.x;
		scale = Vec2(rcpCellWidth, size.y / 32.0f);
	}
	else
	{
		rcpCellWidth = size.x / 16.0f;
		scale = Vec2(rcpCellWidth * ctx.m_widthScale, size.y * ctx.m_widthScale / 16.0f);
	}

	float maxW = 0;
	float maxH = 0;

	const size_t fxIdx = ctx.m_fxIdx < fxSize ? ctx.m_fxIdx : 0;
	const SEffect& fx = m_effects[fxIdx];

	for (size_t i = 0, numPasses = fx.m_passes.size(); i < numPasses; ++i)
	{
		const SRenderingPass* pPass = &fx.m_passes[numPasses - i - 1];

		// gather pass data
		Vec2 offset = pPass->m_posOffset;

		float charX = offset.x;
		float charY = offset.y + size.y;

		if (charY > maxH)
			maxH = charY;

		// parse the string, ignoring control characters
		Unicode::CIterator<const char*, false> pChar(pStr);
		while (uint32_t ch = *pChar++)
		{
			switch (ch)
			{
			case '\\':
				{
					if (*pChar != 'n' || !asciiMultiLine)
						break;

					++pChar;
				}
			case '\n':
				{
					if (charX > maxW)
						maxW = charX;

					charX = offset.x;
					charY += size.y;

					if (charY > maxH)
						maxH = charY;

					continue;
				}
				break;
			case '\r':
				{
					if (charX > maxW)
						maxW = charX;

					charX = offset.x;
					continue;
				}
				break;
			case '\t':
				{
					if (ctx.m_proportional)
						charX += TabCharCount * size.x * FONT_SPACE_SIZE;
					else
						charX += TabCharCount * size.x * ctx.m_widthScale;
					continue;
				}
				break;
			case ' ':
				{
					charX += FONT_SPACE_SIZE * size.x;
					continue;
				}
				break;
			case '$':
				{
					if (*pChar == '$')
						++pChar;
					else if (*pChar)
					{
						++pChar;
						continue;
					}
				}
				break;
			default:
				break;
			}

			float advance;
			if (ctx.m_proportional)
			{
				int iCharWidth = m_pFontTexture->GetCharacterWidth(ch);
				advance = (iCharWidth + FONT_GLYPH_PROP_SPACING) * scale.x; // FONT_GLYPH_PROP_SPACING pixel space between characters for proportional fonts
			}
			else
				advance = size.x * ctx.m_widthScale;

			charX += advance;
		}

		if (charX > maxW)
			maxW = charX;
	}

	return Vec2(maxW, maxH);
}

size_t CFFont::GetTextLength(const char* pStr, const bool asciiMultiLine) const
{
	size_t len = 0;

	// parse the string, ignoring control characters
	const char* pChar = pStr;
	while (char ch = *pChar++)
	{
		if ((ch & 0xC0) == 0x80) continue; // Skip UTF-8 continuation bytes, we count only the first byte of a code-point

		switch (ch)
		{
		case '\\':
			{
				if (*pChar != 'n' || !asciiMultiLine)
				{
					break;
				}
				++pChar;
			}
		case '\n':
		case '\r':
		case '\t':
			{
				continue;
			}
			break;
		case '$':
			{
				if (*pChar == '$')
				{
					++pChar;
				}
				else if (*pChar)
				{
					++pChar;
					continue;
				}
			}
			break;
		default:
			break;
		}
		++len;
	}

	return len;
}

void CFFont::WrapText(string& result, float maxWidth, const char* pStr, const STextDrawContext& ctx)
{
	result = pStr;

	if (ctx.m_sizeIn800x600)
		maxWidth = gEnv->pRenderer->ScaleCoordX(maxWidth);

	Vec2 strSize = GetTextSizeUInternal(result.c_str(), true, ctx);

	if (strSize.x <= maxWidth)
		return;

	int lastSpace = -1;
	const char* pLastSpace = NULL;
	float lastSpaceWidth = 0.0f;

	float curCharWidth = 0.0f;
	float curLineWidth = 0.0f;
	float biggestLineWidth = 0.0f;
	float widthSum = 0.0f;

	int curChar = 0;
	Unicode::CIterator<const char*, false> pChar(result.c_str());
	while (uint32_t ch = *pChar++)
	{
		// ignore color codes
		if (ch == '$')
		{
			if (*pChar)
			{
				++pChar;
				++curChar;

				if ((*pChar) != '$')
				{
					++curChar;
					continue;
				}
				ch = *pChar;
			}
		}

		// get char width and sum it to the line width
		// Note: This is not unicode compatible, since char-width depends on surrounding context (ie, combining diacritics etc)
		char codepoint[5];
		Unicode::Convert(codepoint, ch);
		curCharWidth = GetTextSizeUInternal(codepoint, true, ctx).x;

		// keep track of spaces
		// they are good for splitting the string
		if (ch == ' ')
		{
			lastSpace = curChar;
			lastSpaceWidth = curLineWidth + curCharWidth;
			pLastSpace = pChar.GetPosition();
			assert(*pLastSpace == ' ');
		}

		// if line exceed allowed width, split it
		if ((curLineWidth + curCharWidth >= maxWidth) && (*pChar))
		{
			if ((lastSpace > 0) && ((curChar - lastSpace) < 16) && (curChar - lastSpace > 0)) // 16 is the default threshold
			{
				*(char*)pLastSpace = '\n';  // This is safe inside UTF-8 because space is single-byte codepoint

				if (lastSpaceWidth > biggestLineWidth)
					biggestLineWidth = lastSpaceWidth;

				curLineWidth = curLineWidth - lastSpaceWidth + curCharWidth;
				widthSum += curLineWidth;
			}
			else
			{
				const char* pBuf = pChar.GetPosition();
				size_t bytesProcessed = pBuf - result.c_str();
				result.insert(bytesProcessed, '\n');    // Insert the newline, this invalidates the iterator
				pBuf = result.c_str() + bytesProcessed; // In case reallocation occurs, we ensure we are inside the new buffer
				assert(*pBuf == '\n');
				pChar.SetPosition(pBuf); // pChar once again points inside the target string, at the current character
				assert(*pChar == ch);
				++pChar;
				++curChar;

				if (curLineWidth > biggestLineWidth)
					biggestLineWidth = curLineWidth;

				widthSum += curLineWidth;
				curLineWidth = curCharWidth;
			}

			// if we don't need any more line breaks, then just stop
			if (strSize.x - widthSum <= maxWidth)
				break;

			lastSpaceWidth = 0;
			lastSpace = 0;
		}
		else
			curLineWidth += curCharWidth;

		++curChar;
	}
}

void CFFont::GetMemoryUsage(ICrySizer* pSizer) const
{
	pSizer->AddObject(m_name);
	pSizer->AddObject(m_curPath);
	pSizer->AddObject(m_pFontTexture);
	pSizer->AddObject(m_pFontBuffer, m_fontBufferSize);
	pSizer->AddObject(m_effects);
	pSizer->AddObject(m_pDrawVB, sizeof(SVF_P3F_C4B_T2F) * MaxDrawVBQuads * 6);
}

void CFFont::GetGradientTextureCoord(float& minU, float& minV, float& maxU, float& maxV) const
{
	const CTextureSlot* pSlot = m_pFontTexture->GetGradientSlot();
	assert(pSlot);

	float invWidth = 1.0f / (float) m_pFontTexture->GetWidth();
	float invHeight = 1.0f / (float) m_pFontTexture->GetHeight();

	// deflate by one pixel to avoid bilinear filtering on the borders
	minU = pSlot->vTexCoord[0] + invWidth;
	minV = pSlot->vTexCoord[1] + invHeight;
	maxU = pSlot->vTexCoord[0] + (pSlot->iCharWidth - 1) * invWidth;
	maxV = pSlot->vTexCoord[1] + (pSlot->iCharHeight - 1) * invHeight;
}

unsigned int CFFont::GetEffectId(const char* pEffectName) const
{
	if (pEffectName)
	{
		for (size_t i = 0, numEffects = m_effects.size(); i < numEffects; ++i)
		{
			if (!strcmp(m_effects[i].m_name.c_str(), pEffectName))
				return i;
		}
	}

	return 0;
}

bool CFFont::InitTexture()
{
	m_texID = gEnv->pRenderer->FontCreateTexture(m_pFontTexture->GetWidth(), m_pFontTexture->GetHeight(), (uint8*)m_pFontTexture->GetBuffer(), eTF_A8);
	return m_texID >= 0;
}

bool CFFont::InitCache()
{
	m_pFontTexture->CreateGradientSlot();

	// precache (not required but for faster printout later)
	const char first = ' ';
	const char last = '~';
	char buf[last - first + 2];
	char* p = buf;

	// precache all [normal] printable characters to the string (missing ones are updated on demand)
	for (int i = first; i <= last; ++i)
		*p++ = i;
	*p = 0;

	Prepare(buf, false);

	return true;
}

CFFont::SEffect* CFFont::AddEffect(const char* pEffectName)
{
	m_effects.push_back(SEffect(pEffectName));
	return &m_effects[m_effects.size() - 1];
}

CFFont::SEffect* CFFont::GetDefaultEffect()
{
	return &m_effects[0];
}

void CFFont::Prepare(const char* pStr, bool updateTexture)
{
	bool texUpdateNeeded = m_fontTexDirty || m_pFontTexture->PreCacheString(pStr) == 1;
	if (updateTexture && texUpdateNeeded && m_texID >= 0)
	{
		gEnv->pRenderer->FontUpdateTexture(m_texID, 0, 0, m_pFontTexture->GetWidth(), m_pFontTexture->GetHeight(), (unsigned char*) m_pFontTexture->GetBuffer());
		m_fontTexDirty = false;
	}
	else
		m_fontTexDirty = texUpdateNeeded;
}

#endif<|MERGE_RESOLUTION|>--- conflicted
+++ resolved
@@ -146,12 +146,6 @@
 
 void CFFont::DrawString(float x, float y, const char* pStr, const bool asciiMultiLine, const STextDrawContext& ctx)
 {
-<<<<<<< HEAD
-	CFFont::DrawString(x, y, 1.0f, pStr, asciiMultiLine, ctx);
-}
-
-#include <CryRenderer/IRenderAuxGeom.h>
-=======
 	IF (!pStr, 0)
 		return;
 
@@ -165,18 +159,16 @@
 
 	DrawStringUInternal(x, y, z, pStr, asciiMultiLine, ctx);
 }
->>>>>>> 91547e78
-
-void CFFont::DrawString(float x, float y, float z, const char* pStr, const bool asciiMultiLine, const STextDrawContext& ctx)
-{
-<<<<<<< HEAD
-	IF(!pStr, 0) return;
-=======
+
+void CFFont::DrawStringUInternal(float x, float y, float z, const char* pStr, const bool asciiMultiLine, const STextDrawContext& ctx)
+{
 	IF (!pStr || !m_pFontTexture || ctx.m_fxIdx >= m_effects.size() || m_effects[ctx.m_fxIdx].m_passes.empty(), 0)
 		return;
->>>>>>> 91547e78
-
-	IRenderAuxText::DrawString(this, x, y, 1.0f, pStr, asciiMultiLine, ctx);
+
+	IRenderer* pRenderer = gEnv->pRenderer;
+	assert(pRenderer);
+
+	pRenderer->DrawStringU(this, x, y, z, pStr, asciiMultiLine, ctx);
 }
 
 ILINE DWORD COLCONV(DWORD clr)
@@ -945,6 +937,7 @@
 
 bool CFFont::InitTexture()
 {
+	ScopedSwitchToGlobalHeap globalHeap;
 	m_texID = gEnv->pRenderer->FontCreateTexture(m_pFontTexture->GetWidth(), m_pFontTexture->GetHeight(), (uint8*)m_pFontTexture->GetBuffer(), eTF_A8);
 	return m_texID >= 0;
 }
