// Copyright 2001-2016 Crytek GmbH / Crytek Group. All rights reserved.

#ifndef __CRECLIENTPOLY_H__
#define __CRECLIENTPOLY_H__

<<<<<<< HEAD
//=============================================================

=======
>>>>>>> 98428a17
struct SClientPolyStat
{
	int NumOccPolys;
	int NumRendPolys;
	int NumVerts;
	int NumIndices;
};

class CREClientPoly : public CRendElementBase
{
public:
	enum eFlags
	{
		efAfterWater = 1 << 0,
		efShadowGen  = 1 << 1,
	};
	SShaderItem            m_Shader;
	CRenderObject*         m_pObject;
	short                  m_sNumVerts;
	short                  m_sNumIndices;
	byte                   m_nCPFlags;
	int                    m_nOffsVert;
	int                    m_nOffsTang;
	int                    m_nOffsInd;

	SRendItemSorter        rendItemSorter;
	static SClientPolyStat mRS;
	static void mfPrintStat();

public:
	CREClientPoly()
		: m_Shader()
		, m_pObject(nullptr)
		, m_sNumVerts(0)
		, m_sNumIndices(0)
		, m_nCPFlags(0)
		, m_nOffsVert(0)
		, m_nOffsTang(0)
		, m_nOffsInd(0)
	{
		mfSetType(eDATA_ClientPoly);
		mfUpdateFlags(FCEF_TRANSFORM);
	}

	virtual ~CREClientPoly() {};

	virtual void              mfPrepare(bool bCheckOverflow);
	virtual CRendElementBase* mfCopyConstruct(void);

	virtual void              GetMemoryUsage(ICrySizer* pSizer) const
	{
		pSizer->AddObject(this, sizeof(*this));
	}
};

#endif  // __CRECLIENTPOLY2D_H__<|MERGE_RESOLUTION|>--- conflicted
+++ resolved
@@ -3,11 +3,6 @@
 #ifndef __CRECLIENTPOLY_H__
 #define __CRECLIENTPOLY_H__
 
-<<<<<<< HEAD
-//=============================================================
-
-=======
->>>>>>> 98428a17
 struct SClientPolyStat
 {
 	int NumOccPolys;
@@ -16,37 +11,56 @@
 	int NumIndices;
 };
 
-class CREClientPoly : public CRendElementBase
+// Pool of vertex/index data used by client polygons rendering.
+class CRenderPolygonDataPool
 {
 public:
-	enum eFlags
+	typedef SVF_P3F_C4B_T2F VertexFormat;
+	typedef SPipTangents    TangentFormat;
+
+	//////////////////////////////////////////////////////////////////////////
+	// CPU only temporary buffers
+	std::vector<uint8>        m_vertices;
+	std::vector<uint16>       m_indices;
+	std::vector<SPipTangents> m_tangents;
+	
+	uint32 m_vertexCount = 0;
+	//////////////////////////////////////////////////////////////////////////
+
+	//////////////////////////////////////////////////////////////////////////
+	// GPU buffers
+	buffer_handle_t m_vertexBuffer = 0;
+	buffer_handle_t m_tangentsBuffer = 0;
+	buffer_handle_t m_indexBuffer = 0;
+	//////////////////////////////////////////////////////////////////////////
+
+public:
+	void Clear();
+	void UpdateAPIBuffers();
+};
+
+class CREClientPoly : public CRenderElement
+{
+public:
+	enum EFlags
 	{
 		efAfterWater = 1 << 0,
 		efShadowGen  = 1 << 1,
 	};
-	SShaderItem            m_Shader;
-	CRenderObject*         m_pObject;
-	short                  m_sNumVerts;
-	short                  m_sNumIndices;
-	byte                   m_nCPFlags;
-	int                    m_nOffsVert;
-	int                    m_nOffsTang;
-	int                    m_nOffsInd;
+	SShaderItem m_Shader;
 
-	SRendItemSorter        rendItemSorter;
-	static SClientPolyStat mRS;
-	static void mfPrintStat();
+	uint32      m_nCPFlags = 0;
+	uint16      m_vertexCount = 0;
+	uint16      m_indexCount = 0;
+	uint32      m_vertexOffset = 0;
+	uint32      m_tangentOffset = 0;
+	uint32      m_indexOffset = 0;
+
+	// Shared vertex/index buffers pool for all polygons.
+	CRenderPolygonDataPool* m_pPolygonDataPool = nullptr;
 
 public:
 	CREClientPoly()
-		: m_Shader()
-		, m_pObject(nullptr)
-		, m_sNumVerts(0)
-		, m_sNumIndices(0)
-		, m_nCPFlags(0)
-		, m_nOffsVert(0)
-		, m_nOffsTang(0)
-		, m_nOffsInd(0)
 	{
 		mfSetType(eDATA_ClientPoly);
 		mfUpdateFlags(FCEF_TRANSFORM);
@@ -54,13 +68,17 @@
 
 	virtual ~CREClientPoly() {};
 
-	virtual void              mfPrepare(bool bCheckOverflow);
-	virtual CRendElementBase* mfCopyConstruct(void);
+	virtual void              mfPrepare(bool bCheckOverflow) final;
+	virtual CRenderElement*     mfCopyConstruct(void) final;
 
-	virtual void              GetMemoryUsage(ICrySizer* pSizer) const
+	virtual bool              GetGeometryInfo(SGeometryInfo& geomInfo, bool bSupportTessellation = false) final;
+
+	virtual void              GetMemoryUsage(ICrySizer* pSizer) const final
 	{
 		pSizer->AddObject(this, sizeof(*this));
 	}
+
+	void AssignPolygon(const SRenderPolygonDescription& poly, const SRenderingPassInfo& passInfo, CRenderPolygonDataPool* pPolygonDataPool);
 };
 
 #endif  // __CRECLIENTPOLY2D_H__