--- conflicted
+++ resolved
@@ -701,12 +701,6 @@
 				m_pMaterial = ::LoadCGFMaterial(GetMatMan(), pCGF->GetCommonMaterial()->name, m_szFileName.c_str(), nLoadingFlags);
 			}
 		}
-	}
-
-	// Prepare material and mesh for the billboards
-	if (GetCVars()->e_VegetationBillboards >= 0)
-	{
-		CheckCreateBillboardMaterial();
 	}
 
 	// Fail if mesh was not complied by RC
@@ -1186,13 +1180,8 @@
 		}
 	}
 
-<<<<<<< HEAD
-	SMeshLodInfo lodInfo;
-	ComputeGeometricMean(lodInfo);
-=======
 	// Recursive computation of m_fLODDistance for compound- and sub-objects
 	ComputeAndStoreLodDistances();
->>>>>>> 52feff4f
 
 	return true;
 }
@@ -1620,44 +1609,4 @@
 			}
 		}
 	}
-}
-
-//////////////////////////////////////////////////////////////////////////
-void CStatObj::CheckCreateBillboardMaterial()
-{
-	// Check if billboard textures exist
-	const char * arrTextureSuffixes[2] = { "_billbalb.dds", "_billbnorm.dds" };
-	int nBillboardTexturesFound = 0;
-	assert(EFTT_DIFFUSE == 0 && EFTT_NORMALS == 1);
-	for (int nSlot = EFTT_DIFFUSE; nSlot <= EFTT_NORMALS; nSlot++)
-	{
-		string szTextureName = m_szFileName;
-		szTextureName.replace(".cgf", arrTextureSuffixes[nSlot]);
-		if (gEnv->pCryPak->IsFileExist(szTextureName.c_str()))
-			nBillboardTexturesFound++;
-	}
-
-	// create billboard material and cgf
-	if (nBillboardTexturesFound == 2)
-	{
-		m_pBillboardMaterial = GetMatMan()->LoadMaterial("EngineAssets/Materials/billboard_default", false);
-
-		if (m_pBillboardMaterial)
-		{
-			// clone reference material and assign new textures
-			m_pBillboardMaterial = GetMatMan()->CloneMaterial(m_pBillboardMaterial);
-
-			SShaderItem& shaderItem = m_pBillboardMaterial->GetShaderItem();
-			SInputShaderResources* inputShaderResources = gEnv->pRenderer->EF_CreateInputShaderResource(shaderItem.m_pShaderResources);
-			for (int nSlot = EFTT_DIFFUSE; nSlot <= EFTT_NORMALS; nSlot++)
-			{
-				string szTextureName = m_szFileName;
-				szTextureName.replace(".cgf", arrTextureSuffixes[nSlot]);
-				inputShaderResources->m_Textures[nSlot].m_Name = szTextureName;
-			}
-			SShaderItem newShaderItem = gEnv->pRenderer->EF_LoadShaderItem(shaderItem.m_pShader->GetName(), false, 0, inputShaderResources, shaderItem.m_pShader->GetGenerationMask());
-			gEnv->pRenderer->UpdateShaderItem(&newShaderItem, m_pBillboardMaterial);
-			m_pBillboardMaterial->AssignShaderItem(newShaderItem);
-		}
-	}
 }