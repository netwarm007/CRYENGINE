--- conflicted
+++ resolved
@@ -32,7 +32,6 @@
 #include "SyncContext.h"
 #include "NetContext.h"
 #include "STLMementoAllocator.h"
-#include <array>
 
 class CNetContext;
 class CNetChannel;
@@ -104,11 +103,11 @@
 	const SNetMessageDef* pAddFileData;
 	const SNetMessageDef* pEndSyncFile;
 	const SNetMessageDef* pAllFilesSynced;
-	std::array<const SNetMessageDef*, NumAspects> pPartialUpdate;
-	std::array<const SNetMessageDef*, NumAspects> pSetAspectProfileMsgs;
-	std::array<const SNetMessageDef*, NumAspects> pUpdateAspectMsgs;
+	const SNetMessageDef* pPartialUpdate[NumAspects];
+	const SNetMessageDef* pSetAspectProfileMsgs[NumAspects];
+	const SNetMessageDef* pUpdateAspectMsgs[NumAspects];
 #if ENABLE_ASPECT_HASHING
-	std::array<const SNetMessageDef*, NumAspects> pHashAspectMsgs;
+	const SNetMessageDef* pHashAspectMsgs[NumAspects];
 #endif
 	const SNetMessageDef* pRMIMsgs[eNRT_NumReliabilityTypes + 1];
 };
@@ -165,6 +164,7 @@
 
 	virtual bool                           IsClient() const { return false; }
 	virtual bool                           IsServer() const { return false; }
+	virtual bool                           IsPeer() const   { return false; }
 
 	void                                   NetDump(ENetDumpType type, INetDumpLogger& logger);
 
@@ -202,6 +202,11 @@
 
 	// set an aspect profile
 	void SetAspectProfile(SNetObjectID objectID, NetworkAspectType aspect, uint8 profile);
+
+	bool ChangeBindLocksDuringMigration();
+	void BackupStateDuringMigration();
+	void RestoreStateDuringMigration();
+	void ClearStateDuringMigration();
 
 	// INetContextListener
 	virtual void            OnObjectEvent(CNetContextState* pState, SNetObjectEvent* pEvent);
@@ -310,6 +315,7 @@
 	virtual void ExitState(EContextViewState state);
 	virtual void OnNeedToSendStateInformation(bool urgently);
 	virtual void OnViewStateDisconnect(const char* message);
+	virtual bool IsMigrating() const;
 	// ~CContextViewStateManager
 
 	static const char* GetStateName(EContextViewState state);
@@ -330,6 +336,7 @@
 	bool         ClearAspects(SNetObjectID netID, NetworkAspectType aspects);
 
 	// generalized message handler for child classes
+
 	bool HandleRMI(TSerialize ser, ENetReliabilityType reliability, bool client);
 
 	// an object was destroyed
@@ -349,7 +356,7 @@
 	virtual void UnboundObject(SNetObjectID id);
 
 #if ENABLE_ASPECT_HASHING
-	bool HashAspect(NetworkAspectID aspectIdx, TSerialize ser, uint32, uint32, uint32);
+	void HashAspect(NetworkAspectID aspectIdx, TSerialize ser);
 #endif
 
 	virtual void InitChannelEstablishmentTasks(IContextEstablisher* pEst);
@@ -361,7 +368,7 @@
 	void         DefineExtensionsProtocol(IProtocolBuilder*);
 
 	void         PolluteObjectAspect(SNetObjectID netID, NetworkAspectID aspectIdx);
-	bool         PartialAspect(NetworkAspectID aspectIdx, TSerialize ser, uint32, uint32, uint32);
+	void         PartialAspect(NetworkAspectID aspectIdx, TSerialize ser);
 
 private:
 	virtual bool        ShouldInitContext() = 0;
@@ -496,8 +503,8 @@
 
 	bool            HaveAuthorityOfObject(SNetObjectID id) const;
 	bool            IgnoringCurrentObject() const { return m_ignoringCurObject; }
-	bool            UpdateAspect(NetworkAspectID i, TSerialize pSerialize, uint32 nCurSeq, uint32 nOldSeq, uint32 timeFraction32);
-	SReceiveContext CreateReceiveContext(TSerialize ser, NetworkAspectID index, uint32 nCurSeq, uint32 nOldSeq, uint32 timeFraction32, bool* ok);
+	bool            UpdateAspect(NetworkAspectID i, TSerialize pSerialize, uint32 nCurSeq, uint32 nOldSeq);
+	SReceiveContext CreateReceiveContext(TSerialize ser, NetworkAspectID index, uint32 nCurSeq, uint32 nOldSeq, bool* ok);
 	bool            SetPhysicsTime(CTimeValue tm);
 	void            StartFlushUpdates() { m_flushUpdates = true; CancelUpdates(); }
 
@@ -507,6 +514,7 @@
 	SObjects            m_objects;
 	SObjectsEx          m_objectsEx;
 	CNetObjectBindLocks m_objectLocks;
+	static SObjects     m_HostMigrationObjects;
 
 	void ChangedObject(SNetObjectID id, uint32 flags, NetworkAspectType dirtyAspects);
 
@@ -520,11 +528,8 @@
 	void GC_Lazy_StateSink(_smart_ptr<CNetContextState> ) {}
 
 	CHistory*                           m_history[eH_NUM_HISTORIES];
-<<<<<<< HEAD
-=======
 
 	static _smart_ptr<CNetContextState> m_BackupContextStateDuringMigration;
->>>>>>> 91547e78
 
 	CNetChannel*                        m_pParent;
 	CNetContext*                        m_pContext;
@@ -559,7 +564,7 @@
 		return mask;
 	}
 
-	typedef std::map<SAttachmentIndex, IRMIMessageBodyPtr, std::less<SAttachmentIndex>, STLMementoAllocator<std::pair<const SAttachmentIndex, IRMIMessageBodyPtr>>> TAttachmentMap;
+	typedef std::map<SAttachmentIndex, IRMIMessageBodyPtr, std::less<SAttachmentIndex>, STLMementoAllocator<std::pair<SAttachmentIndex, IRMIMessageBodyPtr>>> TAttachmentMap;
 	std::auto_ptr<TAttachmentMap> m_pAttachments[2];
 
 #if ENABLE_DEFERRED_RMI_QUEUE
@@ -571,7 +576,7 @@
 #if USE_SYSTEM_ALLOCATOR
 	typedef std::multimap<SNetObjectID, SSendableHandle, std::less<SNetObjectID>>                                                                TSendablesMap;
 #else
-	typedef std::multimap<SNetObjectID, SSendableHandle, std::less<SNetObjectID>, STLMementoAllocator<std::pair<const SNetObjectID, SSendableHandle>>> TSendablesMap;
+	typedef std::multimap<SNetObjectID, SSendableHandle, std::less<SNetObjectID>, STLMementoAllocator<std::pair<SNetObjectID, SSendableHandle>>> TSendablesMap;
 #endif
 	std::auto_ptr<TSendablesMap> m_pSendables;
 
@@ -589,7 +594,7 @@
 
 	SNetObjectID                             m_witness;
 	VectorMap<SNetObjectID, SSendableHandle> m_voiceMessageHandles;
-	typedef std::map<SNetObjectID, NetworkAspectType, std::less<SNetObjectID>, STLMementoAllocator<std::pair<const SNetObjectID, NetworkAspectType>>> TEarlyPartialUpdateIDs;
+	typedef std::map<SNetObjectID, NetworkAspectType, std::less<SNetObjectID>, STLMementoAllocator<std::pair<SNetObjectID, NetworkAspectType>>> TEarlyPartialUpdateIDs;
 	std::auto_ptr<TEarlyPartialUpdateIDs>    m_pEarlyPartialUpdateIDs;
 
 	CTimeValue                               m_remotePhysicsTime;
@@ -765,31 +770,4 @@
 	_smart_ptr<CContextView> m_pView;
 };
 
-// Template helpers for compile-time generation of arrays of aspect-related message definitions.
-typedef unsigned char aspect_num;
-template<template<int> class Func, aspect_num... values>
-struct pack_to_array { static std::array<const SNetMessageDef*, sizeof...(values)> value; };
-
-template<template<int> class Func, aspect_num... values>
-std::array<const SNetMessageDef*, sizeof...(values)> pack_to_array<Func, values...>::value
-	= {{ Func<values>::fun()... }}; // double braces for Clang
-
-template<template<int> class Func, aspect_num k, aspect_num... values>
-struct static_array : static_array<Func, k - 1, k - 1, values...> {};
-
-template<template<int> class Func, aspect_num... values>
-struct static_array<Func, 0, values...> : pack_to_array<Func, values...> {};
-
-// Helper function for aspect-related messages, used by both client- and server-
-// context views. Addresses of these static trampolines are stored in protocol's
-// message definitions and are called on incoming packets. This trampoline 
-// redirects the call to the respective instance.
-template<int AspectNum, class T, bool (T::*memf)(NetworkAspectID, TSerialize, uint32, uint32, uint32)>
-TNetMessageCallbackResult TrampolineAspect(uint32, INetMessageSink *instance,
-	TSerialize serialize, uint32 curSeq, uint32 oldSeq, uint32 timeFraction32, EntityId *, INetChannel *)
-{
-	bool ret = (static_cast<T*>(instance)->*memf)(AspectNum, serialize, curSeq, oldSeq, timeFraction32);
-	return TNetMessageCallbackResult(ret, (INetAtSyncItem*)NULL);
-}
-
 #endif