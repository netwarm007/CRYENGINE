--- conflicted
+++ resolved
@@ -1,14 +1,11 @@
 // Copyright 2001-2016 Crytek GmbH / Crytek Group. All rights reserved.
 
+using CryEngine.Common;
+using CryEngine.EntitySystem;
 using System;
-using System.Collections.Generic;
-using CryEngine.Components;
-using CryEngine.Common;
-using CryEngine.Sydewinder.UI;
-using CryEngine.EntitySystem;
 
 namespace CryEngine.Sydewinder.Types
-{	
+{
 	public class Enemy : DestroyableBase
 	{
 		/// <summary>
@@ -27,23 +24,8 @@
 		public WeaponBase Weapon { get; set; }
 		public float FlightDirectionAngle { get; set; }
 
-		public static Enemy Create(int type, Vec3 pos)
+		public static Enemy Create(int type, Vector3 pos)
 		{
-<<<<<<< HEAD
-			var enemy = Entity.Instantiate<Enemy>(pos, Quat.Identity, 0.5f, EnemyTypes [type].Geometry);
-
-			if (EnemyTypes[type].Material != null)
-				enemy.Material = Env.Engine.GetMaterialManager().LoadMaterial(EnemyTypes[type].Material);
-
-			// Rotate Z-Axis in degrees to have enemy facing forward.
-			enemy.Rotation = Quat.CreateRotationZ(Utils.Deg2Rad(90f));
-
-			var pfx = Env.ParticleManager.FindEffect("spaceship.Trails.blue_fire_trail");
-			enemy.LoadParticleEmitter(1, pfx, 0.5f);
-		
-			// Get position of jet on enemy (Note: Non-Existing position means x, y and z are all 0).
-			Vec3 jetPosition = enemy.GetHelperPos(0, "particle_01");
-=======
 			var enemy = Entity.SpawnWithComponent<Enemy>(pos, Quaternion.Identity, 0.5f);
 
 			enemy.Entity.LoadGeometry(0, EnemyTypes[type].Geometry);
@@ -63,20 +45,15 @@
 		
 			// Get position of jet on enemy (Note: Non-Existing position means x, y and z are all 0).
 			Vector3 jetPosition = enemy.Entity.GetHelperPos(0, "particle_01");
->>>>>>> 98428a17
 
-			// NOTE ON MATRIX34
+			// NOTE ON Matrix3x4
 			// ----------------
-			// First Vec3 parameter indicates scale
-			// Second Quat parameter indicate rotation
-			// Third Vec3 parameter indicates position
+			// First Vector3 parameter indicates scale
+			// Second Quaternion parameter indicate rotation
+			// Third Vector3 parameter indicates position
 
 			// Scale, Rotate and Position particle effect to ensure it's shown at the back of the ship.
-<<<<<<< HEAD
-			enemy.SetTM(1, Matrix34.Create(Vec3.One, Quat.CreateRotationX(Utils.Deg2Rad(270f)), jetPosition));	
-=======
 			enemy.Entity.SetGeometrySlotLocalTransform(1, new Matrix3x4(Vector3.One, Quaternion.CreateRotationX(MathHelpers.DegreesToRadians(270f)), jetPosition));	
->>>>>>> 98428a17
 
 			// Put into game loop.
 			GamePool.AddObjectToPool(enemy);
@@ -100,29 +77,21 @@
 			}
 		}
 
-		public override Vec3 Move ()
+		public override Vector3 Move ()
 		{
-<<<<<<< HEAD
-			if (Env.Renderer.ProjectToScreen(Position).x < -0.1f) 
-=======
 			if (Camera.ProjectToScreen(Entity.Position).x < -0.1f) 
->>>>>>> 98428a17
 			{
 				Destroy(false);
 				return Entity.Position;
 			}
 
 			// Flying in a smooth wave form
-			Speed = new Vec3 (Speed.x, Speed.y, 2.2f * (float)Math.Sin(Utils.Deg2Rad(FlightDirectionAngle)));
+			Speed = new Vector3 (Speed.x, Speed.y, 2.2f * (float)Math.Sin(MathHelpers.DegreesToRadians(FlightDirectionAngle)));
 			FlightDirectionAngle += FrameTime.Delta * _flightAngleIncrement;
 
 			// Spawn projectile in front of Ship to avoid collision with self
 			if (Weapon != null) 
-<<<<<<< HEAD
-				Weapon.Fire(Position - new Vec3(0,3,0));
-=======
 				Weapon.Fire(Entity.Position - new Vector3(0,3,0));
->>>>>>> 98428a17
 
 			return base.Move ();
 		}
@@ -133,22 +102,16 @@
 			if(Life <= 0)
 				Destroy();
 
-			Program.GameApp.MakeScore(100 * Hud.CurrentHud.Stage);
+			SydewinderApp.Instance.MakeScore(100 * Hud.CurrentHud.Stage);
 		}
 
 		public override void Destroy(bool withEffect = true)
 		{
 			DrainLife(MaxLife);
 			base.Destroy (withEffect);
-<<<<<<< HEAD
-			GamePool.FlagForPurge(ID);
-			if(Weapon != null)
-				GamePool.FlagForPurge (Weapon.ID);
-=======
 			GamePool.FlagForPurge(Entity.Id);
 			if(Weapon != null)
 				GamePool.FlagForPurge (Weapon.Entity.Id);
->>>>>>> 98428a17
 		}
 
 		public enum WaveType
@@ -165,7 +128,7 @@
 		/// <param name="enemyType">Enemy type.</param>
 		/// <param name="waveType">Wave type.</param>
 		/// <param name="speed">Speed.</param>
-		public static void SpawnWave(Vec3 pos, int enemyType, WaveType waveType, Vec3 speed)
+		public static void SpawnWave(Vector3 pos, int enemyType, WaveType waveType, Vector3 speed)
 		{
 			// Spawn distance should be calculated based on geometry measurement.
 			// Not swigged yet!
@@ -177,9 +140,9 @@
 			case WaveType.VerticalLine:
 				for (int i = 0; i < 5; i++) 
 				{
-					var spawnPos = new Vec3 (pos.x, pos.y, pos.z - (4 * i));
+					var spawnPos = new Vector3 (pos.x, pos.y, pos.z - (4 * i));
 					var enemy = Enemy.Create (enemyType, spawnPos);
-					var projectileSpeed = new Vec3(0f, speed.y - 4f, 0f);
+					var projectileSpeed = new Vector3(0f, speed.y - 4f, 0f);
 					enemy.Speed = speed;
 					enemy.Weapon = LightGun.Create (projectileSpeed);
 				}
@@ -189,7 +152,7 @@
 				for (int i = 0; i < 5; i++) 
 				{
 					var xVariation = 0.001f * (i+1); // Minimal offset to avoid flickering of Particles which overlapping.
-					var spawnPos = new Vec3 (pos.x + xVariation, pos.y + (4 * i), pos.z);
+					var spawnPos = new Vector3 (pos.x + xVariation, pos.y + (4 * i), pos.z);
 					var enemy = Enemy.Create (enemyType, spawnPos);
 					enemy.Speed = speed;
 					enemy.FlightDirectionAngle = -45 * i;
@@ -199,7 +162,7 @@
 				for (int i = 0; i < 4; i++) 
 				{
 					var xVariation = 0.001f * (i+1); // Minimal offset to avoid flickering of Particles which overlapping.
-					var spawnPos = new Vec3 (pos.x + xVariation, pos.y + (4 * i), pos.z - (4 * i));
+					var spawnPos = new Vector3 (pos.x + xVariation, pos.y + (4 * i), pos.z - (4 * i));
 					var enemy = Enemy.Create (enemyType, spawnPos);
 					enemy.Speed = speed;
 					enemy.FlightDirectionAngle = -45 * i;
