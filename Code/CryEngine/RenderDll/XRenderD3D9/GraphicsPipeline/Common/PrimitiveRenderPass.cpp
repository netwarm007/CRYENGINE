// Copyright 2001-2016 Crytek GmbH / Crytek Group. All rights reserved.

#include "StdAfx.h"

#include <CryCore/CryCustomTypes.h>
#include "DriverD3D.h"
#include "../Common/PostProcess/PostProcessUtils.h"
#include <CryRenderer/RenderElements/RendElement.h>
#include <Common/RendElements/MeshUtil.h>

CRenderPrimitive::SPrimitiveGeometry CRenderPrimitive::s_primitiveGeometryCache[CRenderPrimitive::ePrim_Count];
int CRenderPrimitive::s_nPrimitiveGeometryCacheUsers = 0;


SCompiledRenderPrimitive::SCompiledRenderPrimitive()
	: m_stencilRef(0)
	, m_pVertexInputSet(nullptr)
	, m_pIndexInputSet(nullptr)
{
}

SCompiledRenderPrimitive::SCompiledRenderPrimitive(SCompiledRenderPrimitive&& other)
	: m_stencilRef(std::move(other.m_stencilRef))
	, m_pVertexInputSet(std::move(other.m_pVertexInputSet))
	, m_pIndexInputSet(std::move(other.m_pIndexInputSet))
	, m_pPipelineState(std::move(other.m_pPipelineState))
	, m_pResourceLayout(std::move(other.m_pResourceLayout))
	, m_pResources(std::move(other.m_pResources))
	, m_instances(std::move(other.m_instances))
{
}

void SCompiledRenderPrimitive::Reset()
{
	m_stencilRef = 0;
	m_pVertexInputSet = nullptr;
	m_pIndexInputSet = nullptr;

	m_pResources.reset();
	m_instances.clear();

	m_pPipelineState.reset();
	m_pResourceLayout.reset();
}

CRenderPrimitive::SPrimitiveGeometry::SPrimitiveGeometry()
	: primType(eptTriangleList)
	, vertexFormat(eVF_Unknown)
	, vertexBaseOffset(0)
	, vertexOrIndexCount(0)
	, vertexOrIndexOffset(0)
{
	SStreamInfo emptyStream = { ~0u, 0, 0 };
	vertexStream = emptyStream;
	indexStream = emptyStream;
}

CRenderPrimitive::CRenderPrimitive(CRenderPrimitive&& other)
	: SCompiledRenderPrimitive(std::move(other))
	, m_flags(std::move(other.m_flags))
	, m_dirtyMask(std::move(other.m_dirtyMask))
	, m_renderState(std::move(other.m_renderState))
	, m_stencilState(std::move(other.m_stencilState))
	, m_stencilReadMask(std::move(other.m_stencilReadMask))
	, m_stencilWriteMask(std::move(other.m_stencilWriteMask))
	, m_cullMode(std::move(other.m_cullMode))
	, m_pShader(std::move(other.m_pShader))
	, m_techniqueName(std::move(other.m_techniqueName))
	, m_rtMask(std::move(other.m_rtMask))
	, m_primitiveType(std::move(other.m_primitiveType))
	, m_primitiveGeometry(std::move(other.m_primitiveGeometry))
	, m_constantManager(std::move(other.m_constantManager))
	, m_currentPsoUpdateCount(std::move(other.m_currentPsoUpdateCount))
	, m_bDepthClip(std::move(other.m_bDepthClip))
{
}

CRenderPrimitive::CRenderPrimitive(EPrimitiveFlags flags)
	: m_flags(flags)
	, m_dirtyMask(eDirty_All)
	, m_renderState(0)
	, m_stencilState(STENC_FUNC(FSS_STENCFUNC_ALWAYS) | STENCOP_FAIL(FSS_STENCOP_KEEP) | STENCOP_ZFAIL(FSS_STENCOP_KEEP) | STENCOP_PASS(FSS_STENCOP_KEEP))
	, m_stencilReadMask(0xFF)
	, m_stencilWriteMask(0xFF)
	, m_cullMode(eCULL_Back)
	, m_pShader(nullptr)
	, m_rtMask(0)
	, m_primitiveType(ePrim_Triangle)
	, m_currentPsoUpdateCount(0)
	, m_bDepthClip(true)
{
	m_pResources = CCryDeviceWrapper::GetObjectFactory().CreateResourceSet(CDeviceResourceSet::EFlags_ForceSetAllState);
	m_instances.resize(1);
}

void CRenderPrimitive::Reset(EPrimitiveFlags flags)
{
	// Allocate before free, so that the re-allocated memory-pointer doesn't become the same/identical
	CDeviceResourceSetPtr pResources = CCryDeviceWrapper::GetObjectFactory().CreateResourceSet(CDeviceResourceSet::EFlags_ForceSetAllState);

	SCompiledRenderPrimitive::Reset();

	m_flags = flags;
	m_dirtyMask = eDirty_All;
	m_renderState = 0;
	m_stencilState = STENC_FUNC(FSS_STENCFUNC_ALWAYS) | STENCOP_FAIL(FSS_STENCOP_KEEP) | STENCOP_ZFAIL(FSS_STENCOP_KEEP) | STENCOP_PASS(FSS_STENCOP_KEEP);
	m_stencilReadMask = 0xFF;
	m_stencilWriteMask = 0xFF;
	m_cullMode = eCULL_Back;
	m_pShader = nullptr;
	m_rtMask = 0;
	m_primitiveType = ePrim_Triangle;
	m_currentPsoUpdateCount = 0;
	m_bDepthClip = true;

	m_pResources = std::move(pResources);
	m_instances.resize(1);

	m_constantManager.Reset();
}

void CRenderPrimitive::AllocateTypedConstantBuffer(EConstantBufferShaderSlot shaderSlot, int size, EShaderStage shaderStages)
{
	SetInlineConstantBuffer(shaderSlot, gcpRendD3D->m_DevBufMan.CreateConstantBuffer(size), shaderStages);
}

bool CRenderPrimitive::IsDirty() const
{
	if (m_dirtyMask != eDirty_None)
		return true;

	if (m_currentPsoUpdateCount != m_pPipelineState->GetUpdateCount())
		return true;

	if (m_pResources && m_pResources->IsDirty())
		return true;

	return false;
}

CRenderPrimitive::EDirtyFlags CRenderPrimitive::Compile(uint32 renderTargetCount, CTexture* const* pRenderTargets, const SDepthTexture* pDepthTarget, SResourceView::KeyType* pRenderTargetViews, CDeviceResourceSetPtr pOutputResources, uint64 extraRtMask)
{
	CD3D9Renderer* const __restrict rd = gcpRendD3D;
	auto& instance = m_instances.front();

	if (m_dirtyMask & eDirty_Geometry)
	{
		m_dirtyMask |= eDirty_InstanceData;

		if (m_primitiveType != ePrim_Custom)
		{
			CRenderPrimitive::EPrimitiveType primitiveType = m_primitiveType;
			if (CVrProjectionManager::Instance()->GetProjectionType() == CVrProjectionManager::eVrProjection_LensMatched && primitiveType == ePrim_Triangle)
				primitiveType = ePrim_FullscreenQuad;

			m_primitiveGeometry = s_primitiveGeometryCache[primitiveType];
		}

		m_pIndexInputSet = CCryDeviceWrapper::GetObjectFactory().CreateIndexStreamSet(&m_primitiveGeometry.indexStream);
		m_pVertexInputSet = CCryDeviceWrapper::GetObjectFactory().CreateVertexStreamSet(1, &m_primitiveGeometry.vertexStream);

		m_dirtyMask &= ~eDirty_Geometry;
	}

	if (m_dirtyMask & eDirty_InstanceData)
	{
		instance.vertexBaseOffset = m_primitiveGeometry.vertexBaseOffset;
		instance.vertexOrIndexCount = m_primitiveGeometry.vertexOrIndexCount;
		instance.vertexOrIndexOffset = m_primitiveGeometry.vertexOrIndexOffset;
	}

	if (m_dirtyMask & eDirty_Resources)
	{
		m_pResources->Build();

		if (!m_pResources->IsValid())
			return m_dirtyMask;

		if (m_pResources->IsLayoutDirty())
			m_dirtyMask |= eDirty_ResourceLayout;
	}

	if (m_dirtyMask & (eDirty_Technique | eDirty_ResourceLayout))
	{
		int bindSlot = 0;
		SDeviceResourceLayoutDesc resourceLayoutDesc;

		// check for valid shader reflection first
		if (m_flags & eFlags_ReflectConstantBuffersFromShader)
		{
			if (!m_constantManager.IsShaderReflectionValid())
				return m_dirtyMask;
		}

		if (pOutputResources)
		{
			resourceLayoutDesc.SetResourceSet(bindSlot++, pOutputResources);
		}

		instance.constantBuffers = m_constantManager.GetBuffers();

		for (auto& cb : instance.constantBuffers)
			resourceLayoutDesc.SetConstantBuffer(bindSlot++, cb.shaderSlot, cb.shaderStages);

		if (!m_pResources->IsEmpty())
		{
			resourceLayoutDesc.SetResourceSet(bindSlot++, m_pResources);
		}

		m_pResourceLayout = CCryDeviceWrapper::GetObjectFactory().CreateResourceLayout(resourceLayoutDesc);

		if (!m_pResourceLayout)
			return m_dirtyMask;
	}

<<<<<<< HEAD
	if (m_dirtyMask & (eDirty_Technique | eDirty_RenderState | eDirty_ResourceLayout | eDirty_Topology))
	{
		CDeviceGraphicsPSODesc psoDesc(renderTargetCount, pRenderTargets, pDepthTarget, pRenderTargetViews);
		psoDesc.m_pResourceLayout = m_pResourceLayout.get();
		psoDesc.m_pShader = m_pShader;
		psoDesc.m_technique = m_techniqueName;
		psoDesc.m_ShaderFlags_RT = m_rtMask | extraRtMask;
		psoDesc.m_ShaderFlags_MD = 0;
		psoDesc.m_ShaderFlags_MDV = 0;
		psoDesc.m_PrimitiveType = m_primitiveGeometry.primType;
		psoDesc.m_VertexFormat = m_primitiveGeometry.vertexFormat;
		psoDesc.m_RenderState = m_renderState;
		psoDesc.m_StencilState = m_stencilState;
		psoDesc.m_StencilReadMask = m_stencilReadMask;
		psoDesc.m_StencilWriteMask = m_stencilWriteMask;
		psoDesc.m_CullMode = m_cullMode;
		psoDesc.m_bDepthClip = m_bDepthClip;
		m_pPipelineState = CCryDeviceWrapper::GetObjectFactory().CreateGraphicsPSO(psoDesc);
=======
	if (m_dirtyMask & (eDirty_Technique | eDirty_RenderState | eDirty_Resources))
	{
		partialPsoDesc.m_pResourceLayout = m_pResourceLayout.get();
		partialPsoDesc.m_pShader = m_pShader;
		partialPsoDesc.m_technique = m_techniqueName;
		partialPsoDesc.m_ShaderFlags_RT = m_rtMask;
		partialPsoDesc.m_ShaderFlags_MD = 0;
		partialPsoDesc.m_ShaderFlags_MDV = 0;
		partialPsoDesc.m_PrimitiveType = eptTriangleList;
		partialPsoDesc.m_VertexFormat = m_primitiveGeometry.vertexFormat;
		partialPsoDesc.m_RenderState = m_renderState;
		partialPsoDesc.m_CullMode = m_cullMode;
		m_pPipelineState = CCryDeviceWrapper::GetObjectFactory().CreateGraphicsPSO(partialPsoDesc);
>>>>>>> 91547e78

		if (!m_pPipelineState || !m_pPipelineState->IsValid())
			return m_dirtyMask;

		m_currentPsoUpdateCount = m_pPipelineState->GetUpdateCount();
	}

	m_dirtyMask = eDirty_None;
	return m_dirtyMask;
}

void CRenderPrimitive::AddPrimitiveGeometryCacheUser()
{
	if (s_nPrimitiveGeometryCacheUsers == 0)
	{
		CD3D9Renderer* const __restrict rd = gcpRendD3D;

<<<<<<< HEAD
		// ePrim_Triangle
		{
			SPrimitiveGeometry& primitiveGeometry = s_primitiveGeometryCache[ePrim_Triangle];

			// NOTE: Get aligned stack-space (pointer and size aligned to manager's alignment requirement)
			CryStackAllocWithSizeVector(SVF_P3F_C4B_T2F, 3, fullscreenTriVertices, CDeviceBufferManager::AlignBufferSizeForStreaming);
=======
		{
			SPrimitiveGeometry& primitiveGeometry = s_primitiveGeometryCache[ePrim_Triangle];

			SVF_P3F_C4B_T2F fullscreenTriVertices[3];
			SPostEffectsUtils::GetFullScreenTri(fullscreenTriVertices, 0, 0, 1.0f);
			primitiveGeometry.vertexStream.hStream = gcpRendD3D->m_DevBufMan.Create(BBT_VERTEX_BUFFER, BU_DYNAMIC, 3 * sizeof(SVF_P3F_C4B_T2F));
			primitiveGeometry.vertexStream.nStride = sizeof(SVF_P3F_C4B_T2F);
			primitiveGeometry.vertexFormat = eVF_P3F_C4B_T2F;
			primitiveGeometry.vertexOrIndexCount = 3;
			gcpRendD3D->m_DevBufMan.UpdateBuffer(primitiveGeometry.vertexStream.hStream, fullscreenTriVertices, sizeof(fullscreenTriVertices));
		}
>>>>>>> 91547e78

			SPostEffectsUtils::GetFullScreenTri(fullscreenTriVertices, 0, 0, 1.0f);
			primitiveGeometry.vertexStream.hStream = gcpRendD3D->m_DevBufMan.Create(BBT_VERTEX_BUFFER, BU_DYNAMIC, 3 * sizeof(SVF_P3F_C4B_T2F));
			primitiveGeometry.vertexStream.nStride = sizeof(SVF_P3F_C4B_T2F);
			primitiveGeometry.primType = eptTriangleList;
			primitiveGeometry.vertexFormat = eVF_P3F_C4B_T2F;
			primitiveGeometry.vertexOrIndexOffset = 0;
			primitiveGeometry.vertexOrIndexCount = 3;

			gcpRendD3D->m_DevBufMan.UpdateBuffer(primitiveGeometry.vertexStream.hStream, fullscreenTriVertices, fullscreenTriVerticesSize);
		}

		// ePrim_FullscreenQuad
		{
			SPrimitiveGeometry& primitiveGeometry = s_primitiveGeometryCache[ePrim_FullscreenQuad];

			// NOTE: Get aligned stack-space (pointer and size aligned to manager's alignment requirement)
			CryStackAllocWithSizeVectorCleared(SVF_P3F_C4B_T2F, 4, fullscreenQuadVertices, CDeviceBufferManager::AlignBufferSizeForStreaming);

			SPostEffectsUtils::GetFullScreenQuad(fullscreenQuadVertices, 0, 0, 1.0f);
			primitiveGeometry.vertexStream.hStream = gcpRendD3D->m_DevBufMan.Create(BBT_VERTEX_BUFFER, BU_DYNAMIC, 4 * sizeof(SVF_P3F_C4B_T2F));
			primitiveGeometry.vertexStream.nStride = sizeof(SVF_P3F_C4B_T2F);
			primitiveGeometry.primType = eptTriangleStrip;
			primitiveGeometry.vertexFormat = eVF_P3F_C4B_T2F;
			primitiveGeometry.vertexOrIndexOffset = 0;
			primitiveGeometry.vertexOrIndexCount = 4;

			gcpRendD3D->m_DevBufMan.UpdateBuffer(primitiveGeometry.vertexStream.hStream, fullscreenQuadVertices, fullscreenQuadVerticesSize);
		}

		t_arrDeferredMeshVertBuff vertices;
		t_arrDeferredMeshIndBuff indices;

		auto initPrimitiveGeometryStreams = [](SPrimitiveGeometry& primitiveGeometry, t_arrDeferredMeshVertBuff boxVertices, t_arrDeferredMeshIndBuff boxIndices)
		{
			primitiveGeometry.vertexStream.hStream = gcpRendD3D->m_DevBufMan.Create(BBT_VERTEX_BUFFER, BU_STATIC, boxVertices.size() * sizeof(boxVertices[0]));
			primitiveGeometry.vertexStream.nStride = sizeof(boxVertices[0]);
			primitiveGeometry.indexStream.hStream = gcpRendD3D->m_DevBufMan.Create(BBT_INDEX_BUFFER, BU_STATIC, boxIndices.size() * sizeof(boxIndices[0]));
			primitiveGeometry.indexStream.nStride = Index16;
			primitiveGeometry.primType = eptTriangleList;
			primitiveGeometry.vertexFormat = eVF_P3F_C4B_T2F;
			primitiveGeometry.vertexOrIndexOffset = 0;
			primitiveGeometry.vertexOrIndexCount = boxIndices.size();

			gcpRendD3D->m_DevBufMan.UpdateBuffer(primitiveGeometry.vertexStream.hStream, boxVertices);
			gcpRendD3D->m_DevBufMan.UpdateBuffer(primitiveGeometry.indexStream.hStream, boxIndices);
		};

		// Box Primitives
		{
			CDeferredRenderUtils::CreateUnitBox(indices, vertices);
			initPrimitiveGeometryStreams(s_primitiveGeometryCache[ePrim_UnitBox], vertices, indices);

			CDeferredRenderUtils::CreateSimpleLightFrustumMesh(indices, vertices);
			initPrimitiveGeometryStreams(s_primitiveGeometryCache[ePrim_CenteredBox], vertices, indices);
		}

		// Projector Primitives
		{
			const uint nProjectorMeshStep = 10;

			for (int i = ePrim_Projector; i <= ePrim_Projector2; ++i)
			{
				const uint nFrustTess = 11 + nProjectorMeshStep * (i - ePrim_Projector);

				CDeferredRenderUtils::CreateUnitFrustumMesh(nFrustTess, nFrustTess, indices, vertices);
				initPrimitiveGeometryStreams(s_primitiveGeometryCache[i], vertices, indices);
			}

			for (int i = ePrim_ClipProjector; i <= ePrim_ClipProjector2; ++i)
			{
				uint nFrustTess = 41 + nProjectorMeshStep * (i - ePrim_ClipProjector);

				CDeferredRenderUtils::CreateUnitFrustumMesh(nFrustTess, nFrustTess, indices, vertices);
				initPrimitiveGeometryStreams(s_primitiveGeometryCache[i], vertices, indices);
			}
		}

		// fullscreen quad
		{
			MeshUtil::GenScreenTile(-1, -1, 1, 1, ColorF(1, 1, 1, 1), 1, 1, vertices, indices);
			initPrimitiveGeometryStreams(s_primitiveGeometryCache[ePrim_FullscreenQuad], vertices, indices);
		}

		// tessellated fullscreen quad
		{
			const int rowCount = 15;
			const int colCount = 25;

			MeshUtil::GenScreenTile(-1, -1, 1, 1, ColorF(1, 1, 1, 1), rowCount, colCount, vertices, indices);
			initPrimitiveGeometryStreams(s_primitiveGeometryCache[ePrim_FullscreenQuadTess], vertices, indices);
		}
	}

	++s_nPrimitiveGeometryCacheUsers;
}

void CRenderPrimitive::RemovePrimitiveGeometryCacheUser()
{
	if (--s_nPrimitiveGeometryCacheUsers == 0)
	{
		for (EPrimitiveType primType = ePrim_First; primType != ePrim_Count; primType = EPrimitiveType(primType + 1))
		{
			if (s_primitiveGeometryCache[primType].vertexStream.hStream != ~0u) gRenDev->m_DevBufMan.Destroy(s_primitiveGeometryCache[primType].vertexStream.hStream);
			if (s_primitiveGeometryCache[primType].indexStream.hStream != ~0u) gRenDev->m_DevBufMan.Destroy(s_primitiveGeometryCache[primType].indexStream.hStream);

			s_primitiveGeometryCache[primType] = SPrimitiveGeometry();
		}
	}
}

<<<<<<< HEAD
CPrimitiveRenderPass::CPrimitiveRenderPass(bool createGeometryCache)
	: m_numRenderTargets(0)
	, m_pDepthTarget(nullptr)
	, m_scissorEnabled(false)
	, m_passFlags(ePassFlags_None)
{
	m_pRenderTargets.fill(nullptr);
	m_renderTargetViews.fill(SResourceView::KeyType(SResourceView::DefaultRendertargetView));

	ZeroStruct(m_viewport);
	ZeroStruct(m_scissor);

	if( createGeometryCache )
	{
		CRenderPrimitive::AddPrimitiveGeometryCacheUser();
	}
=======
CPrimitiveRenderPass::CPrimitiveRenderPass()
	: m_primitiveCount(0)
	, m_bDirty(true)
	, m_numRenderTargets(0)
	, m_pDepthTarget(nullptr)
{
	m_pRenderTargets.fill(nullptr);
	const SResourceView::KeyType fillValue = SResourceView::DefaultRendertargtView;
	m_renderTargetViews.fill(fillValue);
	ZeroStruct(m_viewport);

	CCompiledRenderPrimitive::AddPrimitiveGeometryCacheUser();
>>>>>>> 91547e78
}

CPrimitiveRenderPass::~CPrimitiveRenderPass()
{
	CRenderPrimitive::RemovePrimitiveGeometryCacheUser();
}

CPrimitiveRenderPass::CPrimitiveRenderPass(CPrimitiveRenderPass&& other)
	: m_numRenderTargets(std::move(other.m_numRenderTargets))
	, m_pDepthTarget(std::move(other.m_pDepthTarget))
	, m_scissorEnabled(std::move(other.m_scissorEnabled))
	, m_passFlags(ePassFlags_None)
{
	m_pRenderTargets = std::move(other.m_pRenderTargets);
	m_renderTargetViews = std::move(other.m_renderTargetViews);

	m_viewport = std::move(other.m_viewport);
	m_scissor = std::move(other.m_scissor);

	m_compiledPrimitives = std::move(other.m_compiledPrimitives);
}

CPrimitiveRenderPass& CPrimitiveRenderPass::operator=(CPrimitiveRenderPass&& other)
{
	m_passFlags = std::move(other.m_passFlags);
	m_numRenderTargets = std::move(other.m_numRenderTargets);
	m_pDepthTarget = std::move(other.m_pDepthTarget);
	m_scissorEnabled = std::move(other.m_scissorEnabled);

	m_pRenderTargets = std::move(other.m_pRenderTargets);
	m_renderTargetViews = std::move(other.m_renderTargetViews);

	m_viewport = std::move(other.m_viewport);
	m_scissor = std::move(other.m_scissor);

	m_compiledPrimitives = std::move(other.m_compiledPrimitives);

	return *this;
}

void CPrimitiveRenderPass::SetRenderTarget(uint32 slot, CTexture* pRenderTarget, SResourceView::KeyType rendertargetView)
{
	CRY_ASSERT(slot < m_pRenderTargets.size());

	m_pRenderTargets[slot] = pRenderTarget;
	m_renderTargetViews[slot] = rendertargetView;
}

void CPrimitiveRenderPass::SetOutputUAV(uint32 slot, CGpuBuffer* pBuffer)
{
	if (!m_pOutputResources)
	{
		m_pOutputResources     = CCryDeviceWrapper::GetObjectFactory().CreateResourceSet(CDeviceResourceSet::EFlags_ForceSetAllState);
		m_pOutputNULLResources = CCryDeviceWrapper::GetObjectFactory().CreateResourceSet(CDeviceResourceSet::EFlags_ForceSetAllState);
	}

	CGpuBuffer nullBuffer;
	nullBuffer.Create(0, 0, DXGI_FORMAT_R32G32B32A32_FLOAT, DX11BUF_NULL_RESOURCE | DX11BUF_BIND_UAV, nullptr);

	m_pOutputResources->SetBuffer(slot, pBuffer ? *pBuffer : CGpuBuffer(), true);
	m_pOutputNULLResources->SetBuffer(slot, nullBuffer, true);
}

void CPrimitiveRenderPass::SetDepthTarget(SDepthTexture* pDepthTarget)
{
	m_pDepthTarget = pDepthTarget;
}

void CPrimitiveRenderPass::SetViewport(const D3DViewPort& viewport)
{
	if (!m_scissorEnabled)
	{
		m_scissor.left   = LONG(viewport.TopLeftX);
		m_scissor.top    = LONG(viewport.TopLeftY);
		m_scissor.right  = LONG(viewport.TopLeftX + viewport.Width);
		m_scissor.bottom = LONG(viewport.TopLeftY + viewport.Height);
	}

	m_viewport = viewport;
}

void CPrimitiveRenderPass::SetScissor(bool bEnable, const D3DRectangle& scissor)
{
	if (m_scissorEnabled = bEnable)
	{
		m_scissor = scissor;
	}
	else
	{
		m_scissor.left   = LONG(m_viewport.TopLeftX);
		m_scissor.top    = LONG(m_viewport.TopLeftY);
		m_scissor.right  = LONG(m_viewport.TopLeftX + m_viewport.Width);
		m_scissor.bottom = LONG(m_viewport.TopLeftY + m_viewport.Height);
	}
}

bool CPrimitiveRenderPass::AddPrimitive(CRenderPrimitive* pPrimitive)
{
	uint64 rtMask = 0;
	if (m_passFlags & ePassFlags_VrProjectionPass)
		rtMask |= CVrProjectionManager::Instance()->GetRTFlags();

	if (pPrimitive->IsDirty())
	{
		if (pPrimitive->Compile(m_pRenderTargets.size(), &m_pRenderTargets[0], m_pDepthTarget, nullptr, m_pOutputResources, rtMask) != CRenderPrimitive::eDirty_None)
			return false;
	}

	m_compiledPrimitives.push_back(pPrimitive);
	return true;
}

bool CPrimitiveRenderPass::AddPrimitive(SCompiledRenderPrimitive* pPrimitive)
{
	CRY_ASSERT(pPrimitive->m_pPipelineState->IsValid());
	CRY_ASSERT(pPrimitive->m_pResourceLayout);
	CRY_ASSERT(!pPrimitive->m_pResources || pPrimitive->m_pResources->IsValid());

	m_compiledPrimitives.push_back(pPrimitive);
	return true;
}

void CPrimitiveRenderPass::Prepare(CDeviceCommandListRef RESTRICT_REFERENCE commandList)
{
	m_numRenderTargets = 0;
	while (m_numRenderTargets < m_pRenderTargets.size() && m_pRenderTargets[m_numRenderTargets])
		++m_numRenderTargets;
	
	CDeviceGraphicsCommandInterface* pCommandInterface = commandList.GetGraphicsInterface();

	pCommandInterface->PrepareRenderTargetsForUse(m_numRenderTargets, &m_pRenderTargets[0], m_pDepthTarget, &m_renderTargetViews[0]);

	if (m_passFlags & ePassFlags_VrProjectionPass)
	{
		if (CVrProjectionManager::IsMultiResEnabledStatic())
			CVrProjectionManager::Instance()->PrepareProjectionParameters(commandList, m_viewport);
	}

	uint32 bindSlot = 0;

	if (m_pOutputResources)
	{
		if (m_pOutputResources->IsDirty())
		{
			m_pOutputResources->Build();
			m_pOutputNULLResources->Build();
		}

		if (m_pOutputResources->IsValid())
			pCommandInterface->PrepareResourcesForUse(bindSlot++, m_pOutputResources.get(), EShaderStage_AllWithoutCompute);
	}

	for (auto pPrimitive : m_compiledPrimitives)
	{
		CRY_ASSERT(pPrimitive->m_pPipelineState->IsValid());
		CRY_ASSERT(pPrimitive->m_pResourceLayout);


		for (auto& instance : pPrimitive->m_instances)
		{
			uint32 cbBindSlot = bindSlot;
			for (auto& cb : instance.constantBuffers)
			{
				pCommandInterface->PrepareInlineConstantBufferForUse(cbBindSlot++, cb.pBuffer, cb.shaderSlot, cb.shaderStages);
			}
		}

		if (pPrimitive->m_pResources && !pPrimitive->m_pResources->IsEmpty())
		{
			CRY_ASSERT(pPrimitive->m_pResources->IsValid());
			uint32 resourcesBindSlot = bindSlot + pPrimitive->m_instances.front().constantBuffers.size();
			pCommandInterface->PrepareResourcesForUse(resourcesBindSlot, pPrimitive->m_pResources.get(), EShaderStage_AllWithoutCompute);
		}

		if (pPrimitive->m_pVertexInputSet)
		{
			pCommandInterface->PrepareVertexBuffersForUse(1, 0, pPrimitive->m_pVertexInputSet);
		}

		if (pPrimitive->m_pIndexInputSet)
		{
			pCommandInterface->PrepareIndexBufferForUse(pPrimitive->m_pIndexInputSet);
		}
	}
}

void CPrimitiveRenderPass::Execute()
{
	if (m_compiledPrimitives.empty())
		return;

	CD3D9Renderer* const __restrict rd = gcpRendD3D;
	CDeviceCommandListPtr pCommandList = CCryDeviceWrapper::GetObjectFactory().GetCoreCommandList();
	CDeviceGraphicsCommandInterface* pCommandInterface = pCommandList->GetGraphicsInterface();

#ifdef ENABLE_PROFILING_CODE
	pCommandList->BeginProfilingSection();
#endif

	// prepare primitives first
	Prepare(*pCommandList);

	pCommandInterface->SetRenderTargets(m_numRenderTargets, &m_pRenderTargets[0], m_pDepthTarget, &m_renderTargetViews[0]);

	if (!CVrProjectionManager::Instance()->SetRenderingState(
		*pCommandList,
		m_viewport,
		(m_passFlags & ePassFlags_UseVrProjectionState) != 0,
		(m_passFlags & ePassFlags_RequireVrProjectionConstants) != 0))
	{
		pCommandInterface->SetViewports(1, &m_viewport);
		pCommandInterface->SetScissorRects(1, &m_scissor);
	}
	
	for (auto pPrimitive : m_compiledPrimitives)
	{
		uint32 bindSlot = 0;
		pCommandInterface->SetResourceLayout(pPrimitive->m_pResourceLayout.get());
		pCommandInterface->SetPipelineState(pPrimitive->m_pPipelineState.get());
		pCommandInterface->SetStencilRef(pPrimitive->m_stencilRef);

		if (pPrimitive->m_pVertexInputSet)
		{
			pCommandInterface->SetVertexBuffers(1, 0, pPrimitive->m_pVertexInputSet);
		}

		if (pPrimitive->m_pIndexInputSet)
		{
			pCommandInterface->SetIndexBuffer(pPrimitive->m_pIndexInputSet);
		}

		if (m_pOutputResources && m_pOutputResources->IsValid())
		{
			pCommandInterface->SetResources(bindSlot++, m_pOutputResources.get(), EShaderStage_AllWithoutCompute);
		}

		if (pPrimitive->m_pResources && !pPrimitive->m_pResources->IsEmpty())
		{
			uint32 resourcesBindSlot = bindSlot + pPrimitive->m_instances.front().constantBuffers.size();
			pCommandInterface->SetResources( resourcesBindSlot, pPrimitive->m_pResources.get(), EShaderStage_AllWithoutCompute);
		}

		for (auto& instance : pPrimitive->m_instances)
		{
			uint32 cbBindSlot = bindSlot;
			for (auto& cb : instance.constantBuffers)
			{
				pCommandInterface->SetInlineConstantBuffer(cbBindSlot++, cb.pBuffer, cb.shaderSlot, cb.shaderStages);
			}

			if (pPrimitive->m_pIndexInputSet)
			{
				pCommandInterface->DrawIndexed(instance.vertexOrIndexCount, 1, instance.vertexOrIndexOffset, instance.vertexBaseOffset, 0);
			}
			else
			{
				pCommandInterface->Draw(instance.vertexOrIndexCount, 1, instance.vertexOrIndexOffset, 0);
			}
		}
	}

	if (m_passFlags & ePassFlags_UseVrProjectionState)
	{
		CVrProjectionManager::Instance()->RestoreState(*pCommandList);
	}

	// unbind output resources
	if (m_pOutputNULLResources)
	{
		pCommandInterface->SetResources(0, m_pOutputNULLResources.get(), EShaderStage_AllWithoutCompute);
	}

#ifdef ENABLE_PROFILING_CODE
	rd->AddRecordedProfilingStats(pCommandList->EndProfilingSection(), EFSLIST_GENERAL, false);
#endif
}<|MERGE_RESOLUTION|>--- conflicted
+++ resolved
@@ -6,125 +6,105 @@
 #include "DriverD3D.h"
 #include "../Common/PostProcess/PostProcessUtils.h"
 #include <CryRenderer/RenderElements/RendElement.h>
-#include <Common/RendElements/MeshUtil.h>
-
-CRenderPrimitive::SPrimitiveGeometry CRenderPrimitive::s_primitiveGeometryCache[CRenderPrimitive::ePrim_Count];
-int CRenderPrimitive::s_nPrimitiveGeometryCacheUsers = 0;
-
-
-SCompiledRenderPrimitive::SCompiledRenderPrimitive()
-	: m_stencilRef(0)
-	, m_pVertexInputSet(nullptr)
-	, m_pIndexInputSet(nullptr)
-{
-}
-
-SCompiledRenderPrimitive::SCompiledRenderPrimitive(SCompiledRenderPrimitive&& other)
-	: m_stencilRef(std::move(other.m_stencilRef))
-	, m_pVertexInputSet(std::move(other.m_pVertexInputSet))
-	, m_pIndexInputSet(std::move(other.m_pIndexInputSet))
-	, m_pPipelineState(std::move(other.m_pPipelineState))
-	, m_pResourceLayout(std::move(other.m_pResourceLayout))
-	, m_pResources(std::move(other.m_pResources))
-	, m_instances(std::move(other.m_instances))
-{
-}
-
-void SCompiledRenderPrimitive::Reset()
-{
-	m_stencilRef = 0;
-	m_pVertexInputSet = nullptr;
-	m_pIndexInputSet = nullptr;
-
-	m_pResources.reset();
-	m_instances.clear();
-
-	m_pPipelineState.reset();
-	m_pResourceLayout.reset();
-}
-
-CRenderPrimitive::SPrimitiveGeometry::SPrimitiveGeometry()
-	: primType(eptTriangleList)
-	, vertexFormat(eVF_Unknown)
-	, vertexBaseOffset(0)
+
+CCompiledRenderPrimitive::SPrimitiveGeometry CCompiledRenderPrimitive::s_primitiveGeometryCache[CCompiledRenderPrimitive::ePrim_Count];
+int CCompiledRenderPrimitive::s_nPrimitiveGeometryCacheUsers = 0;
+
+CCompiledRenderPrimitive::SPrimitiveGeometry::SPrimitiveGeometry()
+	: vertexFormat(eVF_Unknown)
 	, vertexOrIndexCount(0)
-	, vertexOrIndexOffset(0)
-{
-	SStreamInfo emptyStream = { ~0u, 0, 0 };
+{
+	SStreamInfo emptyStream = { ~0u, 0 };
 	vertexStream = emptyStream;
 	indexStream = emptyStream;
 }
 
-CRenderPrimitive::CRenderPrimitive(CRenderPrimitive&& other)
-	: SCompiledRenderPrimitive(std::move(other))
-	, m_flags(std::move(other.m_flags))
-	, m_dirtyMask(std::move(other.m_dirtyMask))
-	, m_renderState(std::move(other.m_renderState))
-	, m_stencilState(std::move(other.m_stencilState))
-	, m_stencilReadMask(std::move(other.m_stencilReadMask))
-	, m_stencilWriteMask(std::move(other.m_stencilWriteMask))
-	, m_cullMode(std::move(other.m_cullMode))
-	, m_pShader(std::move(other.m_pShader))
-	, m_techniqueName(std::move(other.m_techniqueName))
-	, m_rtMask(std::move(other.m_rtMask))
-	, m_primitiveType(std::move(other.m_primitiveType))
-	, m_primitiveGeometry(std::move(other.m_primitiveGeometry))
-	, m_constantManager(std::move(other.m_constantManager))
-	, m_currentPsoUpdateCount(std::move(other.m_currentPsoUpdateCount))
-	, m_bDepthClip(std::move(other.m_bDepthClip))
-{
-}
-
-CRenderPrimitive::CRenderPrimitive(EPrimitiveFlags flags)
-	: m_flags(flags)
-	, m_dirtyMask(eDirty_All)
+CCompiledRenderPrimitive::CCompiledRenderPrimitive()
+	: m_dirtyMask(eDirty_All)
 	, m_renderState(0)
-	, m_stencilState(STENC_FUNC(FSS_STENCFUNC_ALWAYS) | STENCOP_FAIL(FSS_STENCOP_KEEP) | STENCOP_ZFAIL(FSS_STENCOP_KEEP) | STENCOP_PASS(FSS_STENCOP_KEEP))
-	, m_stencilReadMask(0xFF)
-	, m_stencilWriteMask(0xFF)
 	, m_cullMode(eCULL_Back)
 	, m_pShader(nullptr)
 	, m_rtMask(0)
 	, m_primitiveType(ePrim_Triangle)
 	, m_currentPsoUpdateCount(0)
-	, m_bDepthClip(true)
+	, m_pVertexInputSet(nullptr)
+	, m_pIndexInputSet(nullptr)
 {
 	m_pResources = CCryDeviceWrapper::GetObjectFactory().CreateResourceSet(CDeviceResourceSet::EFlags_ForceSetAllState);
-	m_instances.resize(1);
-}
-
-void CRenderPrimitive::Reset(EPrimitiveFlags flags)
-{
-	// Allocate before free, so that the re-allocated memory-pointer doesn't become the same/identical
-	CDeviceResourceSetPtr pResources = CCryDeviceWrapper::GetObjectFactory().CreateResourceSet(CDeviceResourceSet::EFlags_ForceSetAllState);
-
-	SCompiledRenderPrimitive::Reset();
-
-	m_flags = flags;
-	m_dirtyMask = eDirty_All;
-	m_renderState = 0;
-	m_stencilState = STENC_FUNC(FSS_STENCFUNC_ALWAYS) | STENCOP_FAIL(FSS_STENCOP_KEEP) | STENCOP_ZFAIL(FSS_STENCOP_KEEP) | STENCOP_PASS(FSS_STENCOP_KEEP);
-	m_stencilReadMask = 0xFF;
-	m_stencilWriteMask = 0xFF;
-	m_cullMode = eCULL_Back;
-	m_pShader = nullptr;
-	m_rtMask = 0;
-	m_primitiveType = ePrim_Triangle;
-	m_currentPsoUpdateCount = 0;
-	m_bDepthClip = true;
-
-	m_pResources = std::move(pResources);
-	m_instances.resize(1);
-
-	m_constantManager.Reset();
-}
-
-void CRenderPrimitive::AllocateTypedConstantBuffer(EConstantBufferShaderSlot shaderSlot, int size, EShaderStage shaderStages)
-{
-	SetInlineConstantBuffer(shaderSlot, gcpRendD3D->m_DevBufMan.CreateConstantBuffer(size), shaderStages);
-}
-
-bool CRenderPrimitive::IsDirty() const
+}
+
+#define ASSIGN_VALUE(dst, src, dirtyFlag) \
+  if (!((dst) == (src)))                  \
+  {                                       \
+    m_dirtyMask |= (dirtyFlag);           \
+    (dst) = (src);                        \
+  }
+
+void CCompiledRenderPrimitive::SetRenderState(int state)
+{
+	ASSIGN_VALUE(m_renderState, state, eDirty_RenderState);
+}
+
+void CCompiledRenderPrimitive::SetCullMode(ECull cullMode)
+{
+	ASSIGN_VALUE(m_cullMode, cullMode, eDirty_RenderState);
+}
+
+void CCompiledRenderPrimitive::SetTechnique(CShader* pShader, CCryNameTSCRC& techName, uint64 rtMask)
+{
+	ASSIGN_VALUE(m_pShader, pShader, eDirty_Technique);
+	ASSIGN_VALUE(m_techniqueName, techName, eDirty_Technique);
+	ASSIGN_VALUE(m_rtMask, rtMask, eDirty_Technique);
+
+	if (m_pPipelineState && m_currentPsoUpdateCount != m_pPipelineState->GetUpdateCount())
+		m_dirtyMask |= eDirty_Technique;
+}
+
+void CCompiledRenderPrimitive::SetTexture(uint32 shaderSlot, CTexture* pTexture, SResourceView::KeyType resourceViewID)
+{
+	m_pResources->SetTexture(shaderSlot, pTexture, resourceViewID);
+	m_dirtyMask |= m_pResources->IsDirty() ? eDirty_Resources : eDirty_None;
+}
+
+void CCompiledRenderPrimitive::SetSampler(uint32 shaderSlot, int32 sampler)
+{
+	m_pResources->SetSampler(shaderSlot, sampler);
+	m_dirtyMask |= m_pResources->IsDirty() ? eDirty_Resources : eDirty_None;
+}
+
+void CCompiledRenderPrimitive::SetInlineConstantBuffers(std::vector<InlineConstantBuffer>&& inlineConstantBuffers)
+{
+	m_inlineConstantBuffers = std::move(inlineConstantBuffers);
+	m_dirtyMask |= eDirty_Resources;
+}
+
+void CCompiledRenderPrimitive::SetPrimitiveType(EPrimitiveType primitiveType)
+{
+	ASSIGN_VALUE(m_primitiveType, primitiveType, eDirty_Geometry);
+}
+
+void CCompiledRenderPrimitive::SetCustomVertexStream(buffer_handle_t vertexBuffer, EVertexFormat vertexFormat, uint32 vertexStride)
+{
+	ASSIGN_VALUE(m_primitiveGeometry.vertexStream.hStream, vertexBuffer, eDirty_Geometry);
+	ASSIGN_VALUE(m_primitiveGeometry.vertexStream.nStride, vertexStride, eDirty_Geometry);
+	ASSIGN_VALUE(m_primitiveGeometry.vertexFormat, vertexFormat, eDirty_Geometry);
+	ASSIGN_VALUE(m_primitiveType, ePrim_Custom, eDirty_Geometry);
+}
+void CCompiledRenderPrimitive::SetCustomIndexStream(buffer_handle_t indexBuffer, uint32 indexStride)
+{
+	ASSIGN_VALUE(m_primitiveGeometry.indexStream.hStream, indexBuffer, eDirty_Geometry);
+	ASSIGN_VALUE(m_primitiveGeometry.indexStream.nStride, indexStride, eDirty_Geometry);
+	ASSIGN_VALUE(m_primitiveType, ePrim_Custom, eDirty_Geometry);
+}
+
+void CCompiledRenderPrimitive::SetDrawInfo(uint32 vertexOrIndexCount)
+{
+	ASSIGN_VALUE(m_primitiveGeometry.vertexOrIndexCount, vertexOrIndexCount, eDirty_None);
+}
+
+#undef ASSIGN_VALUE
+
+bool CCompiledRenderPrimitive::IsDirty() const
 {
 	if (m_dirtyMask != eDirty_None)
 		return true;
@@ -138,22 +118,15 @@
 	return false;
 }
 
-CRenderPrimitive::EDirtyFlags CRenderPrimitive::Compile(uint32 renderTargetCount, CTexture* const* pRenderTargets, const SDepthTexture* pDepthTarget, SResourceView::KeyType* pRenderTargetViews, CDeviceResourceSetPtr pOutputResources, uint64 extraRtMask)
+CCompiledRenderPrimitive::EDirtyFlags CCompiledRenderPrimitive::Compile(CDeviceGraphicsPSODesc partialPsoDesc)
 {
 	CD3D9Renderer* const __restrict rd = gcpRendD3D;
-	auto& instance = m_instances.front();
 
 	if (m_dirtyMask & eDirty_Geometry)
 	{
-		m_dirtyMask |= eDirty_InstanceData;
-
 		if (m_primitiveType != ePrim_Custom)
 		{
-			CRenderPrimitive::EPrimitiveType primitiveType = m_primitiveType;
-			if (CVrProjectionManager::Instance()->GetProjectionType() == CVrProjectionManager::eVrProjection_LensMatched && primitiveType == ePrim_Triangle)
-				primitiveType = ePrim_FullscreenQuad;
-
-			m_primitiveGeometry = s_primitiveGeometryCache[primitiveType];
+			m_primitiveGeometry = s_primitiveGeometryCache[m_primitiveType];
 		}
 
 		m_pIndexInputSet = CCryDeviceWrapper::GetObjectFactory().CreateIndexStreamSet(&m_primitiveGeometry.indexStream);
@@ -162,50 +135,25 @@
 		m_dirtyMask &= ~eDirty_Geometry;
 	}
 
-	if (m_dirtyMask & eDirty_InstanceData)
-	{
-		instance.vertexBaseOffset = m_primitiveGeometry.vertexBaseOffset;
-		instance.vertexOrIndexCount = m_primitiveGeometry.vertexOrIndexCount;
-		instance.vertexOrIndexOffset = m_primitiveGeometry.vertexOrIndexOffset;
-	}
-
 	if (m_dirtyMask & eDirty_Resources)
 	{
 		m_pResources->Build();
 
 		if (!m_pResources->IsValid())
 			return m_dirtyMask;
-
-		if (m_pResources->IsLayoutDirty())
-			m_dirtyMask |= eDirty_ResourceLayout;
-	}
-
-	if (m_dirtyMask & (eDirty_Technique | eDirty_ResourceLayout))
+	}
+
+	if (m_dirtyMask & (eDirty_Technique | eDirty_Resources))
 	{
 		int bindSlot = 0;
 		SDeviceResourceLayoutDesc resourceLayoutDesc;
 
-		// check for valid shader reflection first
-		if (m_flags & eFlags_ReflectConstantBuffersFromShader)
-		{
-			if (!m_constantManager.IsShaderReflectionValid())
-				return m_dirtyMask;
-		}
-
-		if (pOutputResources)
-		{
-			resourceLayoutDesc.SetResourceSet(bindSlot++, pOutputResources);
-		}
-
-		instance.constantBuffers = m_constantManager.GetBuffers();
-
-		for (auto& cb : instance.constantBuffers)
-			resourceLayoutDesc.SetConstantBuffer(bindSlot++, cb.shaderSlot, cb.shaderStages);
-
-		if (!m_pResources->IsEmpty())
-		{
-			resourceLayoutDesc.SetResourceSet(bindSlot++, m_pResources);
-		}
+		for (auto& cb : m_inlineConstantBuffers)
+		{
+			resourceLayoutDesc.SetConstantBuffer(bindSlot++, cb.shaderSlot, SHADERSTAGE_FROM_SHADERCLASS(cb.shaderClass));
+		}
+		resourceLayoutDesc.SetConstantBuffer(bindSlot++, eConstantBufferShaderSlot_PerView, EShaderStage_Vertex | EShaderStage_Pixel);
+		resourceLayoutDesc.SetResourceSet(bindSlot++, m_pResources);
 
 		m_pResourceLayout = CCryDeviceWrapper::GetObjectFactory().CreateResourceLayout(resourceLayoutDesc);
 
@@ -213,26 +161,6 @@
 			return m_dirtyMask;
 	}
 
-<<<<<<< HEAD
-	if (m_dirtyMask & (eDirty_Technique | eDirty_RenderState | eDirty_ResourceLayout | eDirty_Topology))
-	{
-		CDeviceGraphicsPSODesc psoDesc(renderTargetCount, pRenderTargets, pDepthTarget, pRenderTargetViews);
-		psoDesc.m_pResourceLayout = m_pResourceLayout.get();
-		psoDesc.m_pShader = m_pShader;
-		psoDesc.m_technique = m_techniqueName;
-		psoDesc.m_ShaderFlags_RT = m_rtMask | extraRtMask;
-		psoDesc.m_ShaderFlags_MD = 0;
-		psoDesc.m_ShaderFlags_MDV = 0;
-		psoDesc.m_PrimitiveType = m_primitiveGeometry.primType;
-		psoDesc.m_VertexFormat = m_primitiveGeometry.vertexFormat;
-		psoDesc.m_RenderState = m_renderState;
-		psoDesc.m_StencilState = m_stencilState;
-		psoDesc.m_StencilReadMask = m_stencilReadMask;
-		psoDesc.m_StencilWriteMask = m_stencilWriteMask;
-		psoDesc.m_CullMode = m_cullMode;
-		psoDesc.m_bDepthClip = m_bDepthClip;
-		m_pPipelineState = CCryDeviceWrapper::GetObjectFactory().CreateGraphicsPSO(psoDesc);
-=======
 	if (m_dirtyMask & (eDirty_Technique | eDirty_RenderState | eDirty_Resources))
 	{
 		partialPsoDesc.m_pResourceLayout = m_pResourceLayout.get();
@@ -246,7 +174,6 @@
 		partialPsoDesc.m_RenderState = m_renderState;
 		partialPsoDesc.m_CullMode = m_cullMode;
 		m_pPipelineState = CCryDeviceWrapper::GetObjectFactory().CreateGraphicsPSO(partialPsoDesc);
->>>>>>> 91547e78
 
 		if (!m_pPipelineState || !m_pPipelineState->IsValid())
 			return m_dirtyMask;
@@ -258,20 +185,12 @@
 	return m_dirtyMask;
 }
 
-void CRenderPrimitive::AddPrimitiveGeometryCacheUser()
+void CCompiledRenderPrimitive::AddPrimitiveGeometryCacheUser()
 {
 	if (s_nPrimitiveGeometryCacheUsers == 0)
 	{
 		CD3D9Renderer* const __restrict rd = gcpRendD3D;
 
-<<<<<<< HEAD
-		// ePrim_Triangle
-		{
-			SPrimitiveGeometry& primitiveGeometry = s_primitiveGeometryCache[ePrim_Triangle];
-
-			// NOTE: Get aligned stack-space (pointer and size aligned to manager's alignment requirement)
-			CryStackAllocWithSizeVector(SVF_P3F_C4B_T2F, 3, fullscreenTriVertices, CDeviceBufferManager::AlignBufferSizeForStreaming);
-=======
 		{
 			SPrimitiveGeometry& primitiveGeometry = s_primitiveGeometryCache[ePrim_Triangle];
 
@@ -283,105 +202,29 @@
 			primitiveGeometry.vertexOrIndexCount = 3;
 			gcpRendD3D->m_DevBufMan.UpdateBuffer(primitiveGeometry.vertexStream.hStream, fullscreenTriVertices, sizeof(fullscreenTriVertices));
 		}
->>>>>>> 91547e78
-
-			SPostEffectsUtils::GetFullScreenTri(fullscreenTriVertices, 0, 0, 1.0f);
-			primitiveGeometry.vertexStream.hStream = gcpRendD3D->m_DevBufMan.Create(BBT_VERTEX_BUFFER, BU_DYNAMIC, 3 * sizeof(SVF_P3F_C4B_T2F));
+
+		{
+			SPrimitiveGeometry& primitiveGeometry = s_primitiveGeometryCache[ePrim_Box];
+
+			t_arrDeferredMeshVertBuff boxVertices;
+			t_arrDeferredMeshIndBuff boxIndices;
+			CDeferredRenderUtils::CreateUnitBox(boxIndices, boxVertices);
+			primitiveGeometry.vertexStream.hStream = gcpRendD3D->m_DevBufMan.Create(BBT_VERTEX_BUFFER, BU_DYNAMIC, 8 * sizeof(SVF_P3F_C4B_T2F));
 			primitiveGeometry.vertexStream.nStride = sizeof(SVF_P3F_C4B_T2F);
-			primitiveGeometry.primType = eptTriangleList;
+			primitiveGeometry.indexStream.hStream = gcpRendD3D->m_DevBufMan.Create(BBT_INDEX_BUFFER, BU_DYNAMIC, 36 * sizeof(uint16));
+			primitiveGeometry.indexStream.nStride = sizeof(uint16);
 			primitiveGeometry.vertexFormat = eVF_P3F_C4B_T2F;
-			primitiveGeometry.vertexOrIndexOffset = 0;
-			primitiveGeometry.vertexOrIndexCount = 3;
-
-			gcpRendD3D->m_DevBufMan.UpdateBuffer(primitiveGeometry.vertexStream.hStream, fullscreenTriVertices, fullscreenTriVerticesSize);
-		}
-
-		// ePrim_FullscreenQuad
-		{
-			SPrimitiveGeometry& primitiveGeometry = s_primitiveGeometryCache[ePrim_FullscreenQuad];
-
-			// NOTE: Get aligned stack-space (pointer and size aligned to manager's alignment requirement)
-			CryStackAllocWithSizeVectorCleared(SVF_P3F_C4B_T2F, 4, fullscreenQuadVertices, CDeviceBufferManager::AlignBufferSizeForStreaming);
-
-			SPostEffectsUtils::GetFullScreenQuad(fullscreenQuadVertices, 0, 0, 1.0f);
-			primitiveGeometry.vertexStream.hStream = gcpRendD3D->m_DevBufMan.Create(BBT_VERTEX_BUFFER, BU_DYNAMIC, 4 * sizeof(SVF_P3F_C4B_T2F));
-			primitiveGeometry.vertexStream.nStride = sizeof(SVF_P3F_C4B_T2F);
-			primitiveGeometry.primType = eptTriangleStrip;
-			primitiveGeometry.vertexFormat = eVF_P3F_C4B_T2F;
-			primitiveGeometry.vertexOrIndexOffset = 0;
-			primitiveGeometry.vertexOrIndexCount = 4;
-
-			gcpRendD3D->m_DevBufMan.UpdateBuffer(primitiveGeometry.vertexStream.hStream, fullscreenQuadVertices, fullscreenQuadVerticesSize);
-		}
-
-		t_arrDeferredMeshVertBuff vertices;
-		t_arrDeferredMeshIndBuff indices;
-
-		auto initPrimitiveGeometryStreams = [](SPrimitiveGeometry& primitiveGeometry, t_arrDeferredMeshVertBuff boxVertices, t_arrDeferredMeshIndBuff boxIndices)
-		{
-			primitiveGeometry.vertexStream.hStream = gcpRendD3D->m_DevBufMan.Create(BBT_VERTEX_BUFFER, BU_STATIC, boxVertices.size() * sizeof(boxVertices[0]));
-			primitiveGeometry.vertexStream.nStride = sizeof(boxVertices[0]);
-			primitiveGeometry.indexStream.hStream = gcpRendD3D->m_DevBufMan.Create(BBT_INDEX_BUFFER, BU_STATIC, boxIndices.size() * sizeof(boxIndices[0]));
-			primitiveGeometry.indexStream.nStride = Index16;
-			primitiveGeometry.primType = eptTriangleList;
-			primitiveGeometry.vertexFormat = eVF_P3F_C4B_T2F;
-			primitiveGeometry.vertexOrIndexOffset = 0;
 			primitiveGeometry.vertexOrIndexCount = boxIndices.size();
-
-			gcpRendD3D->m_DevBufMan.UpdateBuffer(primitiveGeometry.vertexStream.hStream, boxVertices);
-			gcpRendD3D->m_DevBufMan.UpdateBuffer(primitiveGeometry.indexStream.hStream, boxIndices);
-		};
-
-		// Box Primitives
-		{
-			CDeferredRenderUtils::CreateUnitBox(indices, vertices);
-			initPrimitiveGeometryStreams(s_primitiveGeometryCache[ePrim_UnitBox], vertices, indices);
-
-			CDeferredRenderUtils::CreateSimpleLightFrustumMesh(indices, vertices);
-			initPrimitiveGeometryStreams(s_primitiveGeometryCache[ePrim_CenteredBox], vertices, indices);
-		}
-
-		// Projector Primitives
-		{
-			const uint nProjectorMeshStep = 10;
-
-			for (int i = ePrim_Projector; i <= ePrim_Projector2; ++i)
-			{
-				const uint nFrustTess = 11 + nProjectorMeshStep * (i - ePrim_Projector);
-
-				CDeferredRenderUtils::CreateUnitFrustumMesh(nFrustTess, nFrustTess, indices, vertices);
-				initPrimitiveGeometryStreams(s_primitiveGeometryCache[i], vertices, indices);
-			}
-
-			for (int i = ePrim_ClipProjector; i <= ePrim_ClipProjector2; ++i)
-			{
-				uint nFrustTess = 41 + nProjectorMeshStep * (i - ePrim_ClipProjector);
-
-				CDeferredRenderUtils::CreateUnitFrustumMesh(nFrustTess, nFrustTess, indices, vertices);
-				initPrimitiveGeometryStreams(s_primitiveGeometryCache[i], vertices, indices);
-			}
-		}
-
-		// fullscreen quad
-		{
-			MeshUtil::GenScreenTile(-1, -1, 1, 1, ColorF(1, 1, 1, 1), 1, 1, vertices, indices);
-			initPrimitiveGeometryStreams(s_primitiveGeometryCache[ePrim_FullscreenQuad], vertices, indices);
-		}
-
-		// tessellated fullscreen quad
-		{
-			const int rowCount = 15;
-			const int colCount = 25;
-
-			MeshUtil::GenScreenTile(-1, -1, 1, 1, ColorF(1, 1, 1, 1), rowCount, colCount, vertices, indices);
-			initPrimitiveGeometryStreams(s_primitiveGeometryCache[ePrim_FullscreenQuadTess], vertices, indices);
+			gcpRendD3D->m_DevBufMan.UpdateBuffer(primitiveGeometry.vertexStream.hStream, &boxVertices[0], sizeof(boxVertices));
+			gcpRendD3D->m_DevBufMan.UpdateBuffer(primitiveGeometry.indexStream.hStream, &boxIndices[0], sizeof(boxIndices));
+
 		}
 	}
 
 	++s_nPrimitiveGeometryCacheUsers;
 }
 
-void CRenderPrimitive::RemovePrimitiveGeometryCacheUser()
+void CCompiledRenderPrimitive::RemovePrimitiveGeometryCacheUser()
 {
 	if (--s_nPrimitiveGeometryCacheUsers == 0)
 	{
@@ -393,26 +236,9 @@
 			s_primitiveGeometryCache[primType] = SPrimitiveGeometry();
 		}
 	}
-}
-
-<<<<<<< HEAD
-CPrimitiveRenderPass::CPrimitiveRenderPass(bool createGeometryCache)
-	: m_numRenderTargets(0)
-	, m_pDepthTarget(nullptr)
-	, m_scissorEnabled(false)
-	, m_passFlags(ePassFlags_None)
-{
-	m_pRenderTargets.fill(nullptr);
-	m_renderTargetViews.fill(SResourceView::KeyType(SResourceView::DefaultRendertargetView));
-
-	ZeroStruct(m_viewport);
-	ZeroStruct(m_scissor);
-
-	if( createGeometryCache )
-	{
-		CRenderPrimitive::AddPrimitiveGeometryCacheUser();
-	}
-=======
+
+}
+
 CPrimitiveRenderPass::CPrimitiveRenderPass()
 	: m_primitiveCount(0)
 	, m_bDirty(true)
@@ -425,280 +251,144 @@
 	ZeroStruct(m_viewport);
 
 	CCompiledRenderPrimitive::AddPrimitiveGeometryCacheUser();
->>>>>>> 91547e78
 }
 
 CPrimitiveRenderPass::~CPrimitiveRenderPass()
 {
-	CRenderPrimitive::RemovePrimitiveGeometryCacheUser();
-}
-
-CPrimitiveRenderPass::CPrimitiveRenderPass(CPrimitiveRenderPass&& other)
-	: m_numRenderTargets(std::move(other.m_numRenderTargets))
-	, m_pDepthTarget(std::move(other.m_pDepthTarget))
-	, m_scissorEnabled(std::move(other.m_scissorEnabled))
-	, m_passFlags(ePassFlags_None)
-{
-	m_pRenderTargets = std::move(other.m_pRenderTargets);
-	m_renderTargetViews = std::move(other.m_renderTargetViews);
-
-	m_viewport = std::move(other.m_viewport);
-	m_scissor = std::move(other.m_scissor);
-
-	m_compiledPrimitives = std::move(other.m_compiledPrimitives);
-}
-
-CPrimitiveRenderPass& CPrimitiveRenderPass::operator=(CPrimitiveRenderPass&& other)
-{
-	m_passFlags = std::move(other.m_passFlags);
-	m_numRenderTargets = std::move(other.m_numRenderTargets);
-	m_pDepthTarget = std::move(other.m_pDepthTarget);
-	m_scissorEnabled = std::move(other.m_scissorEnabled);
-
-	m_pRenderTargets = std::move(other.m_pRenderTargets);
-	m_renderTargetViews = std::move(other.m_renderTargetViews);
-
-	m_viewport = std::move(other.m_viewport);
-	m_scissor = std::move(other.m_scissor);
-
-	m_compiledPrimitives = std::move(other.m_compiledPrimitives);
-
-	return *this;
+	CCompiledRenderPrimitive::RemovePrimitiveGeometryCacheUser();
 }
 
 void CPrimitiveRenderPass::SetRenderTarget(uint32 slot, CTexture* pRenderTarget, SResourceView::KeyType rendertargetView)
 {
 	CRY_ASSERT(slot < m_pRenderTargets.size());
-
-	m_pRenderTargets[slot] = pRenderTarget;
-	m_renderTargetViews[slot] = rendertargetView;
-}
-
-void CPrimitiveRenderPass::SetOutputUAV(uint32 slot, CGpuBuffer* pBuffer)
-{
-	if (!m_pOutputResources)
-	{
-		m_pOutputResources     = CCryDeviceWrapper::GetObjectFactory().CreateResourceSet(CDeviceResourceSet::EFlags_ForceSetAllState);
-		m_pOutputNULLResources = CCryDeviceWrapper::GetObjectFactory().CreateResourceSet(CDeviceResourceSet::EFlags_ForceSetAllState);
-	}
-
-	CGpuBuffer nullBuffer;
-	nullBuffer.Create(0, 0, DXGI_FORMAT_R32G32B32A32_FLOAT, DX11BUF_NULL_RESOURCE | DX11BUF_BIND_UAV, nullptr);
-
-	m_pOutputResources->SetBuffer(slot, pBuffer ? *pBuffer : CGpuBuffer(), true);
-	m_pOutputNULLResources->SetBuffer(slot, nullBuffer, true);
+	if (m_pRenderTargets[slot] != pRenderTarget || m_renderTargetViews[slot] != rendertargetView)
+	{
+		m_pRenderTargets[slot] = pRenderTarget;
+		m_renderTargetViews[slot] = rendertargetView;
+
+		m_bDirty = true;
+	}
 }
 
 void CPrimitiveRenderPass::SetDepthTarget(SDepthTexture* pDepthTarget)
 {
-	m_pDepthTarget = pDepthTarget;
+	if (m_pDepthTarget != pDepthTarget)
+	{
+		m_pDepthTarget = pDepthTarget;
+		m_bDirty = true;
+	}
 }
 
 void CPrimitiveRenderPass::SetViewport(const D3DViewPort& viewport)
 {
-	if (!m_scissorEnabled)
-	{
-		m_scissor.left   = LONG(viewport.TopLeftX);
-		m_scissor.top    = LONG(viewport.TopLeftY);
-		m_scissor.right  = LONG(viewport.TopLeftX + viewport.Width);
-		m_scissor.bottom = LONG(viewport.TopLeftY + viewport.Height);
-	}
-
-	m_viewport = viewport;
-}
-
-void CPrimitiveRenderPass::SetScissor(bool bEnable, const D3DRectangle& scissor)
-{
-	if (m_scissorEnabled = bEnable)
-	{
-		m_scissor = scissor;
-	}
-	else
-	{
-		m_scissor.left   = LONG(m_viewport.TopLeftX);
-		m_scissor.top    = LONG(m_viewport.TopLeftY);
-		m_scissor.right  = LONG(m_viewport.TopLeftX + m_viewport.Width);
-		m_scissor.bottom = LONG(m_viewport.TopLeftY + m_viewport.Height);
-	}
-}
-
-bool CPrimitiveRenderPass::AddPrimitive(CRenderPrimitive* pPrimitive)
-{
-	uint64 rtMask = 0;
-	if (m_passFlags & ePassFlags_VrProjectionPass)
-		rtMask |= CVrProjectionManager::Instance()->GetRTFlags();
-
-	if (pPrimitive->IsDirty())
-	{
-		if (pPrimitive->Compile(m_pRenderTargets.size(), &m_pRenderTargets[0], m_pDepthTarget, nullptr, m_pOutputResources, rtMask) != CRenderPrimitive::eDirty_None)
-			return false;
-	}
-
-	m_compiledPrimitives.push_back(pPrimitive);
-	return true;
-}
-
-bool CPrimitiveRenderPass::AddPrimitive(SCompiledRenderPrimitive* pPrimitive)
-{
-	CRY_ASSERT(pPrimitive->m_pPipelineState->IsValid());
-	CRY_ASSERT(pPrimitive->m_pResourceLayout);
-	CRY_ASSERT(!pPrimitive->m_pResources || pPrimitive->m_pResources->IsValid());
-
-	m_compiledPrimitives.push_back(pPrimitive);
-	return true;
-}
-
-void CPrimitiveRenderPass::Prepare(CDeviceCommandListRef RESTRICT_REFERENCE commandList)
-{
+	if (m_viewport.Height != viewport.Height ||
+	    m_viewport.Width != viewport.Width ||
+	    m_viewport.TopLeftX != viewport.TopLeftX ||
+	    m_viewport.TopLeftY != viewport.TopLeftY ||
+	    m_viewport.MinDepth != viewport.MinDepth ||
+	    m_viewport.MaxDepth != viewport.MaxDepth)
+	{
+		m_viewport = viewport;
+		m_bDirty = true;
+	}
+}
+
+bool CPrimitiveRenderPass::CompileResources()
+{
+	// Prefill pso desc with rendertarget info
+	CDeviceGraphicsPSODesc psoDesc(m_pRenderTargets.size(), &m_pRenderTargets[0], m_pDepthTarget);
+	bool bDirty = false;
+
+	for (int i = 0; i < m_primitiveCount; ++i)
+	{
+		if (m_primitives[i].IsDirty())
+		{
+			auto primitiveDirtyMask = m_primitives[i].Compile(psoDesc);
+			bDirty |= primitiveDirtyMask != CCompiledRenderPrimitive::eDirty_None;
+		}
+	}
+
 	m_numRenderTargets = 0;
 	while (m_numRenderTargets < m_pRenderTargets.size() && m_pRenderTargets[m_numRenderTargets])
 		++m_numRenderTargets;
-	
-	CDeviceGraphicsCommandInterface* pCommandInterface = commandList.GetGraphicsInterface();
-
-	pCommandInterface->PrepareRenderTargetsForUse(m_numRenderTargets, &m_pRenderTargets[0], m_pDepthTarget, &m_renderTargetViews[0]);
-
-	if (m_passFlags & ePassFlags_VrProjectionPass)
-	{
-		if (CVrProjectionManager::IsMultiResEnabledStatic())
-			CVrProjectionManager::Instance()->PrepareProjectionParameters(commandList, m_viewport);
-	}
-
-	uint32 bindSlot = 0;
-
-	if (m_pOutputResources)
-	{
-		if (m_pOutputResources->IsDirty())
-		{
-			m_pOutputResources->Build();
-			m_pOutputNULLResources->Build();
-		}
-
-		if (m_pOutputResources->IsValid())
-			pCommandInterface->PrepareResourcesForUse(bindSlot++, m_pOutputResources.get(), EShaderStage_AllWithoutCompute);
-	}
-
-	for (auto pPrimitive : m_compiledPrimitives)
-	{
-		CRY_ASSERT(pPrimitive->m_pPipelineState->IsValid());
-		CRY_ASSERT(pPrimitive->m_pResourceLayout);
-
-
-		for (auto& instance : pPrimitive->m_instances)
-		{
-			uint32 cbBindSlot = bindSlot;
-			for (auto& cb : instance.constantBuffers)
+
+	return bDirty;
+}
+
+void CPrimitiveRenderPass::AddPrimitive(const CCompiledRenderPrimitive& primitive)
+{
+	if (m_primitiveCount >= m_primitives.size())
+		m_primitives.push_back(CCompiledRenderPrimitive());
+
+	m_primitives[m_primitiveCount++] = primitive;
+	m_bDirty |= primitive.IsDirty();
+}
+
+void CPrimitiveRenderPass::Execute()
+{
+	CD3D9Renderer* const __restrict rd = gcpRendD3D;
+	CDeviceGraphicsCommandListPtr pCommandList = CCryDeviceWrapper::GetObjectFactory().GetCoreGraphicsCommandList();
+
+	if (IsDirty())
+	{
+		m_bDirty = CompileResources();
+	}
+
+	D3D11_RECT viewportRect =
+	{
+		LONG(m_viewport.TopLeftX),
+		LONG(m_viewport.TopLeftY),
+		LONG(m_viewport.TopLeftX + m_viewport.Width),
+		LONG(m_viewport.TopLeftY + m_viewport.Height)
+	};
+
+	for (int i = 0; i < m_primitiveCount; ++i)
+	{
+		auto& curPrimitive = m_primitives[i];
+
+		if (!curPrimitive.IsDirty())
+		{
+			// Prepare resources
 			{
-				pCommandInterface->PrepareInlineConstantBufferForUse(cbBindSlot++, cb.pBuffer, cb.shaderSlot, cb.shaderStages);
+				uint32 bindSlot = 0;
+				pCommandList->PrepareRenderTargetsForUse(m_numRenderTargets, &m_pRenderTargets[0], m_pDepthTarget, &m_renderTargetViews[0]);
+				for (auto& cb : curPrimitive.m_inlineConstantBuffers)
+				{
+					pCommandList->PrepareInlineConstantBufferForUse(bindSlot++, cb.pBuffer, cb.shaderSlot, cb.shaderClass);
+				}
+				pCommandList->PrepareInlineConstantBufferForUse(bindSlot++, rd->GetGraphicsPipeline().GetPerViewConstantBuffer(), eConstantBufferShaderSlot_PerView, (EShaderStage)(EShaderStage_Vertex | EShaderStage_Pixel));
+				pCommandList->PrepareResourcesForUse(bindSlot++, curPrimitive.m_pResources.get());
+				pCommandList->PrepareVertexBuffersForUse(1, curPrimitive.m_pVertexInputSet);
+
+				if (curPrimitive.m_pIndexInputSet)
+				{
+					pCommandList->PrepareIndexBufferForUse(curPrimitive.m_pIndexInputSet);
+				}
 			}
-		}
-
-		if (pPrimitive->m_pResources && !pPrimitive->m_pResources->IsEmpty())
-		{
-			CRY_ASSERT(pPrimitive->m_pResources->IsValid());
-			uint32 resourcesBindSlot = bindSlot + pPrimitive->m_instances.front().constantBuffers.size();
-			pCommandInterface->PrepareResourcesForUse(resourcesBindSlot, pPrimitive->m_pResources.get(), EShaderStage_AllWithoutCompute);
-		}
-
-		if (pPrimitive->m_pVertexInputSet)
-		{
-			pCommandInterface->PrepareVertexBuffersForUse(1, 0, pPrimitive->m_pVertexInputSet);
-		}
-
-		if (pPrimitive->m_pIndexInputSet)
-		{
-			pCommandInterface->PrepareIndexBufferForUse(pPrimitive->m_pIndexInputSet);
-		}
-	}
-}
-
-void CPrimitiveRenderPass::Execute()
-{
-	if (m_compiledPrimitives.empty())
-		return;
-
-	CD3D9Renderer* const __restrict rd = gcpRendD3D;
-	CDeviceCommandListPtr pCommandList = CCryDeviceWrapper::GetObjectFactory().GetCoreCommandList();
-	CDeviceGraphicsCommandInterface* pCommandInterface = pCommandList->GetGraphicsInterface();
-
-#ifdef ENABLE_PROFILING_CODE
-	pCommandList->BeginProfilingSection();
-#endif
-
-	// prepare primitives first
-	Prepare(*pCommandList);
-
-	pCommandInterface->SetRenderTargets(m_numRenderTargets, &m_pRenderTargets[0], m_pDepthTarget, &m_renderTargetViews[0]);
-
-	if (!CVrProjectionManager::Instance()->SetRenderingState(
-		*pCommandList,
-		m_viewport,
-		(m_passFlags & ePassFlags_UseVrProjectionState) != 0,
-		(m_passFlags & ePassFlags_RequireVrProjectionConstants) != 0))
-	{
-		pCommandInterface->SetViewports(1, &m_viewport);
-		pCommandInterface->SetScissorRects(1, &m_scissor);
-	}
-	
-	for (auto pPrimitive : m_compiledPrimitives)
-	{
-		uint32 bindSlot = 0;
-		pCommandInterface->SetResourceLayout(pPrimitive->m_pResourceLayout.get());
-		pCommandInterface->SetPipelineState(pPrimitive->m_pPipelineState.get());
-		pCommandInterface->SetStencilRef(pPrimitive->m_stencilRef);
-
-		if (pPrimitive->m_pVertexInputSet)
-		{
-			pCommandInterface->SetVertexBuffers(1, 0, pPrimitive->m_pVertexInputSet);
-		}
-
-		if (pPrimitive->m_pIndexInputSet)
-		{
-			pCommandInterface->SetIndexBuffer(pPrimitive->m_pIndexInputSet);
-		}
-
-		if (m_pOutputResources && m_pOutputResources->IsValid())
-		{
-			pCommandInterface->SetResources(bindSlot++, m_pOutputResources.get(), EShaderStage_AllWithoutCompute);
-		}
-
-		if (pPrimitive->m_pResources && !pPrimitive->m_pResources->IsEmpty())
-		{
-			uint32 resourcesBindSlot = bindSlot + pPrimitive->m_instances.front().constantBuffers.size();
-			pCommandInterface->SetResources( resourcesBindSlot, pPrimitive->m_pResources.get(), EShaderStage_AllWithoutCompute);
-		}
-
-		for (auto& instance : pPrimitive->m_instances)
-		{
-			uint32 cbBindSlot = bindSlot;
-			for (auto& cb : instance.constantBuffers)
+
+			uint32 bindSlot = 0;
+			pCommandList->SetRenderTargets(m_numRenderTargets, &m_pRenderTargets[0], m_pDepthTarget, &m_renderTargetViews[0]);
+			pCommandList->SetViewports(1, &m_viewport);
+			pCommandList->SetScissorRects(1, &viewportRect);
+			pCommandList->SetResourceLayout(curPrimitive.m_pResourceLayout);
+			pCommandList->SetPipelineState(curPrimitive.m_pPipelineState);
+			for (auto& cb : curPrimitive.m_inlineConstantBuffers)
 			{
-				pCommandInterface->SetInlineConstantBuffer(cbBindSlot++, cb.pBuffer, cb.shaderSlot, cb.shaderStages);
+				pCommandList->SetInlineConstantBuffer(bindSlot++, cb.pBuffer, cb.shaderSlot, cb.shaderClass);
 			}
-
-			if (pPrimitive->m_pIndexInputSet)
+			pCommandList->SetInlineConstantBuffer(bindSlot++, rd->GetGraphicsPipeline().GetPerViewConstantBuffer(), eConstantBufferShaderSlot_PerView, EShaderStage_Vertex | EShaderStage_Pixel);
+			pCommandList->SetResources(bindSlot++, curPrimitive.m_pResources.get());
+			pCommandList->SetVertexBuffers(1, curPrimitive.m_pVertexInputSet);
+
+			if (curPrimitive.m_pIndexInputSet)
 			{
-				pCommandInterface->DrawIndexed(instance.vertexOrIndexCount, 1, instance.vertexOrIndexOffset, instance.vertexBaseOffset, 0);
+				pCommandList->SetIndexBuffer(curPrimitive.m_pIndexInputSet);
+				pCommandList->DrawIndexed(curPrimitive.m_primitiveGeometry.vertexOrIndexCount, 1, 0, 0, 0);
 			}
 			else
 			{
-				pCommandInterface->Draw(instance.vertexOrIndexCount, 1, instance.vertexOrIndexOffset, 0);
+				pCommandList->Draw(curPrimitive.m_primitiveGeometry.vertexOrIndexCount, 1, 0, 0);
 			}
 		}
 	}
-
-	if (m_passFlags & ePassFlags_UseVrProjectionState)
-	{
-		CVrProjectionManager::Instance()->RestoreState(*pCommandList);
-	}
-
-	// unbind output resources
-	if (m_pOutputNULLResources)
-	{
-		pCommandInterface->SetResources(0, m_pOutputNULLResources.get(), EShaderStage_AllWithoutCompute);
-	}
-
-#ifdef ENABLE_PROFILING_CODE
-	rd->AddRecordedProfilingStats(pCommandList->EndProfilingSection(), EFSLIST_GENERAL, false);
-#endif
 }