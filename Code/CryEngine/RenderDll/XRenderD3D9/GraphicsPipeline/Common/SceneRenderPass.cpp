// Copyright 2001-2016 Crytek GmbH / Crytek Group. All rights reserved.

#include "StdAfx.h"
#include "SceneRenderPass.h"

#include "DriverD3D.h"

#include "Common/RenderView.h"
#include "Common/ReverseDepth.h"
#include "CompiledRenderObject.h"
#include "GraphicsPipelineStage.h"

int CSceneRenderPass::s_recursionCounter = 0;

CSceneRenderPass::CSceneRenderPass()
	: m_passFlags(ePassFlags_None)
	, m_depthConstBias(0.0f)
	, m_depthSlopeBias(0.0f)
	, m_depthBiasClamp(0.0f)
{
	m_pDepthTarget = nullptr;
	m_pResourceLayout = nullptr;
	m_pPerPassResources = nullptr;
	m_szLabel = "";
	m_numRenderItemGroups = 0;
	m_profilerSectionIndex = ~0u;

	for (uint32 i = 0; i < CRY_ARRAY_COUNT(m_pColorTargets); ++i)
		m_pColorTargets[i] = nullptr;
}

void CSceneRenderPass::SetupPassContext(uint32 stageID, uint32 stagePassID, EShaderTechniqueID technique, uint32 filter, ERenderListID renderList, uint32 excludeFilter, bool drawCompiledRenderObject)
{
	// the scene render passes which draw CCompiledRenderObject must follow the strict rule of PSOs array and PSO cache in CCompiledRenderObject
	const bool drawable = (drawCompiledRenderObject && stageID < MAX_PIPELINE_SCENE_STAGES) || !drawCompiledRenderObject;
	assert(drawable);
	m_stageID = stageID;
	m_passID = stagePassID;
	m_technique = technique;
	m_batchFilter = drawable ? filter : 0;
	m_excludeFilter = excludeFilter;
	m_renderList = renderList;
}

void CSceneRenderPass::SetPassResources(CDeviceResourceLayoutPtr pResourceLayout, CDeviceResourceSetPtr pPerPassResources)
{
	m_pResourceLayout = pResourceLayout;
	m_pPerPassResources = pPerPassResources;
}

void CSceneRenderPass::SetRenderTargets(SDepthTexture* pDepthTarget, CTexture* pColorTarget0, CTexture* pColorTarget1, CTexture* pColorTarget2, CTexture* pColorTarget3)
{
	m_pDepthTarget = pDepthTarget;
	m_pColorTargets[0] = pColorTarget0;
	m_pColorTargets[1] = pColorTarget1;
	m_pColorTargets[2] = pColorTarget2;
	m_pColorTargets[3] = pColorTarget3;
}

void CSceneRenderPass::SetViewport(const D3DViewPort& viewport)
{
	m_viewPort[0] =
	  m_viewPort[1] = viewport;

	if (m_passFlags & CSceneRenderPass::ePassFlags_RenderNearest)
	{
		m_viewPort[1].MinDepth = 0;
		m_viewPort[1].MaxDepth = CRenderer::CV_r_DrawNearZRange;
		if (m_passFlags & CSceneRenderPass::ePassFlags_ReverseDepth)
			m_viewPort[1] = ReverseDepthHelper::Convert(m_viewPort[1]);
	}

	D3DRectangle scissorRect = {
		LONG(m_viewPort[0].TopLeftX),
		LONG(m_viewPort[0].TopLeftY),
		LONG(m_viewPort[0].TopLeftX + m_viewPort[0].Width),
		LONG(m_viewPort[0].TopLeftY + m_viewPort[0].Height)
	};

	m_scissorRect = scissorRect;
}

void CSceneRenderPass::SetDepthBias(float constBias, float slopeBias, float biasClamp)
{ 
	m_depthConstBias = constBias; 
	m_depthSlopeBias = slopeBias; 
	m_depthBiasClamp = biasClamp; 
}

void CSceneRenderPass::ExchangeRenderTarget(uint32 slot, CTexture* pNewColorTarget)
{
	assert(slot >= 0 && slot < CRY_ARRAY_COUNT(m_pColorTargets));

	// Only allow exchanging RT when the formats match, otherwise compiled PSOs might become invalid
	if (pNewColorTarget && m_pColorTargets[slot] && pNewColorTarget->GetTextureDstFormat() == m_pColorTargets[slot]->GetTextureDstFormat())
	{
		m_pColorTargets[slot] = pNewColorTarget;
	}
	else
	{
		assert(0);
	}
}

void CSceneRenderPass::ExtractRenderTargetFormats(CDeviceGraphicsPSODesc& psoDesc)
{
	assert(m_pDepthTarget || m_pColorTargets[0]);

	if (m_pDepthTarget)
	{
		D3D11_TEXTURE2D_DESC depthTargetDesc;
		m_pDepthTarget->pTarget->GetDesc(&depthTargetDesc);
		psoDesc.m_DepthStencilFormat = CTexture::TexFormatFromDeviceFormat(depthTargetDesc.Format);
	}

	for (uint32 i = 0; i < CRY_ARRAY_COUNT(m_pColorTargets); ++i)
	{
		if (m_pColorTargets[i])
		{
			assert(m_pColorTargets[i]->GetTextureDstFormat() != eTF_Unknown);
			psoDesc.m_RenderTargetFormats[i] = m_pColorTargets[i]->GetTextureDstFormat();
		}
	}
}

// Forward declaration
void UpdateNearestState(const CSceneRenderPass& pass, CDeviceCommandListRef commandList, bool bNearestRenderingRequired, bool& bRenderNearestState);

void CSceneRenderPass::DrawRenderItems_GP2(SGraphicsPipelinePassContext& passContext)
{
	PROFILE_FRAME(GBuffer_ProcessBatchesList);

	int listStart = passContext.rendItems.start;
	int listEnd = passContext.rendItems.end;

	if (listEnd - listStart == 0)
		return;
	if (CRenderer::CV_r_NoDraw == 2) // Completely skip filling of the command list.
		return;

	CD3D9Renderer* rd = gcpRendD3D;
	SRenderPipeline& RESTRICT_REFERENCE rRP = rd->m_RP;

	CDeviceCommandListPtr pCommandList = CCryDeviceWrapper::GetObjectFactory().GetCoreCommandList();
	passContext.pCommandList = pCommandList.get();

	PrepareRenderPassForUse(*pCommandList);
	BeginRenderPass(*pCommandList, passContext.renderNearest, passContext.profilerSectionIndex, true);

	auto& renderItems = passContext.pRenderView->GetRenderItems(rRP.m_nPassGroupID);

	CShader* pShader = NULL;
	CShaderResources* pRes = NULL;
	CShaderResources* pPrevRes = NULL;
	CRenderObject* pPrevObject = NULL;
	int nTech;

	CCompiledRenderObject compiledObject;
	for (int i = listStart; i < listEnd; i++)
	{
		SRendItem& ri = renderItems[i];
		if (!(ri.nBatchFlags & passContext.batchFilter))
			continue;

		if (ri.nBatchFlags & passContext.batchExcludeFilter)
			continue;

		CRenderObject* pObject = ri.pObj;
		CRenderElement* pRE = ri.pElem;

		SRendItem::mfGet(ri.SortVal, nTech, pShader, pRes);

		// Update initialized or outdated resources
		if (pRes->m_pDeformInfo)
			pRes->RT_UpdateConstants(pShader);
		if (!pRes->m_pCompiledResourceSet)
			continue;
		if (pRes->m_pCompiledResourceSet->IsDirty())
			pRes->m_pCompiledResourceSet->Build();
		if (!pRes->m_pCompiledResourceSet->IsValid())
			continue;

		SShaderItem shaderItem;
		shaderItem.m_nTechnique = nTech;
		shaderItem.m_pShader = pShader;
		shaderItem.m_pShaderResources = pRes;

		compiledObject.Init(shaderItem, pRE);

		pObject->m_bInstanceDataDirty = false;  // Enforce recompilation of entire object
		if (compiledObject.Compile(pObject))
		{
			compiledObject.DrawToCommandList(passContext);
		}
	}

	EndRenderPass(*pCommandList, passContext.renderNearest, passContext.profilerSectionIndex, true);
}

void CSceneRenderPass::PrepareRenderPassForUse(CDeviceCommandListRef RESTRICT_REFERENCE commandList)
{
	uint32 targetCount;
	for (targetCount = 0; targetCount < CRY_ARRAY_COUNT(m_pColorTargets); ++targetCount)
	{
		if (!m_pColorTargets[targetCount])
			break;
	}
	CDeviceGraphicsCommandInterface* pCommandInterface = commandList.GetGraphicsInterface();
	pCommandInterface->PrepareRenderTargetsForUse(targetCount, m_pColorTargets, m_pDepthTarget);
	pCommandInterface->PrepareResourcesForUse(EResourceLayoutSlot_PerPassRS, m_pPerPassResources.get(), EShaderStage_AllWithoutCompute);

	if (m_passFlags & ePassFlags_VrProjectionPass)
	{
		if (CVrProjectionManager::IsMultiResEnabledStatic())
		{
			// we don't know the bNearest flag here, so just prepare for both cases
			CVrProjectionManager::Instance()->PrepareProjectionParameters(commandList, GetViewport(false));
			CVrProjectionManager::Instance()->PrepareProjectionParameters(commandList, GetViewport(true));
		}
	}
}

void CSceneRenderPass::BeginRenderPass(CDeviceCommandListRef RESTRICT_REFERENCE commandList, bool bNearest, uint32 profilerSectionIndex, bool bIssueGPUTimestamp) const
{
	// Note: Function has to be threadsafe since it can be called from several worker threads

	if (gcpRendD3D->m_pPipelineProfiler)
		gcpRendD3D->m_pPipelineProfiler->UpdateMultithreadedSection(profilerSectionIndex, true, 0, 0, bIssueGPUTimestamp, &commandList);

#if defined(ENABLE_PROFILING_CODE)
	commandList.BeginProfilingSection();
#endif

	uint32 targetCount;
	for (targetCount = 0; targetCount < CRY_ARRAY_COUNT(m_pColorTargets); ++targetCount)
	{
		if (!m_pColorTargets[targetCount])
			break;
	}

	D3D11_VIEWPORT viewport = GetViewport(bNearest);
	bool bViewportSet = false;

	commandList.Reset();

	CDeviceGraphicsCommandInterface* pCommandInterface = commandList.GetGraphicsInterface();
	pCommandInterface->BeginProfilerEvent(m_szLabel);
	pCommandInterface->SetRenderTargets(targetCount, m_pColorTargets, m_pDepthTarget);

	if (m_passFlags & ePassFlags_VrProjectionPass)
	{
		bViewportSet = CVrProjectionManager::Instance()->SetRenderingState(commandList, viewport,
			(m_passFlags & ePassFlags_UseVrProjectionState) != 0, (m_passFlags & ePassFlags_RequireVrProjectionConstants) != 0);
	}
	
	if (!bViewportSet)
	{
		pCommandInterface->SetViewports(1, &viewport);
		pCommandInterface->SetScissorRects(1, &m_scissorRect);
	}

	pCommandInterface->SetResourceLayout(m_pResourceLayout.get());
	pCommandInterface->SetResources(EResourceLayoutSlot_PerPassRS, m_pPerPassResources.get(), EShaderStage_AllWithoutCompute);

#if !defined(CRY_USE_DX12)
	pCommandInterface->SetDepthBias(m_depthConstBias, m_depthSlopeBias, m_depthBiasClamp);
#endif
}

void CSceneRenderPass::EndRenderPass(CDeviceCommandListRef RESTRICT_REFERENCE commandList, bool bNearest, uint32 profilerSectionIndex, bool bIssueGPUTimestamp) const
{
	// Note: Function has to be threadsafe since it can be called from several worker threads

	CDeviceGraphicsCommandInterface* pCommandInterface = commandList.GetGraphicsInterface();
	pCommandInterface->EndProfilerEvent(m_szLabel);

#if !defined(CRY_USE_DX12)
	pCommandInterface->SetDepthBias(0.0f, 0.0f, 0.0f);
#endif

#if defined(ENABLE_PROFILING_CODE)
	if (gcpRendD3D->m_pPipelineProfiler)
	{
		gcpRendD3D->m_pPipelineProfiler->UpdateMultithreadedSection(profilerSectionIndex, false, commandList.EndProfilingSection().numDIPs,
		                                                            commandList.EndProfilingSection().numPolygons, bIssueGPUTimestamp, &commandList);
	}
	
	gcpRendD3D->AddRecordedProfilingStats(commandList.EndProfilingSection(), m_renderList, true);
#endif

	if (m_passFlags & ePassFlags_UseVrProjectionState)
	{
		CDeviceGraphicsCommandInterface* pCommandInterface = commandList.GetGraphicsInterface();
		CVrProjectionManager::Instance()->RestoreState(commandList);
	}
}

<<<<<<< HEAD
void CSceneRenderPass::BeginExecution()
{
	assert(s_recursionCounter == 0);
	s_recursionCounter += 1;
	
	m_numRenderItemGroups = 0;
	
	if (gcpRendD3D->m_pPipelineProfiler)
		m_profilerSectionIndex = gcpRendD3D->m_pPipelineProfiler->InsertMultithreadedSection(m_szLabel);
}

void CSceneRenderPass::EndExecution()
{
	s_recursionCounter -= 1;
}


=======
>>>>>>> 91547e78
void CSceneRenderPass::DrawRenderItems(CRenderView* pRenderView, ERenderListID list, int listStart, int listEnd, int profilingListID)
{
	CD3D9Renderer* pRenderer = gcpRendD3D;
	SRenderPipeline& rp = pRenderer->m_RP;

	assert(s_recursionCounter == 1);
	
	uint32 nBatchFlags = pRenderView->GetBatchFlags(list);

	if (m_batchFilter != FB_MASK && !(nBatchFlags & m_batchFilter))
		return;

	SGraphicsPipelinePassContext passContext(pRenderView, this, m_technique, m_batchFilter, m_excludeFilter);

	passContext.rendItems.start = listStart < 0 ? 0 : listStart;
	passContext.rendItems.end = listEnd < 0 ? pRenderView->GetRenderItems(list).size() : listEnd;

	if (passContext.rendItems.IsEmpty())
		return;

	passContext.stageID = m_stageID;
	passContext.passID = m_passID;

	passContext.renderNearest = (list == EFSLIST_NEAREST_OBJECTS) && (m_passFlags & CSceneRenderPass::ePassFlags_RenderNearest);
	passContext.renderListId = list;
	passContext.renderItemGroup = m_numRenderItemGroups++;
	passContext.profilerSectionIndex = m_profilerSectionIndex;

	rp.m_nPassGroupID = profilingListID < 0 ? list : profilingListID;
	rp.m_nPassGroupDIP = profilingListID < 0 ? list : profilingListID;

	CHWShader_D3D::mfCommitParamsGlobal();

	if (pRenderer->m_nGraphicsPipeline >= 2)
	{
		gcpRendD3D->DrawRenderItems(passContext);
	}
	else
	{
		DrawRenderItems_GP2(passContext);
	}
}<|MERGE_RESOLUTION|>--- conflicted
+++ resolved
@@ -10,36 +10,26 @@
 #include "CompiledRenderObject.h"
 #include "GraphicsPipelineStage.h"
 
-int CSceneRenderPass::s_recursionCounter = 0;
-
 CSceneRenderPass::CSceneRenderPass()
 	: m_passFlags(ePassFlags_None)
-	, m_depthConstBias(0.0f)
-	, m_depthSlopeBias(0.0f)
-	, m_depthBiasClamp(0.0f)
 {
 	m_pDepthTarget = nullptr;
 	m_pResourceLayout = nullptr;
 	m_pPerPassResources = nullptr;
+	m_bNearestViewport = false;
 	m_szLabel = "";
-	m_numRenderItemGroups = 0;
-	m_profilerSectionIndex = ~0u;
 
 	for (uint32 i = 0; i < CRY_ARRAY_COUNT(m_pColorTargets); ++i)
 		m_pColorTargets[i] = nullptr;
 }
 
-void CSceneRenderPass::SetupPassContext(uint32 stageID, uint32 stagePassID, EShaderTechniqueID technique, uint32 filter, ERenderListID renderList, uint32 excludeFilter, bool drawCompiledRenderObject)
-{
-	// the scene render passes which draw CCompiledRenderObject must follow the strict rule of PSOs array and PSO cache in CCompiledRenderObject
-	const bool drawable = (drawCompiledRenderObject && stageID < MAX_PIPELINE_SCENE_STAGES) || !drawCompiledRenderObject;
-	assert(drawable);
+void CSceneRenderPass::SetupPassContext(uint32 stageID, uint32 stagePassID, EShaderTechniqueID technique, uint32 filter)
+{
+	assert(stageID < MAX_PIPELINE_SCENE_STAGES);
 	m_stageID = stageID;
 	m_passID = stagePassID;
 	m_technique = technique;
-	m_batchFilter = drawable ? filter : 0;
-	m_excludeFilter = excludeFilter;
-	m_renderList = renderList;
+	m_batchFilter = filter;
 }
 
 void CSceneRenderPass::SetPassResources(CDeviceResourceLayoutPtr pResourceLayout, CDeviceResourceSetPtr pPerPassResources)
@@ -80,11 +70,9 @@
 	m_scissorRect = scissorRect;
 }
 
-void CSceneRenderPass::SetDepthBias(float constBias, float slopeBias, float biasClamp)
-{ 
-	m_depthConstBias = constBias; 
-	m_depthSlopeBias = slopeBias; 
-	m_depthBiasClamp = biasClamp; 
+void CSceneRenderPass::EnableNearestViewport(bool bNearest)
+{
+	m_bNearestViewport = bNearest && (m_passFlags & CSceneRenderPass::ePassFlags_RenderNearest);
 }
 
 void CSceneRenderPass::ExchangeRenderTarget(uint32 slot, CTexture* pNewColorTarget)
@@ -124,7 +112,7 @@
 }
 
 // Forward declaration
-void UpdateNearestState(const CSceneRenderPass& pass, CDeviceCommandListRef commandList, bool bNearestRenderingRequired, bool& bRenderNearestState);
+void UpdateNearestState(const CSceneRenderPass& pass, CDeviceGraphicsCommandListRef commandList, bool bNearestRenderingRequired, bool& bRenderNearestState);
 
 void CSceneRenderPass::DrawRenderItems_GP2(SGraphicsPipelinePassContext& passContext)
 {
@@ -141,13 +129,13 @@
 	CD3D9Renderer* rd = gcpRendD3D;
 	SRenderPipeline& RESTRICT_REFERENCE rRP = rd->m_RP;
 
-	CDeviceCommandListPtr pCommandList = CCryDeviceWrapper::GetObjectFactory().GetCoreCommandList();
-	passContext.pCommandList = pCommandList.get();
+	CDeviceGraphicsCommandListPtr pCommandList = CCryDeviceWrapper::GetObjectFactory().GetCoreGraphicsCommandList();
 
 	PrepareRenderPassForUse(*pCommandList);
-	BeginRenderPass(*pCommandList, passContext.renderNearest, passContext.profilerSectionIndex, true);
+	BeginRenderPass(*pCommandList);
 
 	auto& renderItems = passContext.pRenderView->GetRenderItems(rRP.m_nPassGroupID);
+	const uint32 drawParamsIndex = (passContext.pRenderView->GetType() == CRenderView::eViewType_Shadow) ? 1 : 0;
 
 	CShader* pShader = NULL;
 	CShaderResources* pRes = NULL;
@@ -156,17 +144,15 @@
 	int nTech;
 
 	CCompiledRenderObject compiledObject;
+
 	for (int i = listStart; i < listEnd; i++)
 	{
 		SRendItem& ri = renderItems[i];
 		if (!(ri.nBatchFlags & passContext.batchFilter))
 			continue;
 
-		if (ri.nBatchFlags & passContext.batchExcludeFilter)
-			continue;
-
 		CRenderObject* pObject = ri.pObj;
-		CRenderElement* pRE = ri.pElem;
+		CRendElementBase* pRE = ri.pElem;
 
 		SRendItem::mfGet(ri.SortVal, nTech, pShader, pRes);
 
@@ -188,16 +174,19 @@
 		compiledObject.Init(shaderItem, pRE);
 
 		pObject->m_bInstanceDataDirty = false;  // Enforce recompilation of entire object
-		if (compiledObject.Compile(pObject))
+		if (compiledObject.Compile(pObject, rRP.m_TI[rRP.m_nProcessThreadID].m_RealTime))
 		{
-			compiledObject.DrawToCommandList(passContext);
+			if (!compiledObject.DrawVerification(passContext))
+				continue;
+
+			compiledObject.DrawToCommandList(*pCommandList, compiledObject.m_pso[passContext.stageID][passContext.passID], drawParamsIndex);
 		}
 	}
 
-	EndRenderPass(*pCommandList, passContext.renderNearest, passContext.profilerSectionIndex, true);
-}
-
-void CSceneRenderPass::PrepareRenderPassForUse(CDeviceCommandListRef RESTRICT_REFERENCE commandList)
+	EndRenderPass(*pCommandList);
+}
+
+void CSceneRenderPass::PrepareRenderPassForUse(CDeviceGraphicsCommandListRef RESTRICT_REFERENCE commandList)
 {
 	uint32 targetCount;
 	for (targetCount = 0; targetCount < CRY_ARRAY_COUNT(m_pColorTargets); ++targetCount)
@@ -205,31 +194,16 @@
 		if (!m_pColorTargets[targetCount])
 			break;
 	}
-	CDeviceGraphicsCommandInterface* pCommandInterface = commandList.GetGraphicsInterface();
-	pCommandInterface->PrepareRenderTargetsForUse(targetCount, m_pColorTargets, m_pDepthTarget);
-	pCommandInterface->PrepareResourcesForUse(EResourceLayoutSlot_PerPassRS, m_pPerPassResources.get(), EShaderStage_AllWithoutCompute);
-
-	if (m_passFlags & ePassFlags_VrProjectionPass)
-	{
-		if (CVrProjectionManager::IsMultiResEnabledStatic())
-		{
-			// we don't know the bNearest flag here, so just prepare for both cases
-			CVrProjectionManager::Instance()->PrepareProjectionParameters(commandList, GetViewport(false));
-			CVrProjectionManager::Instance()->PrepareProjectionParameters(commandList, GetViewport(true));
-		}
-	}
-}
-
-void CSceneRenderPass::BeginRenderPass(CDeviceCommandListRef RESTRICT_REFERENCE commandList, bool bNearest, uint32 profilerSectionIndex, bool bIssueGPUTimestamp) const
+
+	commandList.PrepareRenderTargetsForUse(targetCount, m_pColorTargets, m_pDepthTarget);
+	commandList.PrepareResourcesForUse(EResourceLayoutSlot_PerPassRS, m_pPerPassResources.get());
+}
+
+void CSceneRenderPass::BeginRenderPass(CDeviceGraphicsCommandListRef RESTRICT_REFERENCE commandList)
 {
 	// Note: Function has to be threadsafe since it can be called from several worker threads
-
-	if (gcpRendD3D->m_pPipelineProfiler)
-		gcpRendD3D->m_pPipelineProfiler->UpdateMultithreadedSection(profilerSectionIndex, true, 0, 0, bIssueGPUTimestamp, &commandList);
-
-#if defined(ENABLE_PROFILING_CODE)
-	commandList.BeginProfilingSection();
-#endif
+	// Todo: Enable merging of different label of the same group, eg. ZPREPASS[0] + ZPREPASS[1] => ZPREPASS
+	// if (m_szLabel) { PROFILE_LABEL_PUSH(m_szLabel); }
 
 	uint32 targetCount;
 	for (targetCount = 0; targetCount < CRY_ARRAY_COUNT(m_pColorTargets); ++targetCount)
@@ -238,111 +212,46 @@
 			break;
 	}
 
-	D3D11_VIEWPORT viewport = GetViewport(bNearest);
-	bool bViewportSet = false;
-
 	commandList.Reset();
-
-	CDeviceGraphicsCommandInterface* pCommandInterface = commandList.GetGraphicsInterface();
-	pCommandInterface->BeginProfilerEvent(m_szLabel);
-	pCommandInterface->SetRenderTargets(targetCount, m_pColorTargets, m_pDepthTarget);
-
-	if (m_passFlags & ePassFlags_VrProjectionPass)
-	{
-		bViewportSet = CVrProjectionManager::Instance()->SetRenderingState(commandList, viewport,
-			(m_passFlags & ePassFlags_UseVrProjectionState) != 0, (m_passFlags & ePassFlags_RequireVrProjectionConstants) != 0);
-	}
-	
-	if (!bViewportSet)
-	{
-		pCommandInterface->SetViewports(1, &viewport);
-		pCommandInterface->SetScissorRects(1, &m_scissorRect);
-	}
-
-	pCommandInterface->SetResourceLayout(m_pResourceLayout.get());
-	pCommandInterface->SetResources(EResourceLayoutSlot_PerPassRS, m_pPerPassResources.get(), EShaderStage_AllWithoutCompute);
-
-#if !defined(CRY_USE_DX12)
-	pCommandInterface->SetDepthBias(m_depthConstBias, m_depthSlopeBias, m_depthBiasClamp);
-#endif
-}
-
-void CSceneRenderPass::EndRenderPass(CDeviceCommandListRef RESTRICT_REFERENCE commandList, bool bNearest, uint32 profilerSectionIndex, bool bIssueGPUTimestamp) const
+	commandList.SetRenderTargets(targetCount, m_pColorTargets, m_pDepthTarget);
+	commandList.SetViewports(1, &GetViewport(m_bNearestViewport));
+	commandList.SetScissorRects(1, &m_scissorRect);
+	commandList.SetResourceLayout(m_pResourceLayout);
+	commandList.SetResources(EResourceLayoutSlot_PerPassRS, m_pPerPassResources.get());
+}
+
+void CSceneRenderPass::EndRenderPass(CDeviceGraphicsCommandListRef RESTRICT_REFERENCE commandList)
 {
 	// Note: Function has to be threadsafe since it can be called from several worker threads
-
-	CDeviceGraphicsCommandInterface* pCommandInterface = commandList.GetGraphicsInterface();
-	pCommandInterface->EndProfilerEvent(m_szLabel);
-
-#if !defined(CRY_USE_DX12)
-	pCommandInterface->SetDepthBias(0.0f, 0.0f, 0.0f);
-#endif
-
-#if defined(ENABLE_PROFILING_CODE)
-	if (gcpRendD3D->m_pPipelineProfiler)
-	{
-		gcpRendD3D->m_pPipelineProfiler->UpdateMultithreadedSection(profilerSectionIndex, false, commandList.EndProfilingSection().numDIPs,
-		                                                            commandList.EndProfilingSection().numPolygons, bIssueGPUTimestamp, &commandList);
-	}
-	
-	gcpRendD3D->AddRecordedProfilingStats(commandList.EndProfilingSection(), m_renderList, true);
-#endif
-
-	if (m_passFlags & ePassFlags_UseVrProjectionState)
-	{
-		CDeviceGraphicsCommandInterface* pCommandInterface = commandList.GetGraphicsInterface();
-		CVrProjectionManager::Instance()->RestoreState(commandList);
-	}
-}
-
-<<<<<<< HEAD
-void CSceneRenderPass::BeginExecution()
-{
-	assert(s_recursionCounter == 0);
-	s_recursionCounter += 1;
-	
-	m_numRenderItemGroups = 0;
-	
-	if (gcpRendD3D->m_pPipelineProfiler)
-		m_profilerSectionIndex = gcpRendD3D->m_pPipelineProfiler->InsertMultithreadedSection(m_szLabel);
-}
-
-void CSceneRenderPass::EndExecution()
-{
-	s_recursionCounter -= 1;
-}
-
-
-=======
->>>>>>> 91547e78
+	// Todo: Enable merging of different label of the same group, eg. ZPREPASS[0] + ZPREPASS[1] => ZPREPASS
+	// if (m_szLabel) { PROFILE_LABEL_POP(m_szLabel); }
+
+	// Nothing to cleanup at the moment
+}
+
 void CSceneRenderPass::DrawRenderItems(CRenderView* pRenderView, ERenderListID list, int listStart, int listEnd, int profilingListID)
 {
 	CD3D9Renderer* pRenderer = gcpRendD3D;
 	SRenderPipeline& rp = pRenderer->m_RP;
 
-	assert(s_recursionCounter == 1);
-	
 	uint32 nBatchFlags = pRenderView->GetBatchFlags(list);
 
 	if (m_batchFilter != FB_MASK && !(nBatchFlags & m_batchFilter))
 		return;
 
-	SGraphicsPipelinePassContext passContext(pRenderView, this, m_technique, m_batchFilter, m_excludeFilter);
-
+	SGraphicsPipelinePassContext passContext(pRenderView, this, m_technique, m_batchFilter);
+
+	passContext.nProcessThreadID = rp.m_nProcessThreadID;
+	passContext.nFrameID = rp.m_TI[rp.m_nProcessThreadID].m_nFrameID;
+	passContext.pPipelineStats = &rp.m_PS[passContext.nProcessThreadID];
+	passContext.stageID = m_stageID;
+	passContext.passID = m_passID;
+
+	passContext.renderNearest = m_bNearestViewport;
+	passContext.renderListId = list;
 	passContext.rendItems.start = listStart < 0 ? 0 : listStart;
 	passContext.rendItems.end = listEnd < 0 ? pRenderView->GetRenderItems(list).size() : listEnd;
 
-	if (passContext.rendItems.IsEmpty())
-		return;
-
-	passContext.stageID = m_stageID;
-	passContext.passID = m_passID;
-
-	passContext.renderNearest = (list == EFSLIST_NEAREST_OBJECTS) && (m_passFlags & CSceneRenderPass::ePassFlags_RenderNearest);
-	passContext.renderListId = list;
-	passContext.renderItemGroup = m_numRenderItemGroups++;
-	passContext.profilerSectionIndex = m_profilerSectionIndex;
-
 	rp.m_nPassGroupID = profilingListID < 0 ? list : profilingListID;
 	rp.m_nPassGroupDIP = profilingListID < 0 ? list : profilingListID;
 
