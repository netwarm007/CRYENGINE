using CryEngine.Common;

using System;
using System.Linq;
using System.Reflection;
using System.Collections.Generic;

using CryEngine.EntitySystem;

namespace CryEngine
{
<<<<<<< HEAD
    public interface IEntityComponentHandler
    {
        void Initialize(BaseEntity owner);
        void Start();
        void End();
        void NotifyEvent(SEntityEvent arg);
        void Update(float frameTime, PauseMode pauseMode);
        void Remove();
    }

    public class EntityComponent : IEntityComponentHandler
    {
        public event EventHandler<EntityComponent> Removed;

        public BaseEntity Entity { get; private set; }

        protected Logger Logger { get; private set; }

        void IEntityComponentHandler.Initialize(BaseEntity owner)
        {
            Logger = new Logger(GetType().Name);
            Logger.Enabled = false;
            Logger.LogInfo("Initialize");
            Entity = owner;
            OnInitialize();
        }

        void IEntityComponentHandler.Start()
        {
            Logger.LogInfo("Start");
            OnStart();
        }

        void IEntityComponentHandler.End()
        {
            Logger.LogInfo("OnEditorGameEnded");
            OnEnd();
        }

        void IEntityComponentHandler.NotifyEvent(SEntityEvent arg)
        {
            Logger.LogInfo("Event: {0}", arg._event);
            OnEvent(arg);
        }

        void IEntityComponentHandler.Update(float frameTime, PauseMode pauseMode)
        {
            OnUpdate(frameTime, pauseMode);
        }

        /// <summary>
        /// Removes the component from it's owning GameObject.
        /// </summary>
        public void Remove()
        {
            Logger.LogInfo("Remove");
            OnRemove();
            Removed?.Invoke(this);
        }

        protected virtual void OnInitialize() { }
        protected virtual void OnStart() { }
        protected virtual void OnEnd() { }
        protected virtual void OnReset() { }
        protected virtual void OnEvent(SEntityEvent arg) { }
        protected virtual void OnUpdate(float frameTime, PauseMode pauseMode) { }
        protected virtual void OnRemove() { }
=======
	public abstract class EntityComponent
	{
        internal static Dictionary<Type, string> _componentClassMap = new Dictionary<Type, string>();

		public Entity Entity { get; private set; }

        #region Functions
        internal void Initialize(IntPtr entityHandle, uint id)
        {
            Entity = new Entity(new IEntity(entityHandle, false), id); 
        }
        #endregion

        #region Entity Event Methods
        public virtual void OnTransformChanged() { }

        public virtual void OnUpdate(float frameTime) { }
        public virtual void OnEditorGameModeChange(bool enterGame) { }
        public virtual void OnUnhide() { }

        public virtual void OnCollision(CollisionEvent collisionEvent) { }
        private void OnCollisionInternal(IntPtr sourceEntityPhysics, IntPtr targetEntityPhysics)
        {
            var collisionEvent = new CollisionEvent();
            collisionEvent.Source = new PhysicsObject(new IPhysicalEntity(sourceEntityPhysics, false));
            collisionEvent.Target = new PhysicsObject(new IPhysicalEntity(targetEntityPhysics, false));
            OnCollision(collisionEvent);
        }

        public virtual void OnPrePhysicsUpdate(float frameTime) { }
        #endregion

        #region Statics
        /// <summary>
        /// Register the given entity prototype class. 
        /// </summary>
        /// <param name="entityType">Entity class prototype.</param>
        internal static void TryRegister(Type entityComponentType)
        {
            if (!typeof(EntityComponent).IsAssignableFrom(entityComponentType) || entityComponentType.IsAbstract)
                return;

            var playerAttribute = (PlayerEntityAttribute)entityComponentType.GetCustomAttributes(typeof(PlayerEntityAttribute), true).FirstOrDefault();
            if (playerAttribute != null)
            {
                Global.gEnv.pMonoRuntime.RegisterManagedActor(entityComponentType.Name);
            }

            // Start with registering a component
            
            var guidString = entityComponentType.GUID.ToString("N");

            var hipart = UInt64.Parse(guidString.Substring(0, 16));
            var lopart = UInt64.Parse(guidString.Substring(16, 16));

            CryEngine.NativeInternals.Entity.RegisterComponent(entityComponentType, hipart, lopart);

            // Register all properties
            PropertyInfo[] properties = entityComponentType.GetProperties(BindingFlags.Public | BindingFlags.Instance | BindingFlags.GetProperty | BindingFlags.SetProperty);
            foreach (PropertyInfo propertyInfo in properties)
            {
                var attribute = (EntityPropertyAttribute)propertyInfo.GetCustomAttributes(typeof(EntityPropertyAttribute), true).FirstOrDefault();
                if (attribute == null)
                    continue;

                NativeInternals.Entity.RegisterComponentProperty(entityComponentType, propertyInfo, propertyInfo.Name, propertyInfo.Name, attribute.Description, attribute.Type);
            }

            // Check if we should register an entity class
            var entityClassAttribute = (EntityClassAttribute)entityComponentType.GetCustomAttributes(typeof(EntityClassAttribute), true).FirstOrDefault();
            if (entityClassAttribute != null)
            {
                var className = entityClassAttribute.Name.Length > 0 ? entityClassAttribute.Name : entityComponentType.Name;
                _componentClassMap[entityComponentType] = className;

                NativeInternals.Entity.RegisterEntityWithDefaultComponent(className, entityClassAttribute.EditorPath, entityClassAttribute.Helper, entityClassAttribute.Icon, entityClassAttribute.Hide, entityComponentType);
            }
        }
        #endregion
>>>>>>> 98428a17
    }
}<|MERGE_RESOLUTION|>--- conflicted
+++ resolved
@@ -9,75 +9,6 @@
 
 namespace CryEngine
 {
-<<<<<<< HEAD
-    public interface IEntityComponentHandler
-    {
-        void Initialize(BaseEntity owner);
-        void Start();
-        void End();
-        void NotifyEvent(SEntityEvent arg);
-        void Update(float frameTime, PauseMode pauseMode);
-        void Remove();
-    }
-
-    public class EntityComponent : IEntityComponentHandler
-    {
-        public event EventHandler<EntityComponent> Removed;
-
-        public BaseEntity Entity { get; private set; }
-
-        protected Logger Logger { get; private set; }
-
-        void IEntityComponentHandler.Initialize(BaseEntity owner)
-        {
-            Logger = new Logger(GetType().Name);
-            Logger.Enabled = false;
-            Logger.LogInfo("Initialize");
-            Entity = owner;
-            OnInitialize();
-        }
-
-        void IEntityComponentHandler.Start()
-        {
-            Logger.LogInfo("Start");
-            OnStart();
-        }
-
-        void IEntityComponentHandler.End()
-        {
-            Logger.LogInfo("OnEditorGameEnded");
-            OnEnd();
-        }
-
-        void IEntityComponentHandler.NotifyEvent(SEntityEvent arg)
-        {
-            Logger.LogInfo("Event: {0}", arg._event);
-            OnEvent(arg);
-        }
-
-        void IEntityComponentHandler.Update(float frameTime, PauseMode pauseMode)
-        {
-            OnUpdate(frameTime, pauseMode);
-        }
-
-        /// <summary>
-        /// Removes the component from it's owning GameObject.
-        /// </summary>
-        public void Remove()
-        {
-            Logger.LogInfo("Remove");
-            OnRemove();
-            Removed?.Invoke(this);
-        }
-
-        protected virtual void OnInitialize() { }
-        protected virtual void OnStart() { }
-        protected virtual void OnEnd() { }
-        protected virtual void OnReset() { }
-        protected virtual void OnEvent(SEntityEvent arg) { }
-        protected virtual void OnUpdate(float frameTime, PauseMode pauseMode) { }
-        protected virtual void OnRemove() { }
-=======
 	public abstract class EntityComponent
 	{
         internal static Dictionary<Type, string> _componentClassMap = new Dictionary<Type, string>();
@@ -157,6 +88,5 @@
             }
         }
         #endregion
->>>>>>> 98428a17
     }
 }