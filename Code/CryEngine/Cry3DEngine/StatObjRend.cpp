// Copyright 2001-2016 Crytek GmbH / Crytek Group. All rights reserved.

// -------------------------------------------------------------------------
//  File name:   statobjrend.cpp
//  Version:     v1.00
//  Created:     28/5/2001 by Vladimir Kajalin
//  Compilers:   Visual Studio.NET
//  Description: prepare and add render element into renderer
// -------------------------------------------------------------------------
//  History:
//
////////////////////////////////////////////////////////////////////////////

#include "StdAfx.h"

#include "StatObj.h"
#include "../RenderDll/Common/Shadow_Renderer.h"
#include "IndexedMesh.h"
#include "VisAreas.h"
#include <CryMath/GeomQuery.h>
#include "DeformableNode.h"
#include "MatMan.h"

void CStatObj::Render(const SRendParams& rParams, const SRenderingPassInfo& passInfo)
{
	FUNCTION_PROFILER_3DENGINE;

	if (m_nFlags & STATIC_OBJECT_HIDDEN)
		return;

#ifndef _RELEASE
	int nMaxDrawCalls = GetCVars()->e_MaxDrawCalls;
	if (nMaxDrawCalls > 0)
	{
		// Don't calculate the number of drawcalls every single time a statobj is rendered.
		// This creates a flickering effect with objects appearing and disappearing indicating that the limit has been reached.
		static int nCurrObjCounter = 0;
		if (((nCurrObjCounter++) & 31) == 1)
		{
			if (GetRenderer()->GetCurrentNumberOfDrawCalls() > nMaxDrawCalls)
				return;
		}
	}
#endif // _RELEASE

	CRenderObject* pObj = GetRenderer()->EF_GetObject_Temp(passInfo.ThreadID());
	FillRenderObject(rParams, rParams.pRenderNode, m_pMaterial, NULL, pObj, passInfo);

#ifdef SEG_WORLD
	if (GetISystem()->GetIConsole()->GetCVar("sw_debugInfo")->GetIVal() == 4)
	{
		//////////////////////////////////////////////////////////////////////////
		// Show colored sw object.
		//////////////////////////////////////////////////////////////////////////

		ColorB clr = ColorB(0, 255, 0, 255);
		if (rParams.nCustomFlags & COB_SW_GLOBAL)
		{
			clr = ColorB(255, 0, 0, 255);
		}
		else if (rParams.nCustomFlags & COB_SW_CROSSSEG)
		{
			clr = ColorB(0, 0, 255, 255);
		}

		if (pObj)
		{
			pObj->m_II.m_AmbColor = ColorF(clr.r / 155.0f, clr.g / 155.0f, clr.b / 155.0f, 1);
			pObj->m_nMaterialLayers = 0;
		}
	}
#endif //SEG_WORLD

	RenderInternal(pObj, rParams.nSubObjHideMask, rParams.lodValue, passInfo);
}

void CStatObj::RenderStreamingDebugInfo(CRenderObject* pRenderObject)
{
#ifndef _RELEASE
	//	CStatObj * pStreamable = m_pParentObject ? m_pParentObject : this;

	CStatObj* pStreamable = (m_pLod0 != 0) ? (CStatObj*)m_pLod0 : this;

	int nKB = 0;

	if (pStreamable->m_pRenderMesh)
		nKB += pStreamable->m_nRenderMeshMemoryUsage;

	for (int nLod = 1; pStreamable->m_pLODs && nLod < MAX_STATOBJ_LODS_NUM; nLod++)
	{
		CStatObj* pLod = (CStatObj*)pStreamable->m_pLODs[nLod];

		if (!pLod)
			continue;

		if (pLod->m_pRenderMesh)
			nKB += pLod->m_nRenderMeshMemoryUsage;
	}

	nKB >>= 10;

	if (nKB > GetCVars()->e_StreamCgfDebugMinObjSize)
	{
		//		nKB = GetStreamableContentMemoryUsage(true) >> 10;

		char* pComment = 0;

		pStreamable = pStreamable->m_pParentObject ? pStreamable->m_pParentObject : pStreamable;

		if (!pStreamable->m_bCanUnload)
			pComment = "No stream";
		else if (!pStreamable->m_bLodsAreLoadedFromSeparateFile && pStreamable->m_nLoadedLodsNum)
			pComment = "Single";
		else if (pStreamable->m_nLoadedLodsNum > 1)
			pComment = "Split";
		else
			pComment = "No LODs";

		int nDiff = SATURATEB(int(float(nKB - GetCVars()->e_StreamCgfDebugMinObjSize) / max((int)1, GetCVars()->e_StreamCgfDebugMinObjSize) * 255));
		DrawBBoxLabeled(m_AABB, pRenderObject->m_II.m_Matrix, ColorB(nDiff, 255 - nDiff, 0, 255),
		                "%.2f mb, %s", 1.f / 1024.f * (float)nKB, pComment);
	}
#endif //_RELEASE
}

//////////////////////////////////////////////////////////////////////
void CStatObj::RenderCoverInfo(CRenderObject* pRenderObject)
{
	for (int i = 0; i < GetSubObjectCount(); ++i)
	{
		const IStatObj::SSubObject* subObject = GetSubObject(i);
		if (subObject->nType != STATIC_SUB_OBJECT_DUMMY)
			continue;
		if (strstr(subObject->name, "$cover") == 0)
			continue;

		Vec3 localBoxMin = -subObject->helperSize * 0.5f;
		Vec3 localBoxMax = subObject->helperSize * 0.5f;

		GetRenderer()->GetIRenderAuxGeom()->DrawAABB(
		  AABB(localBoxMin, localBoxMax),
		  pRenderObject->m_II.m_Matrix * subObject->localTM,
		  true, ColorB(192, 0, 255, 255),
		  eBBD_Faceted);
	}
}

//////////////////////////////////////////////////////////////////////
void CStatObj::FillRenderObject(const SRendParams& rParams, IRenderNode* pRenderNode, IMaterial* pMaterial,
                                SInstancingInfo* pInstInfo, CRenderObject*& pObj, const SRenderingPassInfo& passInfo)
{

	//  FUNCTION_PROFILER_3DENGINE;

	////////////////////////////////////////////////////////////////////////////////////////////////////
	// Specify transformation
	////////////////////////////////////////////////////////////////////////////////////////////////////

	IRenderer* pRend = GetRenderer();

	assert(pObj);
	if (!pObj)
		return;

	pObj->m_pRenderNode = pRenderNode;
	pObj->m_editorSelectionID = rParams.nEditorSelectionID;

	SRenderObjData* pOD = NULL;
	if (rParams.pFoliage || rParams.pInstance || rParams.m_pVisArea || pInstInfo || rParams.nVisionParams || rParams.nHUDSilhouettesParams ||
	    rParams.pLayerEffectParams || rParams.nSubObjHideMask != 0)
	{
		pOD = pObj->GetObjData();

		pOD->m_pSkinningData = rParams.pFoliage ? rParams.pFoliage->GetSkinningData(*rParams.pMatrix, passInfo) : NULL;
		if (pOD->m_pSkinningData)
			pObj->m_ObjFlags |= FOB_SKINNED;

		//if (pInstInfo)
		//  pOD->m_pInstancingInfo = &pInstInfo->arrMats;

		pOD->m_uniqueObjectId = reinterpret_cast<uintptr_t>(rParams.pInstance);
		pOD->m_pLayerEffectParams = rParams.pLayerEffectParams;
		pOD->m_nVisionParams = rParams.nVisionParams;
		pOD->m_nHUDSilhouetteParams = rParams.nHUDSilhouettesParams;

		if (rParams.nSubObjHideMask != 0 && (m_pMergedRenderMesh != NULL))
		{
			// Only pass SubObject hide mask for merged objects, because they have a correct correlation between Hide Mask and Render Chunks.
			pOD->m_nSubObjHideMask = rParams.nSubObjHideMask;
			pObj->m_ObjFlags |= FOB_MESH_SUBSET_INDICES;
		}
	}

	////////////////////////////////////////////////////////////////////////////////////////////////////
	// Set flags
	////////////////////////////////////////////////////////////////////////////////////////////////////

	pObj->m_ObjFlags |= FOB_TRANS_MASK;
	pObj->m_ObjFlags |= rParams.dwFObjFlags;
	//  SRenderObjData *pObjData = NULL;

	if (rParams.nTextureID >= 0)
		pObj->m_nTextureID = rParams.nTextureID;

	assert(rParams.pMatrix);
	{
		pObj->m_II.m_Matrix = *rParams.pMatrix;
	}

	pObj->m_II.m_AmbColor = rParams.AmbientColor;
	pObj->m_nClipVolumeStencilRef = rParams.nClipVolumeStencilRef;

	pObj->m_ObjFlags |= FOB_INSHADOW;
	pObj->m_fAlpha = rParams.fAlpha;
	pObj->m_DissolveRef = rParams.nDissolveRef;

	////////////////////////////////////////////////////////////////////////////////////////////////////
	// Process bending
	////////////////////////////////////////////////////////////////////////////////////////////////////
	if (pRenderNode && pRenderNode->GetRndFlags() & ERF_RECVWIND)
	{
		// This can be different for CVegetation class render nodes
		pObj->m_vegetationBendingData.scale = 1.0f; //#TODO Read it from RenderNode?
		pObj->m_vegetationBendingData.verticalRadius = GetRadiusVert();
	}

	////////////////////////////////////////////////////////////////////////////////////////////////////
	// Set render quality
	////////////////////////////////////////////////////////////////////////////////////////////////////

	pObj->m_fDistance = rParams.fDistance;

	{
		//clear, when exchange the state of pLightMapInfo to NULL, the pObj parameters must be update...
		pObj->m_nSort = fastround_positive(rParams.fDistance * 2.0f);
	}

	////////////////////////////////////////////////////////////////////////////////////////////////////
	// Add render elements
	////////////////////////////////////////////////////////////////////////////////////////////////////
	if (rParams.pMaterial)
		pMaterial = rParams.pMaterial;

	// prepare multi-layer stuff to render object
	if (!rParams.nMaterialLayersBlend && rParams.nMaterialLayers)
	{
		uint8 nFrozenLayer = (rParams.nMaterialLayers & MTL_LAYER_FROZEN) ? MTL_LAYER_FROZEN_MASK : 0;
		uint8 nWetLayer = (rParams.nMaterialLayers & MTL_LAYER_WET) ? MTL_LAYER_WET_MASK : 0;
		pObj->m_nMaterialLayers = (uint32) (nFrozenLayer << 24) | (nWetLayer << 16);
	}
	else
		pObj->m_nMaterialLayers = rParams.nMaterialLayersBlend;

	if (rParams.pTerrainTexInfo && (rParams.dwFObjFlags & (FOB_BLEND_WITH_TERRAIN_COLOR /* | FOB_AMBIENT_OCCLUSION*/)))
	{
		pObj->m_nTextureID = rParams.pTerrainTexInfo->nTex0;
		//pObj->m_nTextureID1 = rParams.pTerrainTexInfo->nTex1;
		if (!pOD)
		{
			pOD = pObj->GetObjData();
		}
		pOD->m_fTempVars[0] = rParams.pTerrainTexInfo->fTexOffsetX;
		pOD->m_fTempVars[1] = rParams.pTerrainTexInfo->fTexOffsetY;
		pOD->m_fTempVars[2] = rParams.pTerrainTexInfo->fTexScale;
		pOD->m_fTempVars[3] = 0;
		pOD->m_fTempVars[4] = 0;
	}

	if (rParams.nCustomData || rParams.nCustomFlags)
	{
		if (!pOD)
		{
			pOD = pObj->GetObjData();
		}

		pOD->m_nCustomData = rParams.nCustomData;
		pOD->m_nCustomFlags = rParams.nCustomFlags;

		if (rParams.nCustomFlags & COB_CLOAK_HIGHLIGHT)
		{
			pOD->m_fTempVars[5] = rParams.fCustomData[0];
		}
		else if (rParams.nCustomFlags & COB_POST_3D_RENDER)
		{
			memcpy(&pOD->m_fTempVars[5], &rParams.fCustomData[0], sizeof(float) * 4);
			pObj->m_fAlpha = 1.0f; // Use the alpha in the post effect instead of here
			pOD->m_fTempVars[9] = rParams.fAlpha;
		}
	}

	if (rParams.pFoliage)
		pObj->m_ObjFlags |= FOB_DYNAMIC_OBJECT;

	if (rParams.nAfterWater)
		pObj->m_ObjFlags |= FOB_AFTER_WATER;
	else
		pObj->m_ObjFlags &= ~FOB_AFTER_WATER;

	pObj->m_pRenderNode = rParams.pRenderNode;
	pObj->m_pCurrMaterial = pMaterial;

	if (Get3DEngine()->IsTessellationAllowed(pObj, passInfo))
	{
		// Allow this RO to be tessellated, however actual tessellation will be applied if enabled in material
		pObj->m_ObjFlags |= FOB_ALLOW_TESSELLATION;
	}
}

//////////////////////////////////////////////////////////////////////////
bool CStatObj::RenderDebugInfo(CRenderObject* pObj, const SRenderingPassInfo& passInfo)
{
#ifndef _RELEASE

	if (!passInfo.IsGeneralPass())
		return false;

	IMaterial* pMaterial = pObj->m_pCurrMaterial;

	IRenderAuxGeom* pAuxGeom = GetRenderer()->GetIRenderAuxGeom();
	if (!pAuxGeom)
		return false;

	Matrix34 tm = pObj->m_II.m_Matrix;

	// Convert "camera space" to "world space"
	if (pObj->m_ObjFlags & FOB_NEAREST)
	{
		tm.AddTranslation(gEnv->pRenderer->GetCamera().GetPosition());
	}

	bool bOnlyBoxes = GetCVars()->e_DebugDraw == -1;

	int e_DebugDraw = GetCVars()->e_DebugDraw;
	string e_DebugDrawFilter = GetCVars()->e_DebugDrawFilter->GetString();
	bool bHasHelperFilter = e_DebugDrawFilter != "";
	bool bFiltered = false;

	if (e_DebugDraw == 1)
	{
		string name;
		if (!m_szGeomName.empty())
			name = m_szGeomName.c_str();
		else
			name = PathUtil::GetFile(m_szFileName.c_str());

		bFiltered = name.find(e_DebugDrawFilter) == string::npos;
	}

	if ((GetCVars()->e_DebugDraw == 1 || bOnlyBoxes) && !bFiltered)
	{
		if (!m_bMerged)
			pAuxGeom->DrawAABB(m_AABB, tm, false, ColorB(0, 255, 255, 128), eBBD_Faceted);
		else
			pAuxGeom->DrawAABB(m_AABB, tm, false, ColorB(255, 200, 0, 128), eBBD_Faceted);
	}

	bool bNoText = e_DebugDraw < 0;
	if (e_DebugDraw < 0)
		e_DebugDraw = -e_DebugDraw;

	if (m_nRenderTrisCount > 0 && !bOnlyBoxes && !bFiltered)
	{
		// cgf's name and tris num

		int nThisLod = 0;
		if (m_pLod0 && m_pLod0->m_pLODs)
		{
			for (int i = 0; i < MAX_STATOBJ_LODS_NUM; i++)
			{
				if (m_pLod0->m_pLODs[i] == this)
				{
					nThisLod = i;
					break;
				}
			}
		}

		const int nMaxUsableLod = (m_pLod0 != 0) ? m_pLod0->m_nMaxUsableLod : m_nMaxUsableLod;
		const int nRealNumLods = (m_pLod0 != 0) ? m_pLod0->m_nLoadedLodsNum : m_nLoadedLodsNum;

		int nNumLods = nRealNumLods;
		if (nNumLods > nMaxUsableLod + 1)
			nNumLods = nMaxUsableLod + 1;

		int nLod = nThisLod;
		if (nLod > nNumLods - 1)
			nLod = nNumLods - 1;

		Vec3 pos = tm.TransformPoint(m_AABB.GetCenter());
		float color[4] = { 1, 1, 1, 1 };
		int nMats = m_pRenderMesh ? m_pRenderMesh->GetChunks().size() : 0;
		int nRenderMats = 0;

		if (nMats)
		{
			for (int i = 0; i < nMats; ++i)
			{
				CRenderChunk& rc = m_pRenderMesh->GetChunks()[i];
				if (rc.pRE && rc.nNumIndices && rc.nNumVerts && ((rc.m_nMatFlags & MTL_FLAG_NODRAW) == 0))
					++nRenderMats;
			}
		}

		switch (e_DebugDraw)
		{
		case 1:
			{
				const char* shortName = "";
				if (!m_szGeomName.empty())
					shortName = m_szGeomName.c_str();
				else
					shortName = PathUtil::GetFile(m_szFileName.c_str());
				if (nNumLods > 1)
					IRenderAuxText::DrawLabelExF(pos, 1.3f, color, true, true, "%s\n%d (LOD %d/%d)", shortName, m_nRenderTrisCount, nLod, nNumLods);
				else
					IRenderAuxText::DrawLabelExF(pos, 1.3f, color, true, true, "%s\n%d", shortName, m_nRenderTrisCount);
			}
			break;

		case 2:
			{
				//////////////////////////////////////////////////////////////////////////
				// Show colored poly count.
				//////////////////////////////////////////////////////////////////////////
				int fMult = 1;
				int nTris = m_nRenderTrisCount;
				ColorB clr = ColorB(0, 0, 0, 255);
				if (nTris >= 20000 * fMult)
					clr = ColorB(255, 0, 0, 255);
				else if (nTris >= 10000 * fMult)
					clr = ColorB(255, 255, 0, 255);
				else if (nTris >= 5000 * fMult)
					clr = ColorB(0, 255, 0, 255);
				else if (nTris >= 2500 * fMult)
					clr = ColorB(0, 255, 255, 255);
				else if (nTris > 1250 * fMult)
					clr = ColorB(0, 0, 255, 255);

				if (pMaterial)
					pMaterial = GetMatMan()->GetDefaultHelperMaterial();
				if (pObj)
				{
					pObj->m_II.m_AmbColor = ColorF(clr.r / 155.0f, clr.g / 155.0f, clr.b / 155.0f, 1);
					pObj->m_nMaterialLayers = 0;
					pObj->m_ObjFlags |= FOB_SELECTED;
				}

				if (!bNoText)
					IRenderAuxText::DrawLabelExF(pos, 1.3f, color, true, true, "%d", m_nRenderTrisCount);

				return false;
				//////////////////////////////////////////////////////////////////////////
			}
		case 3:
			{
				//////////////////////////////////////////////////////////////////////////
				// Show Lods
				//////////////////////////////////////////////////////////////////////////
				ColorB clr;
				if (nNumLods < 2)
				{
					if (m_nRenderTrisCount <= GetCVars()->e_LodMinTtris || nRealNumLods > 1)
					{
						clr = ColorB(50, 50, 50, 255);
					}
					else
					{
						clr = ColorB(255, 0, 0, 255);
						float fAngle = gEnv->pTimer->GetFrameStartTime().GetPeriodicFraction(1.0f) * gf_PI2;
						clr.g = 127 + (int)(sinf(fAngle) * 120);  // flashing color
					}
				}
				else
				{
					if (nLod == 0)
						clr = ColorB(255, 0, 0, 255);
					else if (nLod == 1)
						clr = ColorB(0, 255, 0, 255);
					else if (nLod == 2)
						clr = ColorB(0, 0, 255, 255);
					else if (nLod == 3)
						clr = ColorB(0, 255, 255, 255);
					else if (nLod == 4)
						clr = ColorB(255, 255, 0, 255);
					else if (nLod == 5)
						clr = ColorB(255, 0, 255, 255);
					else
						clr = ColorB(255, 255, 255, 255);
				}

				if (pMaterial)
					pMaterial = GetMatMan()->GetDefaultHelperMaterial();
				if (pObj)
				{
					pObj->m_II.m_AmbColor = ColorF(clr.r / 180.0f, clr.g / 180.0f, clr.b / 180.0f, 1);
					pObj->m_nMaterialLayers = 0;
					pObj->m_ObjFlags |= FOB_SELECTED;
				}

				if (pObj && nNumLods > 1 && !bNoText)
				{
					const int nLod0 = GetMinUsableLod();
					const int maxLod = GetMaxUsableLod();
					const bool bRenderNodeValid(pObj && pObj->m_pRenderNode && ((UINT_PTR)(void*)(pObj->m_pRenderNode) > 0));
					IRenderNode* pRN = (IRenderNode*)pObj->m_pRenderNode;
					IRenderAuxText::DrawLabelExF(pos, 1.3f, color, true, true, "%d [%d;%d] (%d/%.1f)",
					                   nLod, nLod0, maxLod,
					                   bRenderNodeValid ? pRN->GetLodRatio() : -1, pObj->m_fDistance);
				}

				return false;
				//////////////////////////////////////////////////////////////////////////
			}
		case 4:
			{
				// Show texture usage.
				if (m_pRenderMesh)
				{
					int nTexMemUsage = m_pRenderMesh->GetTextureMemoryUsage(pMaterial);
					IRenderAuxText::DrawLabelExF(pos, 1.3f, color, true, true, "%d", nTexMemUsage / 1024);    // in KByte
				}
			}
			break;

		case 5:
			{
				//////////////////////////////////////////////////////////////////////////
				// Show Num Render materials.
				//////////////////////////////////////////////////////////////////////////
				ColorB clr(0, 0, 0, 0);
				if (nRenderMats == 1)
					clr = ColorB(0, 0, 255, 255);
				else if (nRenderMats == 2)
					clr = ColorB(0, 255, 255, 255);
				else if (nRenderMats == 3)
					clr = ColorB(0, 255, 0, 255);
				else if (nRenderMats == 4)
					clr = ColorB(255, 0, 255, 255);
				else if (nRenderMats == 5)
					clr = ColorB(255, 255, 0, 255);
				else if (nRenderMats >= 6)
					clr = ColorB(255, 0, 0, 255);
				else if (nRenderMats >= 11)
					clr = ColorB(255, 255, 255, 255);

				if (pMaterial)
					pMaterial = GetMatMan()->GetDefaultHelperMaterial();
				if (pObj)
				{
					pObj->m_II.m_AmbColor = ColorF(clr.r / 155.0f, clr.g / 155.0f, clr.b / 155.0f, 1);
					pObj->m_nMaterialLayers = 0;
					pObj->m_ObjFlags |= FOB_SELECTED;
				}

				if (!bNoText)
					IRenderAuxText::DrawLabelExF(pos, 1.3f, color, true, true, "%d", nRenderMats);
			}
			break;

		case 6:
			{
				if (pMaterial)
					pMaterial = GetMatMan()->GetDefaultHelperMaterial();

				ColorF col(1, 1, 1, 1);
				if (pObj)
				{
					pObj->m_nMaterialLayers = 0;
					col = pObj->m_II.m_AmbColor;
				}

				IRenderAuxText::DrawLabelExF(pos, 1.3f, color, true, true, "%d,%d,%d,%d", (int)(col.r * 255.0f), (int)(col.g * 255.0f), (int)(col.b * 255.0f), (int)(col.a * 255.0f));
			}
			break;

		case 7:
			if (m_pRenderMesh)
			{
				int nTexMemUsage = m_pRenderMesh->GetTextureMemoryUsage(pMaterial);
				IRenderAuxText::DrawLabelExF(pos, 1.3f, color, true, true, "%d,%d,%d", m_nRenderTrisCount, nRenderMats, nTexMemUsage / 1024);
			}
			break;

		case 16:
			{
				// Draw stats for object selected by debug gun
				if (GetRenderer()->IsDebugRenderNode((IRenderNode*)pObj->m_pRenderNode))
				{
					const char* shortName = PathUtil::GetFile(m_szFileName.c_str());

					int texMemUsage = 0;

					if (m_pRenderMesh)
					{
						texMemUsage = m_pRenderMesh->GetTextureMemoryUsage(pMaterial);
					}

					pAuxGeom->DrawAABB(m_AABB, tm, false, ColorB(0, 255, 255, 128), eBBD_Faceted);

					float yellow[4] = { 1.f, 1.f, 0.f, 1.f };

					const float yOffset = 165.f;
					const float xOffset = 970.f;

					if (m_pParentObject == NULL)
					{
						IRenderAuxText::Draw2dLabel(xOffset, 40.f, 1.5f, yellow, false, "%s", shortName);

						IRenderAuxText::Draw2dLabel(xOffset, yOffset, 1.5f, color, false,
						                   //"Mesh: %s\n"
						                   "LOD: %d/%d\n"
						                   "Num Instances: %d\n"
						                   "Num Tris: %d\n"
						                   "Tex Mem usage: %.2f kb\n"
						                   "Mesh Mem usage: %.2f kb\n"
						                   "Num Materials: %d\n"
						                   "Mesh Type: %s\n",
						                   //shortName,
						                   nLod, nNumLods,
						                   m_nUsers,
						                   m_nRenderTrisCount,
						                   texMemUsage / 1024.f,
						                   m_nRenderMeshMemoryUsage / 1024.f,
						                   nRenderMats,
						                   m_pRenderMesh->GetTypeName());
					}
					else
					{
						for (int i = 0; i < m_pParentObject->SubObjectCount(); i++)
						{
							//find subobject position
							if (m_pParentObject->SubObject(i).pStatObj == this)
							{
								//only render the header once
								if (i == 0)
								{
									IRenderAuxText::Draw2dLabel(600.f, 40.f, 2.f, yellow, false, "Debug Gun: %s", shortName);
								}
								float y = yOffset + ((i % 4) * 150.f);
								float x = xOffset - (floor(i / 4.f) * 200.f);

								IRenderAuxText::Draw2dLabel(x, y, 1.5f, color, false,
								                   "Sub Mesh: %s\n"
								                   "LOD: %d/%d\n"
								                   "Num Instances: %d\n"
								                   "Num Tris: %d\n"
								                   "Tex Mem usage: %.2f kb\n"
								                   "Mesh Mem usage: %.2f kb\n"
								                   "Num Materials: %d\n"
								                   "Mesh Type: %s\n",
								                   m_szGeomName.c_str() ? m_szGeomName.c_str() : "UNKNOWN",
								                   nLod, nNumLods,
								                   m_nUsers,
								                   m_nRenderTrisCount,
								                   texMemUsage / 1024.f,
								                   m_nRenderMeshMemoryUsage / 1024.f,
								                   nRenderMats,
								                   m_pRenderMesh->GetTypeName());

								break;
							}
						}
					}
				}
			}
			break;

		case 19:  // Displays the triangle count of physic proxies.
			if (!bNoText)
			{
				int nPhysTrisCount = 0;
				for (int j = 0; j < MAX_PHYS_GEOMS_TYPES; ++j)
				{
					if (GetPhysGeom(j))
						nPhysTrisCount += GetPhysGeom(j)->pGeom->GetPrimitiveCount();
				}

				if (nPhysTrisCount == 0)
					color[3] = 0.1f;

				IRenderAuxText::DrawLabelExF(pos, 1.3f, color, true, true, "%d", nPhysTrisCount);
			}
			return false;

		case 22:
			{
				// Show texture usage.
				if (m_pRenderMesh)
				{
					IRenderAuxText::DrawLabelExF(pos, 1.3f, color, true, true, "[LOD %d: %d]", nLod, m_pRenderMesh->GetVerticesCount());
				}
			}
			break;
		case 23:
			{
				if (pObj && pObj->m_pRenderNode)
				{
					IRenderNode* pRenderNode = (IRenderNode*)pObj->m_pRenderNode;
					const bool bCastsShadow = (pRenderNode->GetRndFlags() & ERF_CASTSHADOWMAPS) != 0;
					ColorF clr = bCastsShadow ? ColorF(1.f, 0.f, 0.f, 1.0f) : ColorF(0.f, 1.f, 0.f, 1.f);

					int nIndices = 0;
					int nIndicesNoShadow = 0;

					// figure out how many primitives actually cast shadows
					if (pMaterial && bCastsShadow)
					{
						for (int i = 0; i < nMats; ++i)
						{
							CRenderChunk& rc = m_pRenderMesh->GetChunks()[i];
							if (rc.pRE && rc.nNumIndices && rc.nNumVerts && ((rc.m_nMatFlags & MTL_FLAG_NODRAW) == 0))
							{
								SShaderItem& ShaderItem = pMaterial->GetShaderItem(rc.m_nMatID);
								IRenderShaderResources* pR = ShaderItem.m_pShaderResources;

								if (pR && (pR->GetResFlags() & MTL_FLAG_NOSHADOW))
									nIndicesNoShadow += rc.nNumIndices;

								nIndices += rc.nNumIndices;
							}
						}

						Vec3 red, green;
						ColorF(1.f, 0.f, 0.f, 1.0f).toHSV(red.x, red.y, red.z);
						ColorF(0.f, 1.f, 0.f, 1.0f).toHSV(green.x, green.y, green.z);

						Vec3 c = Vec3::CreateLerp(red, green, (float)nIndicesNoShadow / max(nIndices, 1));
						clr.fromHSV(c.x, c.y, c.z);

						pMaterial = GetMatMan()->GetDefaultHelperMaterial();
					}

					pObj->m_II.m_AmbColor = clr;
					pObj->m_nMaterialLayers = 0;
					pObj->m_ObjFlags |= FOB_SELECTED;
				}
				return false;
			}
		}
	}

	if (GetCVars()->e_DebugDraw == 15 && !bOnlyBoxes)
	{
		// helpers
		for (int i = 0; i < (int)m_subObjects.size(); i++)
		{
			SSubObject* pSubObject = &(m_subObjects[i]);
			if (pSubObject->nType == STATIC_SUB_OBJECT_MESH && pSubObject->pStatObj)
				continue;

			if (bHasHelperFilter)
			{
				if (pSubObject->name.find(e_DebugDrawFilter) == string::npos)
					continue;
			}

			// make object matrix
			Matrix34 tMat = tm * pSubObject->tm;
			Vec3 pos = tMat.GetTranslation();

			// draw axes
			float s = 0.02f;
			ColorB col(0, 255, 255, 255);
			pAuxGeom->DrawAABB(AABB(Vec3(-s, -s, -s), Vec3(s, s, s)), tMat, false, col, eBBD_Faceted);
			pAuxGeom->DrawLine(pos + s * tMat.GetColumn1(), col, pos + 3.f * s * tMat.GetColumn1(), col);

			// text
			float color[4] = { 0, 1, 1, 1 };
			IRenderAuxText::DrawLabelEx(pos, 1.3f, color, true, true, pSubObject->name.c_str());
		}
	}

	if (Get3DEngine()->IsDebugDrawListEnabled())
	{
		I3DEngine::SObjectInfoToAddToDebugDrawList objectInfo;
		if (pObj->m_pRenderNode)
		{
			objectInfo.pName = ((IRenderNode*)pObj->m_pRenderNode)->GetName();
			objectInfo.pClassName = ((IRenderNode*)pObj->m_pRenderNode)->GetEntityClassName();
		}
		else
		{
			objectInfo.pName = "";
			objectInfo.pClassName = "";
		}
		objectInfo.pFileName = m_szFileName.c_str();
		if (m_pRenderMesh && pObj->m_pCurrMaterial)
			objectInfo.texMemory = m_pRenderMesh->GetTextureMemoryUsage(pObj->m_pCurrMaterial);
		else
			objectInfo.texMemory = 0;
		objectInfo.numTris = m_nRenderTrisCount;
		objectInfo.numVerts = m_nLoadedVertexCount;
		objectInfo.meshMemory = m_nRenderMeshMemoryUsage;
		objectInfo.pMat = &tm;
		objectInfo.pBox = &m_AABB;
		objectInfo.type = I3DEngine::DLOT_STATOBJ;
		objectInfo.pRenderNode = (IRenderNode*)(pObj->m_pRenderNode);
		Get3DEngine()->AddObjToDebugDrawList(objectInfo);
	}

#endif //_RELEASE
	return false;
}

//
// StatObj functions.
//

float CStatObj::GetExtent(EGeomForm eForm)
{
	int nSubCount = m_subObjects.size();
	if (!nSubCount)
	{
		return m_pRenderMesh ? m_pRenderMesh->GetExtent(eForm) : 0.f;
	}

	CGeomExtent& ext = m_Extents.Make(eForm);
	if (!ext)
	{
		// Create parts for main and sub-objects.
		ext.ReserveParts(1 + nSubCount);

		ext.AddPart(m_pRenderMesh ? m_pRenderMesh->GetExtent(eForm) : 0.f);

		// Evaluate sub-objects.
		for (int i = 0; i < nSubCount; i++)
		{
			IStatObj::SSubObject* pSub = &m_subObjects[i];
			if (pSub->nType == STATIC_SUB_OBJECT_MESH && pSub->pStatObj)
			{
				float fExt = pSub->pStatObj->GetExtent(eForm);
				fExt *= ScaleExtent(eForm, pSub->tm);
				ext.AddPart(fExt);
			}
			else
				ext.AddPart(0.f);
		}
	}
	return ext.TotalExtent();
}

void CStatObj::GetRandomPos(PosNorm& ran, CRndGen& seed, EGeomForm eForm) const
{
	if (!m_subObjects.empty())
	{
		CGeomExtent const& ext = m_Extents[eForm];
		int iSubObj = ext.RandomPart(seed);
		if (iSubObj-- > 0)
		{
			IStatObj::SSubObject const* pSub = &m_subObjects[iSubObj];
			assert(pSub && pSub->pStatObj);
			pSub->pStatObj->GetRandomPos(ran, seed, eForm);
			ran <<= pSub->tm;
			return;
		}
	}
	if (m_pRenderMesh)
		m_pRenderMesh->GetRandomPos(ran, seed, eForm);
	else
		ran.zero();
}

SMeshLodInfo CStatObj::ComputeAndStoreLodDistances()
{
	SMeshLodInfo lodInfo;
	lodInfo.Clear();

	lodInfo.fGeometricMean = m_fGeometricMeanFaceArea;
	lodInfo.nFaceCount = m_nRenderTrisCount;

	if (GetFlags() & STATIC_OBJECT_COMPOUND)
	{
		for (uint i = 0; i < m_subObjects.size(); ++i)
		{
			if (m_subObjects[i].nType == STATIC_SUB_OBJECT_MESH && m_subObjects[i].bShadowProxy == false && m_subObjects[i].pStatObj != NULL)
			{
				CStatObj* pStatObj = static_cast<CStatObj*>(m_subObjects[i].pStatObj);

				SMeshLodInfo subLodInfo = pStatObj->ComputeAndStoreLodDistances();

				lodInfo.Merge(subLodInfo);
			}
		}
	}

	m_fLodDistance = sqrt(lodInfo.fGeometricMean);
	return lodInfo;
}

SMeshLodInfo CStatObj::ComputeGeometricMean() const
{
	SMeshLodInfo lodInfo;
	lodInfo.Clear();

	lodInfo.fGeometricMean = m_fGeometricMeanFaceArea;
	lodInfo.nFaceCount = m_nRenderTrisCount;

	if (GetFlags() & STATIC_OBJECT_COMPOUND)
	{
		for (uint i = 0; i < m_subObjects.size(); ++i)
		{
			if (m_subObjects[i].nType == STATIC_SUB_OBJECT_MESH && m_subObjects[i].bShadowProxy == false && m_subObjects[i].pStatObj != NULL)
			{
				SMeshLodInfo subLodInfo = static_cast<const CStatObj*>(m_subObjects[i].pStatObj)->ComputeGeometricMean();

				lodInfo.Merge(subLodInfo);
			}
		}
	}
<<<<<<< HEAD
	m_fLodDistance = sqrt(lodInfo.fGeometricMean);
=======

	return lodInfo;
>>>>>>> 52feff4f
}

int CStatObj::ComputeLodFromScale(float fScale, float fLodRatioNormalized, float fEntDistance, bool bFoliage, bool bForPrecache)
{
	assert(!m_pLod0);

	int nNewLod = 0;

	// use legacy LOD calculation, without an IRenderNode
	nNewLod = (int)(fEntDistance * (fLodRatioNormalized * fLodRatioNormalized) / (max(GetCVars()->e_LodRatio * min(GetRadius() * fScale, GetFloatCVar(e_LodCompMaxSize)), 0.001f)));

	const int nMinLod = GetMinUsableLod();
	nNewLod += nMinLod;

	int nMaxUsableLod = min((int)m_nMaxUsableLod, GetCVars()->e_LodMax);
	if (!nMaxUsableLod && bForPrecache)
		nMaxUsableLod = 1;

	nNewLod = bFoliage ? 0 : CLAMP(nNewLod, 0, nMaxUsableLod);

	return nNewLod;
}

//////////////////////////////////////////////////////////////////////////
void CStatObj::DebugDraw(const SGeometryDebugDrawInfo& info)
{
	if (m_nFlags & STATIC_OBJECT_COMPOUND && !m_bMerged)
	{
		// Draw sub objects.
		for (int i = 0; i < (int)m_subObjects.size(); i++)
		{
			if (!m_subObjects[i].pStatObj || m_subObjects[i].bHidden || m_subObjects[i].nType != STATIC_SUB_OBJECT_MESH)
				continue;

			SGeometryDebugDrawInfo subInfo = info;
			subInfo.tm = info.tm * m_subObjects[i].tm;
			m_subObjects[i].pStatObj->DebugDraw(subInfo);
		}
	}
	else if (m_pRenderMesh)
	{
		m_pRenderMesh->DebugDraw(info, ~0);
	}
	else
	{
		// No RenderMesh in here, so probably no geometry in highest LOD, find it in lower LODs
		if (m_pLODs)
		{
			assert(m_nMaxUsableLod < MAX_STATOBJ_LODS_NUM);
			for (int nLod = 0; nLod <= (int)m_nMaxUsableLod; nLod++)
			{
				if (m_pLODs[nLod] && m_pLODs[nLod]->m_pRenderMesh)
				{
					m_pLODs[nLod]->m_pRenderMesh->DebugDraw(info, ~0);
					break;
				}
			}
		}
	}
}

///////////////////////////////////////////////////////////////////////////////
///////////////////////////////////////////////////////////////////////////////
void CStatObj::RenderInternal(CRenderObject* pRenderObject, hidemask nSubObjectHideMask, const CLodValue& lodValue, const SRenderingPassInfo& passInfo)
{
	FUNCTION_PROFILER_3DENGINE;

	if (m_nFlags & STATIC_OBJECT_HIDDEN)
		return;

	m_nLastDrawMainFrameId = passInfo.GetMainFrameID();
	if (m_pParentObject)
		m_pParentObject->m_nLastDrawMainFrameId = passInfo.GetMainFrameID();

	hidemask *pMask = !nSubObjectHideMask ? &m_nInitialSubObjHideMask : &nSubObjectHideMask;
	if (!!*pMask)
	{
		if ((m_pMergedRenderMesh != NULL) && !(pRenderObject->m_ObjFlags & FOB_MESH_SUBSET_INDICES)) // If not already set by per-instance hide mask.
		{
			SRenderObjData* pOD = pRenderObject->GetObjData();

			// Only pass SubObject hide mask for merged objects, because they have a correct correlation between Hide Mask and Render Chunks.
			pOD->m_nSubObjHideMask = *pMask;
			pRenderObject->m_ObjFlags |= FOB_MESH_SUBSET_INDICES;
		}
	}

	if (pRenderObject->m_pRenderNode)
	{
		IRenderNode* pRN = (IRenderNode*)pRenderObject->m_pRenderNode;
		if (m_bEditor)
		{
			if (pRN->m_dwRndFlags & ERF_SELECTED)
			{
				m_nSelectedFrameId = passInfo.GetMainFrameID();
				if (m_pParentObject)
					m_pParentObject->m_nSelectedFrameId = passInfo.GetMainFrameID();
				pRenderObject->m_ObjFlags |= FOB_SELECTED;
			}
			else
				pRenderObject->m_ObjFlags &= ~FOB_SELECTED;

			if (!gEnv->IsEditing() && pRN->m_dwRndFlags & ERF_RAYCAST_PROXY)
			{
				return;
			}
		}
		else
		{
			if (pRN->m_dwRndFlags & ERF_RAYCAST_PROXY)
			{
				return;
			}
		}
	}

#ifdef SEG_WORLD
	if (GetISystem()->GetIConsole()->GetCVar("sw_debugInfo")->GetIVal() == 4)
	{
		pRenderObject->m_ObjFlags |= FOB_SELECTED;
	}
#endif //SEG_WORLD

	if ((m_nFlags & STATIC_OBJECT_COMPOUND) && !m_bMerged)
	{
		//////////////////////////////////////////////////////////////////////////
		// Render SubMeshes if present.
		//////////////////////////////////////////////////////////////////////////
		if (m_nSubObjectMeshCount > 0)
		{
			CRenderObject* pRenderObjectB = NULL;

			if (lodValue.DissolveRefB() != 255)
			{
				pRenderObject->m_DissolveRef = lodValue.DissolveRefA();

				if (pRenderObject->m_DissolveRef)
				{
					if (!(pRenderObject->m_ObjFlags & FOB_DISSOLVE))
						pRenderObject->m_ObjFlags &= ~FOB_UPDATED_RTMASK;
					pRenderObject->m_ObjFlags |= FOB_DISSOLVE;

					pRenderObject->m_ObjFlags |= FOB_DISSOLVE_OUT;
				}
				else
				{
					if ((pRenderObject->m_ObjFlags & FOB_DISSOLVE))
						pRenderObject->m_ObjFlags &= ~FOB_UPDATED_RTMASK;
					pRenderObject->m_ObjFlags &= ~FOB_DISSOLVE;
				}

				if (lodValue.LodB() != -1)
				{
					pRenderObjectB = GetRenderer()->EF_DuplicateRO(pRenderObject, passInfo);
					pRenderObjectB->m_ObjFlags &= ~FOB_DISSOLVE_OUT;
				}
			}
			else
			{
				pRenderObject->m_DissolveRef = 0;
				if ((pRenderObject->m_ObjFlags & FOB_DISSOLVE))
					pRenderObject->m_ObjFlags &= ~FOB_UPDATED_RTMASK;
				pRenderObject->m_ObjFlags &= ~(FOB_DISSOLVE | FOB_DISSOLVE_OUT);
			}

			hidemaskOneBit nBitIndex = hidemask1;
			Matrix34A renderTM = pRenderObject->m_II.m_Matrix;
			for (int32 i = 0, subObjectsSize = m_subObjects.size(); i < subObjectsSize; ++i, nBitIndex <<= 1)
			{
				const SSubObject& subObj = m_subObjects[i];
				if (subObj.nType == STATIC_SUB_OBJECT_MESH)  // all the meshes are at the beginning of the array.
				{
					CStatObj* const __restrict pStatObj = (CStatObj*)subObj.pStatObj;

					if (pStatObj &&
						(pStatObj->m_nRenderTrisCount >= 2) &&
						!(pStatObj->m_nFlags & STATIC_OBJECT_HIDDEN) &&
						!(*pMask & nBitIndex)
						)
					{
						PrefetchLine(pRenderObject, 0);
						
						if (lodValue.LodA() >= 0)
						{
						RenderSubObject(pRenderObject, lodValue.LodA(), i, renderTM, passInfo);
						}

						if (pRenderObjectB && lodValue.LodB()>=0)
						{
							PrefetchLine(pRenderObjectB, 0);
							RenderSubObject(pRenderObjectB, lodValue.LodB(), i, renderTM, passInfo);
						}
					}
				}
				else
				{
					break;
				}
			}

			if (GetCVars()->e_DebugDraw)
			{
				RenderDebugInfo(pRenderObject, passInfo);
			}
		}

		//////////////////////////////////////////////////////////////////////////
	}
	else
	{
		// draw mesh, don't even try to render childs
		if (lodValue.LodA() >= 0)
		{
		RenderObjectInternal(pRenderObject, lodValue.LodA(), lodValue.DissolveRefA(), true, passInfo);
		}

		if (lodValue.DissolveRefB() != 255 && lodValue.LodB()>=0) // check here since we're passing in A's ref.
		{
			pRenderObject = GetRenderer()->EF_DuplicateRO(pRenderObject, passInfo);
			RenderObjectInternal(pRenderObject, lodValue.LodB(), lodValue.DissolveRefA(), false, passInfo);
		}
	}
}

///////////////////////////////////////////////////////////////////////////////
void CStatObj::RenderSubObject(CRenderObject* pRenderObject, int nLod,
	int nSubObjId, const Matrix34A& renderTM, const SRenderingPassInfo& passInfo)
{
	const SSubObject& subObj = m_subObjects[nSubObjId];

	CStatObj* const __restrict pStatObj = (CStatObj*)subObj.pStatObj;

	if (pStatObj == NULL)
		return;

	SRenderObjData* pOD = 0;
	if (subObj.pFoliage)
	{
		pRenderObject = GetRenderer()->EF_DuplicateRO(pRenderObject, passInfo);
		pOD = pRenderObject->GetObjData();
		pOD->m_pSkinningData = subObj.pFoliage->GetSkinningData(pRenderObject->m_II.m_Matrix, passInfo);
		pOD->m_uniqueObjectId = reinterpret_cast<uintptr_t>(subObj.pFoliage);
		pRenderObject->m_ObjFlags |= FOB_SKINNED | FOB_DYNAMIC_OBJECT;
		((CStatObjFoliage*)subObj.pFoliage)->m_pRenderObject = pRenderObject;
	}

	if (subObj.bIdentityMatrix)
	{
		pStatObj->RenderSubObjectInternal(pRenderObject, nLod, passInfo);
	}
	else
	{
		pRenderObject = GetRenderer()->EF_DuplicateRO(pRenderObject, passInfo);
		pRenderObject->m_II.m_Matrix = renderTM * subObj.tm;
		SRenderObjData* pRenderObjectData = pRenderObject->GetObjData();
		pRenderObjectData->m_uniqueObjectId = pRenderObjectData->m_uniqueObjectId + nSubObjId;

		pStatObj->RenderSubObjectInternal(pRenderObject, nLod, passInfo);
	}
}

///////////////////////////////////////////////////////////////////////////////
void CStatObj::RenderSubObjectInternal(CRenderObject* pRenderObject, int nLod, const SRenderingPassInfo& passInfo)
{
	assert(!(m_nFlags & STATIC_OBJECT_HIDDEN));
	assert(m_nRenderTrisCount);

	m_nLastDrawMainFrameId = passInfo.GetMainFrameID();
	if (m_pParentObject && (m_nFlags & STATIC_OBJECT_MULTIPLE_PARENTS))
		m_pParentObject->m_nLastDrawMainFrameId = passInfo.GetMainFrameID();

	assert(!m_pParentObject || m_pParentObject->m_nLastDrawMainFrameId == passInfo.GetMainFrameID());

	assert(!(m_nFlags & STATIC_OBJECT_COMPOUND));

	nLod = CLAMP(nLod, GetMinUsableLod(), (int)m_nMaxUsableLod);
	assert(nLod < MAX_STATOBJ_LODS_NUM);

	// Skip rendering of this suboject if it is marked as deformable
	if (GetCVars()->e_MergedMeshes == 1 && nLod == 0 && m_isDeformable)
		return;

	// try next lod's if selected one is not ready
	if ((!nLod && m_pRenderMesh && m_pRenderMesh->CanRender()) || !GetCVars()->e_Lods)
	{
		PrefetchLine(pRenderObject, 0);
		RenderRenderMesh(pRenderObject, NULL, passInfo);
	}
	else
	{
		if (m_pLODs && m_pLODs[nLod])
		{
			m_pLODs[nLod]->m_nLastDrawMainFrameId = passInfo.GetMainFrameID();
			if (m_pLODs[nLod]->m_pParentObject)
				m_pLODs[nLod]->m_pParentObject->m_nLastDrawMainFrameId = passInfo.GetMainFrameID();

			if ((nLod + 1) < MAX_STATOBJ_LODS_NUM && m_pLODs[nLod + 1])
			{
				m_pLODs[nLod + 1]->m_nLastDrawMainFrameId = passInfo.GetMainFrameID();
				if (m_pLODs[nLod + 1]->m_pParentObject)
					m_pLODs[nLod + 1]->m_pParentObject->m_nLastDrawMainFrameId = passInfo.GetMainFrameID();
			}
		}

		if (m_pLODs)
			for (; nLod <= (int)m_nMaxUsableLod; nLod++)
			{
				if (m_pLODs[nLod] && m_pLODs[nLod]->m_pRenderMesh && m_pLODs[nLod]->m_pRenderMesh->CanRender())
				{
					PrefetchLine(pRenderObject, 0);
					m_pLODs[nLod]->RenderRenderMesh(pRenderObject, NULL, passInfo);
					break;
				}
			}
	}
}

///////////////////////////////////////////////////////////////////////////////
void CStatObj::RenderObjectInternal(CRenderObject* pRenderObject, int nTargetLod, uint8 uLodDissolveRef, bool dissolveOut, const SRenderingPassInfo& passInfo)
{
	if (nTargetLod == -1 || uLodDissolveRef == 255)
	{
		return;
	}

	int nLod = CLAMP(nTargetLod, GetMinUsableLod(), (int)m_nMaxUsableLod);
	assert(nLod < MAX_STATOBJ_LODS_NUM);

	// Skip rendering of this suboject if it is marked as deformable
	if (GetCVars()->e_MergedMeshes == 1 && nTargetLod == 0 && m_isDeformable)
		return;

	if (passInfo.IsShadowPass() && passInfo.GetShadowMapType() == SRenderingPassInfo::SHADOW_MAP_CACHED && pRenderObject->m_pRenderNode)
	{
		IShadowCaster* pCaster = static_cast<IShadowCaster*>(pRenderObject->m_pRenderNode);
		pCaster->m_cStaticShadowLod = nLod;
	}

	pRenderObject->m_DissolveRef = uLodDissolveRef;

	if (pRenderObject->m_DissolveRef)
	{
		if (!(pRenderObject->m_ObjFlags & FOB_DISSOLVE))
			pRenderObject->m_ObjFlags &= ~FOB_UPDATED_RTMASK;
		pRenderObject->m_ObjFlags |= FOB_DISSOLVE;

		if (dissolveOut)
			pRenderObject->m_ObjFlags |= FOB_DISSOLVE_OUT;
	}
	else
	{
		if ((pRenderObject->m_ObjFlags & FOB_DISSOLVE))
			pRenderObject->m_ObjFlags &= ~FOB_UPDATED_RTMASK;
		pRenderObject->m_ObjFlags &= ~FOB_DISSOLVE;
	}

	// try next lod's if selected one is not ready
	if ((!nLod && m_pRenderMesh && m_pRenderMesh->CanRender()) || !GetCVars()->e_Lods)
	{
		PrefetchLine(pRenderObject, 0);
		RenderRenderMesh(pRenderObject, NULL, passInfo);
	}
	else
	{
		if (m_pLODs && m_pLODs[nLod])
		{
			m_pLODs[nLod]->m_nLastDrawMainFrameId = passInfo.GetMainFrameID();
			if (m_pLODs[nLod]->m_pParentObject)
				m_pLODs[nLod]->m_pParentObject->m_nLastDrawMainFrameId = passInfo.GetMainFrameID();

			if ((nLod + 1) < MAX_STATOBJ_LODS_NUM && m_pLODs[nLod + 1])
			{
				m_pLODs[nLod + 1]->m_nLastDrawMainFrameId = passInfo.GetMainFrameID();
				if (m_pLODs[nLod + 1]->m_pParentObject)
					m_pLODs[nLod + 1]->m_pParentObject->m_nLastDrawMainFrameId = passInfo.GetMainFrameID();
			}
		}

		if (m_pLODs)
			for (; nLod <= (int)m_nMaxUsableLod; nLod++)
			{
				if (m_pLODs[nLod] && m_pLODs[nLod]->m_pRenderMesh && m_pLODs[nLod]->m_pRenderMesh->CanRender())
				{
					PrefetchLine(pRenderObject, 0);
					m_pLODs[nLod]->RenderRenderMesh(pRenderObject, NULL, passInfo);
					break;
				}
			}
	}
}

///////////////////////////////////////////////////////////////////////////////
void CStatObj::RenderRenderMesh(CRenderObject* pRenderObject, SInstancingInfo* pInstInfo, const SRenderingPassInfo& passInfo)
{
#if !defined(_RELEASE)
	//DEBUG - filter which stat objs are rendered
	if (GetCVars()->e_statObjRenderFilterMode && GetCVars()->e_pStatObjRenderFilterStr && GetCVars()->e_pStatObjRenderFilterStr[0])
	{
		if (GetCVars()->e_statObjRenderFilterMode == 1)
		{
			//only render elems containing str
			if (!strstr(m_szFileName.c_str(), GetCVars()->e_pStatObjRenderFilterStr))
			{
				return;
			}
		}
		else if (GetCVars()->e_statObjRenderFilterMode == 2)
		{
			//exclude elems containing str
			if (strstr(m_szFileName.c_str(), GetCVars()->e_pStatObjRenderFilterStr))
			{
				return;
			}
		}
	}

	if (GetCVars()->e_DebugDraw && (!GetCVars()->e_DebugDrawShowOnlyCompound || (m_bSubObject || m_pParentObject)))
	{
		int nLod = 0;
		if (m_pLod0 && m_pLod0->m_pLODs)
			for (; nLod < MAX_STATOBJ_LODS_NUM; nLod++)
			{
				if (m_pLod0->m_pLODs[nLod] == this)
				{
					m_pRenderMesh->SetMeshLod(nLod);
					break;
				}
			}

		if (GetCVars()->e_DebugDrawShowOnlyLod >= 0)
			if (GetCVars()->e_DebugDrawShowOnlyLod != nLod)
				return;

		if (RenderDebugInfo(pRenderObject, passInfo))
			return;

		if (m_bSubObject)
			pRenderObject = gEnv->pRenderer->EF_DuplicateRO(pRenderObject, passInfo);
	}

	if (!passInfo.IsShadowPass())
	{
		if (GetCVars()->e_StreamCgfDebug == 1)
		{
			RenderStreamingDebugInfo(pRenderObject);
		}

		if (GetCVars()->e_CoverCgfDebug == 1)
		{
			RenderCoverInfo(pRenderObject);
		}
	}
#endif

	if (m_pRenderMesh)
	{
		CRenderObject* pObj = pRenderObject;
#if !defined(_RELEASE)
		if (m_isProxyTooBig)
		{
			pObj = GetRenderer()->EF_DuplicateRO(pRenderObject, passInfo);
			pObj->m_pCurrMaterial = m_pMaterial;
		}
#endif
		m_pRenderMesh->Render(pObj, passInfo);
	}
}

///////////////////////////////////////////////////////////////////////////////
int CStatObj::GetMaxUsableLod()
{
	int maxUsable = m_pLod0 ? max((int)m_nMaxUsableLod, (int)m_pLod0->m_nMaxUsableLod) : (int)m_nMaxUsableLod;
	return min(maxUsable, GetCVars()->e_LodMax);
}

///////////////////////////////////////////////////////////////////////////////
int CStatObj::GetMinUsableLod()
{
	int minUsable = m_pLod0 ? max((int)m_nMinUsableLod0, (int)m_pLod0->m_nMinUsableLod0) : (int)m_nMinUsableLod0;
	return max(minUsable, GetCVars()->e_LodMin);
}

///////////////////////////////////////////////////////////////////////////////
int CStatObj::FindNearesLoadedLOD(int nLodIn, bool bSearchUp)
{
	// make sure requested lod is loaded
	/*  if(CStatObj * pObjForStreamIn = nLodIn ? m_pLODs[nLodIn] : this)
	{
	bool bRenderNodeValid(rParams.pRenderNode && ((int)(void*)(rParams.pRenderNode)>0) && rParams.pRenderNode->m_fWSMaxViewDist);
	float fImportance = bRenderNodeValid ? (1.f - (rParams.fDistance / rParams.pRenderNode->m_fWSMaxViewDist)) : 0.5f;
	pObjForStreamIn->UpdateStreamingPrioriryInternal(fImportance);
	}*/

	// if requested lod is not ready - find nearest ready one
	int nLod = nLodIn;

	if (nLod == 0 && !GetRenderMesh())
		nLod++;

	while (nLod && nLod < MAX_STATOBJ_LODS_NUM && (!m_pLODs || !m_pLODs[nLod] || !m_pLODs[nLod]->GetRenderMesh()))
		nLod++;

	if (nLod >(int)m_nMaxUsableLod)
	{
		if (bSearchUp)
		{
			nLod = min((int)m_nMaxUsableLod, nLodIn);

			while (nLod && (!m_pLODs || !m_pLODs[nLod] || !m_pLODs[nLod]->GetRenderMesh()))
				nLod--;

			if (nLod == 0 && !GetRenderMesh())
				nLod--;
		}
		else
		{
			nLod = -1;
		}
	}

	return nLod;
}

//////////////////////////////////////////////////////////////////////////
int CStatObj::AddRef()
{
	return CryInterlockedIncrement(&m_nUsers);
}<|MERGE_RESOLUTION|>--- conflicted
+++ resolved
@@ -907,12 +907,8 @@
 			}
 		}
 	}
-<<<<<<< HEAD
-	m_fLodDistance = sqrt(lodInfo.fGeometricMean);
-=======
 
 	return lodInfo;
->>>>>>> 52feff4f
 }
 
 int CStatObj::ComputeLodFromScale(float fScale, float fLodRatioNormalized, float fEntDistance, bool bFoliage, bool bForPrecache)
