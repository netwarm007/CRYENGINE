// Copyright 2001-2016 Crytek GmbH / Crytek Group. All rights reserved.

// -------------------------------------------------------------------------
//  Created:     05/03/2015 by Filipe amim
//  Description:
// -------------------------------------------------------------------------
//
////////////////////////////////////////////////////////////////////////////

#include "StdAfx.h"
#include "ParticleCommon.h"
#include "ParticleMath.h"
#include "ParticleSpline.h"
#include <CrySerialization/STL.h>


namespace pfx2
{


	CParticleSpline::CParticleSpline()
		: m_valueRange(1.0f)
	{
		MakeFlatLine(1.0f);
	}


	void CParticleSpline::MakeLinear(float v0, float v1)
	{
		Resize(2);
		m_keys[0].time     = 0.0f;
		m_keys[1].time     = 1.0f;
		m_keys[0].value    = v0;
		m_keys[1].value    = v1;
		m_keys[0].timeMult = 1.0f;
		m_keys[0].coeff0   = m_keys[0].coeff1 = 0.0f;

		m_valueRange = Range(Range::EMPTY) | v0 | v1;
	}




	bool CParticleSpline::FromString(cstr str)
	{
		CSourceSpline spline;
		if (!spline.FromString(str))
			return false;
		FromSpline(spline);
		return true;
	}

	bool CParticleSpline::Serialize(Serialization::IArchive& ar, const char* name, const char* label)
	{
		if (!ar.isEdit() && ar.isOutput())
		{
<<<<<<< HEAD
			// On output, simplify identity spline
			if (m_valueRange == 1.0f)
			{
				string str;
				return !ar(str, name, label);
			}
=======
			source.GetKey(i, key);
			m_keys[i].time = key.time;
			m_keys[i].value = key.value[0];
			m_valueRange |= m_keys[i].value;
>>>>>>> 91547e78
		}
		return ISplineEvaluator::Serialize(ar, name, label);
	}

	void CParticleSpline::FromSpline(const ISplineEvaluator& source)
	{
		const size_t nKeys    = source.GetKeyCount();
		const size_t subNKeys = nKeys == 0 ? 0 : nKeys - 1;

		KeyType key;
		if (nKeys >= 2)
		{
			Resize(nKeys);

			m_valueRange = Range(Range::EMPTY);

			for (size_t i = 0; i < nKeys; ++i)
			{
				source.GetKey(i, key);
				m_keys[i].time  = key.time;
				m_keys[i].value = key.value[0];
				m_valueRange   |= m_keys[i].value;
			}
			for (size_t i = 0; i < subNKeys; ++i)
			{
				const float t0 = m_keys[i].time;
				const float t1 = max(t0 + FLT_EPSILON, m_keys[i + 1].time);
				const float v0 = m_keys[i].value;
				const float v1 = m_keys[i + 1].value;
				source.GetKey(i, key);
				const float s0 = key.dd[0];
				source.GetKey(i + 1, key);
				const float s1 = key.ds[0];
				const float dv = v1 - v0;

				m_keys[i].timeMult = 1.0f / (t1 - t0);
				m_keys[i].coeff0   = s0 - dv;
				m_keys[i].coeff1   = dv - s1;

				// Compute curve min/max
				// v = v0 + s0 t + (-3v0 +3v1 -2s0 -s1) tt + (+2v0 -2v1 +s0 +s1) ttt
				// v' = s0 + (-6v0 +6v1 -4s0 -2s1) t + (+6v0 -6v1 +3s0 +3s1) tt

				float roots[2];
				int nRoots = solve_quadratic(
				    /* tt term */ 6.0f * (v0 - v1) + 3.0f * (s0 + s1),
				    /* t  term */ 6.0f * (v1 - v0) - 4.0f * s0 - 2.0f * s1,
				    /* 1  term */ s0,
					roots);

				while (nRoots-- > 0)
				{
					const float t = roots[nRoots];
					if (t > 0.0f && t < 1.0f)
					{
						const float v = Interpolate(::Lerp(t0, t1, t));
						m_valueRange |= v;
					}
				}
			}
		}
		else
		{
			MakeFlatLine((nKeys == 1) ? (source.GetKey(0, key), key.value[0]) : 1.0f);
		}
	}



	void CParticleSpline::Resize(size_t size)
	{
		m_keys.resize(size);
	}

	void CParticleSpline::GetKey(int i, KeyType& key) const
	{
		key.time     = m_keys[i].time;
		key.value[0] = m_keys[i].value;

<<<<<<< HEAD
		// Compute slopes.
		key.ds[0] = key.dd[0] = 0.0f;
		key.flags = 0;
		if (i > 0)
		{
			// In slope.
			key.ds[0]               = EndSlope(i - 1);
			key.flags.inTangentType = spline::ETangentType::Custom;
		}
		else
			//	key.flags.inTangentType = spline::ETangentType::Auto;
			key.flags.inTangentType = spline::ETangentType::Smooth;

		if (i < GetKeyCount() - 1)
		{
			// Out slope.
			key.dd[0]                = StartSlope(i);
			key.flags.outTangentType = spline::ETangentType::Custom;
		}
		else
			//	key.flags.outTangentType = spline::ETangentType::Auto;
			key.flags.outTangentType = spline::ETangentType::Smooth;
	}
=======
	m_keys = (SplineKey*) realloc(m_keys, allocSize);
}
>>>>>>> 91547e78



<<<<<<< HEAD
	float CParticleSpline::DefaultSlope(size_t keyIdx) const
	{
		const size_t numKeys = GetNumKeys();
		const bool isBorder  = keyIdx == 0 || keyIdx >= numKeys - 1;
		if (isBorder)
			return 0.0f;
		else
			return minmag(m_keys[keyIdx].value - m_keys[keyIdx - 1].value, m_keys[keyIdx + 1].value - m_keys[keyIdx].value);
	}



	float CParticleSpline::StartSlope(size_t keyIdx) const
	{
		return m_keys[keyIdx + 1].value - m_keys[keyIdx].value + m_keys[keyIdx].coeff0;
	}

=======
	// Compute slopes.
	key.ds[0] = key.dd[0] = 0.0f;
	key.flags = 0;
	if (i > 0)
	{
		// In slope.
		key.ds[0] = EndSlope(i - 1);
		key.flags.inTangentType = spline::ETangentType::Custom;
	}
	else
		//	key.flags.inTangentType = spline::ETangentType::Auto;
		key.flags.inTangentType = spline::ETangentType::Smooth;

	if (i < GetKeyCount() - 1)
	{
		// Out slope.
		key.dd[0] = StartSlope(i);
		key.flags.outTangentType = spline::ETangentType::Custom;
	}
	else
		//	key.flags.outTangentType = spline::ETangentType::Auto;
		key.flags.outTangentType = spline::ETangentType::Smooth;
}
>>>>>>> 91547e78


	float CParticleSpline::EndSlope(size_t keyIdx) const
	{
		return m_keys[keyIdx + 1].value - m_keys[keyIdx].value - m_keys[keyIdx].coeff1;
	}




}
<|MERGE_RESOLUTION|>--- conflicted
+++ resolved
@@ -13,189 +13,136 @@
 #include "ParticleSpline.h"
 #include <CrySerialization/STL.h>
 
-
 namespace pfx2
 {
 
+CParticleSpline::CParticleSpline()
+	: m_valueRange(1.0f)
+	, m_numKeys(0)
+	, m_keys(0)
+{
+	MakeFlatLine(1.0f);
+}
 
-	CParticleSpline::CParticleSpline()
-		: m_valueRange(1.0f)
+CParticleSpline::~CParticleSpline()
+{
+	free(m_keys);
+}
+
+void CParticleSpline::MakeLinear(float v0, float v1)
+{
+	Resize(2);
+	m_keys[0].time = 0.0f;
+	m_keys[1].time = 1.0f;
+	m_keys[0].value = v0;
+	m_keys[1].value = v1;
+	m_keys[0].timeMult = 1.0f;
+	m_keys[0].coeff0 = m_keys[0].coeff1 = 0.0f;
+
+	m_valueRange = Range(Range::EMPTY) | v0 | v1;
+}
+
+bool CParticleSpline::FromString(cstr str)
+{
+	CSourceSpline spline;
+	if (!spline.FromString(str))
+		return false;
+	FromSpline(spline);
+	return true;
+}
+
+bool CParticleSpline::Serialize(Serialization::IArchive& ar, const char* name, const char* label)
+{
+	if (!ar.isEdit() && ar.isOutput())
 	{
-		MakeFlatLine(1.0f);
+		// On output, simplify identity spline
+		if (m_valueRange == 1.0f)
+		{
+			string str;
+			return !ar(str, name, label);
+		}
 	}
+	return ISplineEvaluator::Serialize(ar, name, label);
+}
 
+void CParticleSpline::FromSpline(const ISplineEvaluator& source)
+{
+	const size_t nKeys = source.GetKeyCount();
+	const size_t subNKeys = nKeys == 0 ? 0 : nKeys - 1;
 
-	void CParticleSpline::MakeLinear(float v0, float v1)
+	KeyType key;
+	if (nKeys >= 2)
 	{
-		Resize(2);
-		m_keys[0].time     = 0.0f;
-		m_keys[1].time     = 1.0f;
-		m_keys[0].value    = v0;
-		m_keys[1].value    = v1;
-		m_keys[0].timeMult = 1.0f;
-		m_keys[0].coeff0   = m_keys[0].coeff1 = 0.0f;
+		Resize(nKeys);
 
-		m_valueRange = Range(Range::EMPTY) | v0 | v1;
-	}
+		m_valueRange = Range(Range::EMPTY);
 
-
-
-
-	bool CParticleSpline::FromString(cstr str)
-	{
-		CSourceSpline spline;
-		if (!spline.FromString(str))
-			return false;
-		FromSpline(spline);
-		return true;
-	}
-
-	bool CParticleSpline::Serialize(Serialization::IArchive& ar, const char* name, const char* label)
-	{
-		if (!ar.isEdit() && ar.isOutput())
+		for (size_t i = 0; i < nKeys; ++i)
 		{
-<<<<<<< HEAD
-			// On output, simplify identity spline
-			if (m_valueRange == 1.0f)
-			{
-				string str;
-				return !ar(str, name, label);
-			}
-=======
 			source.GetKey(i, key);
 			m_keys[i].time = key.time;
 			m_keys[i].value = key.value[0];
 			m_valueRange |= m_keys[i].value;
->>>>>>> 91547e78
 		}
-		return ISplineEvaluator::Serialize(ar, name, label);
-	}
+		for (size_t i = 0; i < subNKeys; ++i)
+		{
+			const float t0 = m_keys[i].time;
+			const float t1 = max(t0 + FLT_EPSILON, m_keys[i + 1].time);
+			const float v0 = m_keys[i].value;
+			const float v1 = m_keys[i + 1].value;
+			source.GetKey(i, key);
+			const float s0 = key.dd[0];
+			source.GetKey(i + 1, key);
+			const float s1 = key.ds[0];
+			const float dv = v1 - v0;
 
-	void CParticleSpline::FromSpline(const ISplineEvaluator& source)
-	{
-		const size_t nKeys    = source.GetKeyCount();
-		const size_t subNKeys = nKeys == 0 ? 0 : nKeys - 1;
+			m_keys[i].timeMult = 1.0f / (t1 - t0);
+			m_keys[i].coeff0 = s0 - dv;
+			m_keys[i].coeff1 = dv - s1;
 
-		KeyType key;
-		if (nKeys >= 2)
-		{
-			Resize(nKeys);
+			// Compute curve min/max
+			// v = v0 + s0 t + (-3v0 +3v1 -2s0 -s1) tt + (+2v0 -2v1 +s0 +s1) ttt
+			// v' = s0 + (-6v0 +6v1 -4s0 -2s1) t + (+6v0 -6v1 +3s0 +3s1) tt
 
-			m_valueRange = Range(Range::EMPTY);
+			float roots[2];
+			int nRoots = solve_quadratic(
+			  /* tt term */ 6.0f * (v0 - v1) + 3.0f * (s0 + s1),
+			  /* t  term */ 6.0f * (v1 - v0) - 4.0f * s0 - 2.0f * s1,
+			  /* 1  term */ s0,
+			  roots);
 
-			for (size_t i = 0; i < nKeys; ++i)
+			while (nRoots-- > 0)
 			{
-				source.GetKey(i, key);
-				m_keys[i].time  = key.time;
-				m_keys[i].value = key.value[0];
-				m_valueRange   |= m_keys[i].value;
-			}
-			for (size_t i = 0; i < subNKeys; ++i)
-			{
-				const float t0 = m_keys[i].time;
-				const float t1 = max(t0 + FLT_EPSILON, m_keys[i + 1].time);
-				const float v0 = m_keys[i].value;
-				const float v1 = m_keys[i + 1].value;
-				source.GetKey(i, key);
-				const float s0 = key.dd[0];
-				source.GetKey(i + 1, key);
-				const float s1 = key.ds[0];
-				const float dv = v1 - v0;
-
-				m_keys[i].timeMult = 1.0f / (t1 - t0);
-				m_keys[i].coeff0   = s0 - dv;
-				m_keys[i].coeff1   = dv - s1;
-
-				// Compute curve min/max
-				// v = v0 + s0 t + (-3v0 +3v1 -2s0 -s1) tt + (+2v0 -2v1 +s0 +s1) ttt
-				// v' = s0 + (-6v0 +6v1 -4s0 -2s1) t + (+6v0 -6v1 +3s0 +3s1) tt
-
-				float roots[2];
-				int nRoots = solve_quadratic(
-				    /* tt term */ 6.0f * (v0 - v1) + 3.0f * (s0 + s1),
-				    /* t  term */ 6.0f * (v1 - v0) - 4.0f * s0 - 2.0f * s1,
-				    /* 1  term */ s0,
-					roots);
-
-				while (nRoots-- > 0)
+				const float t = roots[nRoots];
+				if (t > 0.0f && t < 1.0f)
 				{
-					const float t = roots[nRoots];
-					if (t > 0.0f && t < 1.0f)
-					{
-						const float v = Interpolate(::Lerp(t0, t1, t));
-						m_valueRange |= v;
-					}
+					const float v = Interpolate(::Lerp(t0, t1, t));
+					m_valueRange |= v;
 				}
 			}
 		}
-		else
-		{
-			MakeFlatLine((nKeys == 1) ? (source.GetKey(0, key), key.value[0]) : 1.0f);
-		}
 	}
+	else
+	{
+		MakeFlatLine((nKeys == 1) ? (source.GetKey(0, key), key.value[0]) : 1.0f);
+	}
+}
 
+void CParticleSpline::Resize(size_t size)
+{
+	m_numKeys = size;
+	size_t allocSize = size > 0 ? (size - 1) * sizeof(SplineKey) + sizeof(SplineKeyBase) : 0;
 
-
-	void CParticleSpline::Resize(size_t size)
-	{
-		m_keys.resize(size);
-	}
-
-	void CParticleSpline::GetKey(int i, KeyType& key) const
-	{
-		key.time     = m_keys[i].time;
-		key.value[0] = m_keys[i].value;
-
-<<<<<<< HEAD
-		// Compute slopes.
-		key.ds[0] = key.dd[0] = 0.0f;
-		key.flags = 0;
-		if (i > 0)
-		{
-			// In slope.
-			key.ds[0]               = EndSlope(i - 1);
-			key.flags.inTangentType = spline::ETangentType::Custom;
-		}
-		else
-			//	key.flags.inTangentType = spline::ETangentType::Auto;
-			key.flags.inTangentType = spline::ETangentType::Smooth;
-
-		if (i < GetKeyCount() - 1)
-		{
-			// Out slope.
-			key.dd[0]                = StartSlope(i);
-			key.flags.outTangentType = spline::ETangentType::Custom;
-		}
-		else
-			//	key.flags.outTangentType = spline::ETangentType::Auto;
-			key.flags.outTangentType = spline::ETangentType::Smooth;
-	}
-=======
 	m_keys = (SplineKey*) realloc(m_keys, allocSize);
 }
->>>>>>> 91547e78
 
+void CParticleSpline::GetKey(int i, KeyType& key) const
+{
+	assert(i < int(m_numKeys));
 
+	key.time = m_keys[i].time;
+	key.value[0] = m_keys[i].value;
 
-<<<<<<< HEAD
-	float CParticleSpline::DefaultSlope(size_t keyIdx) const
-	{
-		const size_t numKeys = GetNumKeys();
-		const bool isBorder  = keyIdx == 0 || keyIdx >= numKeys - 1;
-		if (isBorder)
-			return 0.0f;
-		else
-			return minmag(m_keys[keyIdx].value - m_keys[keyIdx - 1].value, m_keys[keyIdx + 1].value - m_keys[keyIdx].value);
-	}
-
-
-
-	float CParticleSpline::StartSlope(size_t keyIdx) const
-	{
-		return m_keys[keyIdx + 1].value - m_keys[keyIdx].value + m_keys[keyIdx].coeff0;
-	}
-
-=======
 	// Compute slopes.
 	key.ds[0] = key.dd[0] = 0.0f;
 	key.flags = 0;
@@ -219,15 +166,27 @@
 		//	key.flags.outTangentType = spline::ETangentType::Auto;
 		key.flags.outTangentType = spline::ETangentType::Smooth;
 }
->>>>>>> 91547e78
 
+float CParticleSpline::DefaultSlope(size_t keyIdx) const
+{
+	const size_t numKeys = GetNumKeys();
+	const bool isBorder = keyIdx == 0 || keyIdx >= numKeys - 1;
+	if (isBorder)
+		return 0.0f;
+	else
+		return minmag(m_keys[keyIdx].value - m_keys[keyIdx - 1].value, m_keys[keyIdx + 1].value - m_keys[keyIdx].value);
+}
 
-	float CParticleSpline::EndSlope(size_t keyIdx) const
-	{
-		return m_keys[keyIdx + 1].value - m_keys[keyIdx].value - m_keys[keyIdx].coeff1;
-	}
+float CParticleSpline::StartSlope(size_t keyIdx) const
+{
+	assert(keyIdx + 1 < m_numKeys);
+	return m_keys[keyIdx + 1].value - m_keys[keyIdx].value + m_keys[keyIdx].coeff0;
+}
 
+float CParticleSpline::EndSlope(size_t keyIdx) const
+{
+	assert(keyIdx + 1 < m_numKeys);
+	return m_keys[keyIdx + 1].value - m_keys[keyIdx].value - m_keys[keyIdx].coeff1;
+}
 
-
-
-}
+}