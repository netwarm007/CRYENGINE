--- conflicted
+++ resolved
@@ -104,11 +104,6 @@
 struct SFunctor;
 struct IScaleformHelper;
 struct ICryPluginManager;
-<<<<<<< HEAD
-=======
-struct IProjectManager;
-class IImeManager;
->>>>>>> b983e156
 
 class CBootProfilerRecord;
 
@@ -458,6 +453,12 @@
 	//! This is needed because some sub-systems still want to work even without focus on main application
 	//! while others would prefer to suspend their operation
 	ESYSTEM_EVENT_GAMEWINDOW_ACTIVATE,
+
+	//! Sent when a new CVar is registered
+	ESYSTEM_EVENT_CVAR_REGISTERED,
+
+	//! Sent when a CVar is unregistered
+	ESYSTEM_EVENT_CVAR_UNREGISTERED,
 };
 
 //! User defined callback, which can be passed to ISystem.
@@ -1562,9 +1563,6 @@
 	//! Note: This flag depends on compile-time settings, it cannot be enabled or disabled at runtime
 	//! However, the support itself can typically be enabled/disabled through CVar
 	virtual bool IsImeSupported() const = 0;
-
-	//! Returns the IME manager in use.
-	virtual IImeManager* GetImeManager() const = 0;
 };
 
 //! This is a very important function for the dedicated server - it lets us run >1000 players per piece of server hardware.
@@ -1808,33 +1806,6 @@
 	#endif
 	}
 
-<<<<<<< HEAD
-	void            Release()                                             {}
-	int             GetIVal() const                                       { WarnUse(); return static_cast<int>(value); }
-	int64           GetI64Val() const                                     { WarnUse(); return static_cast<int64>(value); }
-	float           GetFVal() const                                       { WarnUse(); return static_cast<float>(value); }
-	const char*     GetString() const                                     { return ""; }
-	const char*     GetDataProbeString() const                            { return ""; }
-	void            Set(const char* s)                                    { if (SQueryTypeEnum<T>::ParseString(s) != value) InvalidAccess(); }
-	void            ForceSet(const char* s)                               { Set(s); }
-	void            Set(const float f)                                    { if (static_cast<T>(f) != value) InvalidAccess(); }
-	void            Set(const int i)                                      { if (static_cast<T>(i) != value) InvalidAccess(); }
-	void            ClearFlags(int flags)                                 {}
-	int             GetFlags() const                                      { return VF_CONST_CVAR | VF_READONLY; }
-	int             SetFlags(int flags)                                   { return 0; }
-	int             GetType()                                             { return SQueryTypeEnum<T>::type; }
-	const char*     GetHelp()                                             { return NULL; }
-	bool            IsConstCVar() const                                   { return true; }
-	void            SetOnChangeCallback(ConsoleVarFunc pChangeFunc)       { (void)pChangeFunc; }
-	void            AddOnChangeFunctor(const SFunctor& /*changeFunctor*/) {}
-	uint64          GetNumberOfOnChangeFunctors() const                   { return 0; }
-	const SFunctor& GetOnChangeFunctor(uint64 nFunctorIndex) const        { InvalidAccess(); return *(const SFunctor*)NULL; }
-	bool            RemoveOnChangeFunctor(const uint64 nElement)          { return true; }
-	ConsoleVarFunc  GetOnChangeCallback() const                           { InvalidAccess(); return NULL; }
-	void            GetMemoryUsage(class ICrySizer* pSizer) const         {}
-	int             GetRealIVal() const                                   { return GetIVal(); }
-	void            SetDataProbeString(const char* pDataProbeString)      { InvalidAccess(); }
-=======
 	void            Release() override                                             {}
 	int             GetIVal() const override                                       { WarnUse(); return static_cast<int>(value); }
 	int64           GetI64Val() const override                                     { WarnUse(); return static_cast<int64>(value); }
@@ -1861,7 +1832,6 @@
 	void            GetMemoryUsage(class ICrySizer* pSizer) const override         {}
 	int             GetRealIVal() const override                                   { return GetIVal(); }
 	void            SetDataProbeString(const char* pDataProbeString)               { InvalidAccess(); }
->>>>>>> b983e156
 };
 }
 
