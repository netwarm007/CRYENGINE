// Copyright 2001-2016 Crytek GmbH / Crytek Group. All rights reserved.

#include "stdafx.h"
#include "AttachmentSkin.h"

#include <CryRenderer/IRenderAuxGeom.h>
#include <CryRenderer/IShader.h>
#include <CryAnimation/IAttachment.h>
#include "ModelMesh.h"
#include "AttachmentManager.h"
#include "CharacterInstance.h"
#include <CryMath/QTangent.h>
#include "CharacterManager.h"
#include <CryRenderer/IRenderAuxGeom.h>
#include <CryMath/QTangent.h>
#include <CryThreading/IJobManager_JobDelegator.h>
#include "Vertex/VertexAnimation.h"
#include "Vertex/VertexData.h"
#include "Vertex/VertexCommand.h"
#include "Vertex/VertexCommandBuffer.h"

void CAttachmentSKIN::ReleaseSoftwareRenderMeshes()
{
	m_pRenderMeshsSW[0] = NULL;
	m_pRenderMeshsSW[1] = NULL;
}

uint32 CAttachmentSKIN::Immediate_AddBinding( IAttachmentObject* pIAttachmentObject,ISkin* pISkin,uint32 nLoadingFlags ) 
{
	if (pIAttachmentObject==0) 
		return 0; //no attachment objects 

	if (pISkin==0)
		CryFatalError("CryAnimation: if you create the binding for a Skin-Attachment, then you have to pass the pointer to an ISkin as well");

	uint32 nLogWarnings = (nLoadingFlags&CA_DisableLogWarnings)==0;
	CSkin* pCSkinModel = (CSkin*)pISkin;

	//only the SKIN-Instance is allowed to keep a smart-ptr CSkin object 
	//this should prevent ptr-hijacking in the future
	if (m_pModelSkin!=pCSkinModel)
	{
		ReleaseModelSkin();
		g_pCharacterManager->RegisterInstanceSkin(pCSkinModel,this); //register this CAttachmentSKIN instance in CSkin. 
		m_pModelSkin=pCSkinModel;            //increase the Ref-Counter 		
	}

	CCharInstance* pInstanceSkel = m_pAttachmentManager->m_pSkelInstance;
	CDefaultSkeleton* pDefaultSkeleton = pInstanceSkel->m_pDefaultSkeleton;

	const char* pSkelFilePath = pDefaultSkeleton->GetModelFilePath();
	const char* pSkinFilePath = m_pModelSkin->GetModelFilePath();

	uint32 numJointsSkel = pDefaultSkeleton->m_arrModelJoints.size();
	uint32 numJointsSkin = m_pModelSkin->m_arrModelJoints.size();

	uint32 NotMatchingNames=0;
	m_arrRemapTable.resize(numJointsSkin, 0);
	for(uint32 js=0; js<numJointsSkin; js++) 
	{
		int32 nID;
		if (m_pModelSkin->m_arrModelJoints[js].m_nJointCRC32Lower == -1)
			nID = m_pModelSkin->m_arrModelJoints[js].m_nExtraJointID + numJointsSkel;
		else
			nID = pDefaultSkeleton->GetJointIDByCRC32(m_pModelSkin->m_arrModelJoints[js].m_nJointCRC32Lower);

		if (nID>=0)
			m_arrRemapTable[js]=nID;
#ifdef EDITOR_PCDEBUGCODE
		else
			NotMatchingNames++,g_pILog->LogWarning ("Extending Skeleton, because the joint-name (%s) of SKIN (%s) was not found in SKEL:  %s",m_pModelSkin->m_arrModelJoints[js].m_NameModelSkin.c_str(),pSkinFilePath,pSkelFilePath);
#endif
	} //for loop

	if (NotMatchingNames)
	{
		if (pInstanceSkel->m_CharEditMode)
		{
		  //for now limited to CharEdit
			RecreateDefaultSkeleton(pInstanceSkel,nLoadingFlags); 
		}
		else
		{
			if (nLogWarnings)
			{
				CryLogAlways("SKEL: %s",pDefaultSkeleton->GetModelFilePath() );
				CryLogAlways("SKIN: %s",m_pModelSkin->GetModelFilePath() );
				uint32 numJointCount = pDefaultSkeleton->GetJointCount();
				for (uint32 i=0; i<numJointCount; i++)
				{
					const char* pJointName = pDefaultSkeleton->GetJointNameByID(i);
					CryLogAlways("%03d JointName: %s",i,pJointName );
				}
			}

			// Free the new attachment as we cannot use it
			SAFE_RELEASE(pIAttachmentObject);
			return 0; //critical! incompatible skeletons. cant create skin-attachment
		}
	}

	// Patch the remapping 
	if (!(nLoadingFlags & CA_SkipBoneRemapping))
	{
		for (size_t i=0; i<m_pModelSkin->GetNumLODs(); i++)
		{
			CModelMesh* pModelMesh = m_pModelSkin->GetModelMesh(i);
			IRenderMesh* pRenderMesh = pModelMesh->m_pIRenderMesh;
			if (!pRenderMesh)
				continue; 
			pRenderMesh->CreateRemappedBoneIndicesPair(m_arrRemapTable, pDefaultSkeleton->GetGuid(), this);
		}
	}
	
	SAFE_RELEASE(m_pIAttachmentObject);
	m_pIAttachmentObject=pIAttachmentObject;
	return 1; 
}

void CAttachmentSKIN::Immediate_ClearBinding(uint32 nLoadingFlags) 
{ 
	if (m_pIAttachmentObject)
	{
		m_pIAttachmentObject->Release();
		m_pIAttachmentObject = 0;
		ReleaseModelSkin();

		if (nLoadingFlags&CA_SkipSkelRecreation)
			return;
		//for now limited to CharEdit
		CCharInstance* pInstanceSkel = m_pAttachmentManager->m_pSkelInstance;
		if (pInstanceSkel->m_CharEditMode)
			RecreateDefaultSkeleton(pInstanceSkel,CA_CharEditModel|nLoadingFlags); 
	}
}; 

void CAttachmentSKIN::RecreateDefaultSkeleton(CCharInstance* pInstanceSkel, uint32 nLoadingFlags) 
{
	const CDefaultSkeleton* const pDefaultSkeleton = pInstanceSkel->m_pDefaultSkeleton;

	const char* pOriginalFilePath = pDefaultSkeleton->GetModelFilePath();
	if (pDefaultSkeleton->GetModelFilePathCRC64() && pOriginalFilePath[0]=='_')
	{
		pOriginalFilePath++; // All extended skeletons have an '_' in front of the filepath to not confuse them with regular skeletons.
	}

	CDefaultSkeleton* pOrigDefaultSkeleton = g_pCharacterManager->CheckIfModelSKELLoaded(pOriginalFilePath,nLoadingFlags);
	if (!pOrigDefaultSkeleton)
	{
		return;
	}

	pOrigDefaultSkeleton->SetKeepInMemory(true);

	std::vector<const char*> mismatchingSkins;
	uint64 nExtendedCRC64 = CCrc32::ComputeLowercase(pOriginalFilePath);
	for (auto&& pAttachment : m_pAttachmentManager->m_arrAttachments)
	{
		if (pAttachment->GetType() != CA_SKIN)
		{
			continue;
		}

		const CSkin* const pSkin  = static_cast<CAttachmentSKIN*>(pAttachment.get())->m_pModelSkin;
		if (!pSkin)
		{
			continue;
		}

		const char* pSkinFilename = pSkin->GetModelFilePath();
		mismatchingSkins.push_back(pSkinFilename);
		nExtendedCRC64 += CCrc32::ComputeLowercase(pSkinFilename);
	}

	CDefaultSkeleton* const pExtDefaultSkeleton = g_pCharacterManager->CreateExtendedSkel(pInstanceSkel, pOrigDefaultSkeleton, nExtendedCRC64, mismatchingSkins, nLoadingFlags); 
	if (pExtDefaultSkeleton)
	{
		pInstanceSkel->RuntimeInit(pExtDefaultSkeleton);
		m_pAttachmentManager->m_TypeSortingRequired++;
		m_pAttachmentManager->UpdateAllRemapTables();
	}
}

void CAttachmentSKIN::UpdateRemapTable() 
{
	if (m_pModelSkin==0)
		return;

	ReleaseRemapTablePair();
	CCharInstance* pInstanceSkel = m_pAttachmentManager->m_pSkelInstance;
	CDefaultSkeleton* pDefaultSkeleton = pInstanceSkel->m_pDefaultSkeleton;

	const char* pSkelFilePath = pDefaultSkeleton->GetModelFilePath();
	const char* pSkinFilePath = m_pModelSkin->GetModelFilePath();

	uint32 numJointsSkel = pDefaultSkeleton->m_arrModelJoints.size();
	uint32 numJointsSkin = m_pModelSkin->m_arrModelJoints.size();

	m_arrRemapTable.resize(numJointsSkin, 0);
	for(uint32 js=0; js<numJointsSkin; js++) 
	{
		const int32 nID = pDefaultSkeleton->GetJointIDByCRC32(m_pModelSkin->m_arrModelJoints[js].m_nJointCRC32Lower);
		if (nID>=0)
			m_arrRemapTable[js]=nID;
		else
			CryFatalError("ModelError: data-corruption when executing UpdateRemapTable for SKEL (%s) and SKIN (%s) ",pSkelFilePath,pSkinFilePath); //a fail in this case is virtually impossible, because the SKINs are alread attached 
	}
	
	// Patch the remapping 
	for (size_t i=0; i<m_pModelSkin->GetNumLODs(); i++)
	{
		CModelMesh* pModelMesh = m_pModelSkin->GetModelMesh(i);
		IRenderMesh* pRenderMesh = pModelMesh->m_pIRenderMesh;
		if (!pRenderMesh)
			continue; 
		pRenderMesh->CreateRemappedBoneIndicesPair(m_arrRemapTable, pDefaultSkeleton->GetGuid(), this);
	}
}

void CAttachmentSKIN::ReleaseRemapTablePair()
{
	if (!m_pModelSkin)
		return;
	CCharInstance* pInstanceSkel = m_pAttachmentManager->m_pSkelInstance;
	CDefaultSkeleton* pModelSkel = pInstanceSkel->m_pDefaultSkeleton;
	const uint skeletonGuid = pModelSkel->GetGuid();
	for (size_t i=0; i<m_pModelSkin->GetNumLODs(); i++)
	{
		CModelMesh* pModelMesh = m_pModelSkin->GetModelMesh(i);
		IRenderMesh* pRenderMesh = pModelMesh->m_pIRenderMesh;
		if (!pRenderMesh)
			continue; 
		pRenderMesh->ReleaseRemappedBoneIndicesPair(skeletonGuid);
	}
}

uint32 CAttachmentSKIN::Immediate_SwapBinding(IAttachment* pNewAttachment)
{
	CryWarning(VALIDATOR_MODULE_ANIMATION, VALIDATOR_WARNING, "CAttachmentSKIN::SwapBinding attempting to swap skin attachment bindings this is not supported");
	return 0;
}

float CAttachmentSKIN::GetExtent(EGeomForm eForm)
{
	if (m_pModelSkin)
	{
		int nLOD = m_pModelSkin->SelectNearestLoadedLOD(0);
		if (IRenderMesh* pMesh = m_pModelSkin->GetIRenderMesh(nLOD))
			return pMesh->GetExtent(eForm);
	}
	return 0.f;
}

void CAttachmentSKIN::GetRandomPos(PosNorm& ran, CRndGen& seed, EGeomForm eForm) const
{
	int nLOD = m_pModelSkin->SelectNearestLoadedLOD(0);
	IRenderMesh* pMesh = m_pModelSkin->GetIRenderMesh(nLOD);

	SSkinningData* pSkinningData = NULL;
	int nFrameID = gEnv->pRenderer->EF_GetSkinningPoolID();
	for (int n = 0; n < 3; n++)
	{
		int nList = (nFrameID-n) % 3;
		if (m_arrSkinningRendererData[nList].nFrameID == nFrameID-n)
		{
			pSkinningData = m_arrSkinningRendererData[nList].pSkinningData;
			break;
		}
	}

	pMesh->GetRandomPos(ran, seed, eForm, pSkinningData);
}

const QuatTS CAttachmentSKIN::GetAttWorldAbsolute() const 
{ 
	QuatTS rPhysLocation = m_pAttachmentManager->m_pSkelInstance->m_location;
	return rPhysLocation;
};

void CAttachmentSKIN::UpdateAttModelRelative()
{
}

int CAttachmentSKIN::GetGuid() const
{
	return m_pAttachmentManager->m_pSkelInstance->m_pDefaultSkeleton->GetGuid();
}

void CAttachmentSKIN::ReleaseModelSkin()
{
	if (m_pModelSkin)
	{
		g_pCharacterManager->UnregisterInstanceSkin(m_pModelSkin,this);
		ReleaseRemapTablePair();
		m_pModelSkin = 0;
	}
}

CAttachmentSKIN::~CAttachmentSKIN() 
{
	if (m_AttFlags & FLAGS_ATTACH_SW_SKINNING)
	{
		int nFrameID = gEnv->pRenderer ? gEnv->pRenderer->EF_GetSkinningPoolID() : 0;
		int nList = nFrameID % 3;
		if(m_arrSkinningRendererData[nList].nFrameID == nFrameID && m_arrSkinningRendererData[nList].pSkinningData)
		{                              
			if(m_arrSkinningRendererData[nList].pSkinningData->pAsyncJobs)
				gEnv->pJobManager->WaitForJob( *m_arrSkinningRendererData[nList].pSkinningData->pAsyncJobs );
		}
	}

	ReleaseModelSkin();

	CVertexAnimation::RemoveSoftwareRenderMesh(this);
	for (uint32 j=0; j<2; ++j)
			m_pRenderMeshsSW[j] = NULL;
}

void CAttachmentSKIN::Serialize(TSerialize ser)
{
	if (ser.GetSerializationTarget() != eST_Network)
	{
		ser.BeginGroup("CAttachmentSKIN");

		bool bHideInMainPass;

		if (ser.IsWriting())
		{
			bHideInMainPass = ((m_AttFlags & FLAGS_ATTACH_HIDE_MAIN_PASS) == FLAGS_ATTACH_HIDE_MAIN_PASS);
		}

		ser.Value("HideInMainPass", bHideInMainPass);
		
		if (ser.IsReading())
		{
			HideAttachment(bHideInMainPass);
		}

		ser.EndGroup();
	}
}

size_t CAttachmentSKIN::SizeOfThis() const
{
	size_t nSize = sizeof(CAttachmentSKIN) + sizeofVector(m_strSocketName);
	nSize += m_arrRemapTable.get_alloc_size();
	return nSize;
}

void CAttachmentSKIN::GetMemoryUsage( ICrySizer *pSizer ) const
{
	pSizer->AddObject(this, sizeof(*this));
	pSizer->AddObject( m_strSocketName );
	pSizer->AddObject( m_arrRemapTable );	
}

_smart_ptr<IRenderMesh> CAttachmentSKIN::CreateVertexAnimationRenderMesh(uint lod, uint id)
{
	m_pRenderMeshsSW[id] = NULL; // smart pointer release

	if ((m_AttFlags & FLAGS_ATTACH_SW_SKINNING) == 0)
		return _smart_ptr<IRenderMesh>(NULL);
	if (m_pModelSkin == 0)
		return _smart_ptr<IRenderMesh>(NULL);

	uint32 numModelMeshes = m_pModelSkin->m_arrModelMeshes.size();
	if (lod >= numModelMeshes)
		return _smart_ptr<IRenderMesh>(NULL);

	_smart_ptr<IRenderMesh> pIStaticRenderMesh = m_pModelSkin->m_arrModelMeshes[lod].m_pIRenderMesh;
	if (pIStaticRenderMesh==0)
		return _smart_ptr<IRenderMesh>(NULL);
	;

	CModelMesh* pModelMesh = m_pModelSkin->GetModelMesh(lod);
	uint32 success = pModelMesh->InitSWSkinBuffer(); 
	if (success==0)
		return _smart_ptr<IRenderMesh>(NULL);
	;

	if (m_sSoftwareMeshName.empty() && pIStaticRenderMesh->GetSourceName() != NULL)
	{
		m_sSoftwareMeshName.reserve(strlen(pIStaticRenderMesh->GetSourceName()) + 3);
		m_sSoftwareMeshName = pIStaticRenderMesh->GetSourceName();
		m_sSoftwareMeshName += "_SW";
	}

	m_pRenderMeshsSW[id] = g_pIRenderer->CreateRenderMeshInitialized(
		NULL
		, pIStaticRenderMesh->GetVerticesCount()
		, eVF_P3F_C4B_T2F
		, NULL
		, pIStaticRenderMesh->GetIndicesCount()
		, prtTriangleList
		, "Character"
		, m_sSoftwareMeshName.c_str()
		, eRMT_Transient);

	m_pRenderMeshsSW[id]->SetMeshLod(lod);

	TRenderChunkArray& chunks = pIStaticRenderMesh->GetChunks();
	TRenderChunkArray  nchunks;
	nchunks.resize(chunks.size());
	for (size_t i=0; i<size_t(chunks.size()); ++i)
	{
		nchunks[i].m_texelAreaDensity = chunks[i].m_texelAreaDensity;
		nchunks[i].nFirstIndexId = chunks[i].nFirstIndexId;
		nchunks[i].nNumIndices = chunks[i].nNumIndices;
		nchunks[i].nFirstVertId = chunks[i].nFirstVertId;
		nchunks[i].nNumVerts = chunks[i].nNumVerts;
#ifdef SUBDIVISION_ACC_ENGINE
		nchunks[i].nFirstFaceId = chunks[i].nFirstFaceId;
		nchunks[i].nNumFaces = chunks[i].nNumFaces;
		nchunks[i].nPrimitiveType = chunks[i].nPrimitiveType;
#endif
		nchunks[i].m_nMatFlags = chunks[i].m_nMatFlags;
		nchunks[i].m_nMatID = chunks[i].m_nMatID;
		nchunks[i].nSubObjectIndex = chunks[i].nSubObjectIndex;
	}
	m_pRenderMeshsSW[id]->SetRenderChunks(&nchunks[0], nchunks.size(), false); 

#ifndef _RELEASE
	m_vertexAnimation.m_vertexAnimationStats.sCharInstanceName = m_pAttachmentManager->m_pSkelInstance->GetFilePath();
	m_vertexAnimation.m_vertexAnimationStats.sAttachmentName = "";//m_Name; TODO fix
	m_vertexAnimation.m_vertexAnimationStats.pCharInstance = m_pAttachmentManager->m_pSkelInstance;
#endif
	return m_pRenderMeshsSW[id];
}

void CAttachmentSKIN::CullVertexFrames(const SRenderingPassInfo& passInfo, float fDistance)
{
	DynArray<SVertexFrameState>& frameStates = m_vertexAnimation.GetFrameStates();
	const uint stateCount = uint(frameStates.size());

	const CCamera& camera = passInfo.GetCamera();
	float fDeltaSize = 1.f / tan(camera.GetFov()/2.0f);
	float fPixelThreshold = Console::GetInst().ca_vaBlendCullingThreshold / camera.GetViewSurfaceZ();

	const float fNearPlane = camera.GetNearPlane();
	fDistance *= passInfo.GetInverseZoomFactor();
	fDistance = fDistance < fNearPlane ? fNearPlane : fDistance;
	fDeltaSize /= fDistance;

	for (uint i=0; i<stateCount; ++i)
	{
		SVertexFrameState& frameState = frameStates[i];
		if (const SSoftwareVertexFrame* const pMorphTarget = frameState.pFrame)
		{
			if (std::abs(frameState.weight * pMorphTarget->vertexMaxLength * fDeltaSize) < fPixelThreshold)
			{
				frameState.flags |= VA_FRAME_CULLED;
			}
		}
	}
}

void CAttachmentSKIN::DrawAttachment(SRendParams& RendParams, const SRenderingPassInfo &passInfo, const Matrix34& rWorldMat34, f32 fZoomFactor)
{
	//-----------------------------------------------------------------------------
	//---              map logical LOD to render LOD                            ---
	//-----------------------------------------------------------------------------
	int32 numLODs = m_pModelSkin->m_arrModelMeshes.size();
	if (numLODs==0)
		return;
	int nDesiredRenderLOD = RendParams.lodValue.LodA();
	if (nDesiredRenderLOD == -1)
		nDesiredRenderLOD = RendParams.lodValue.LodB();
	if (nDesiredRenderLOD>=numLODs)
	{
		if (m_AttFlags&FLAGS_ATTACH_RENDER_ONLY_EXISTING_LOD)
			return;  //early exit, if LOD-file doesn't exist
		nDesiredRenderLOD = numLODs-1; //render the last existing LOD-file
	}
	int nRenderLOD = m_pModelSkin->SelectNearestLoadedLOD(nDesiredRenderLOD);  //we can render only loaded LODs

	m_pModelSkin->m_arrModelMeshes[nRenderLOD].m_stream.nFrameId = passInfo.GetMainFrameID();

//	float fColor[4] = {1,0,1,1};
//	extern f32 g_YLine;
//	g_pAuxGeom->Draw2dLabel( 1,g_YLine, 1.3f, fColor, false,"CSkin:  numLODs: %d  nLodLevel: %d   nRenderLOD: %d   Model: %s",numLODs, RendParams.nLod, nRenderLOD, m_pModelSkin->GetModelFilePath() ); g_YLine+=0x10;

	Matrix34 FinalMat34 = rWorldMat34;
	RendParams.pMatrix = &FinalMat34;
	RendParams.pInstance = this;
	RendParams.pMaterial = (IMaterial*)m_pIAttachmentObject->GetReplacementMaterial(nRenderLOD); //the Replacement-Material has priority
	if (RendParams.pMaterial==0)
		RendParams.pMaterial = (IMaterial*)m_pModelSkin->GetIMaterial(nRenderLOD); //as a fall back take the Base-Material from the model

	bool bNewFrame = false;
	if (m_vertexAnimation.m_skinningPoolID != gEnv->pRenderer->EF_GetSkinningPoolID())
	{
		m_vertexAnimation.m_skinningPoolID = gEnv->pRenderer->EF_GetSkinningPoolID();
		++m_vertexAnimation.m_RenderMeshId;
		bNewFrame = true;
	}

	//---------------------------------------------------------------------------------------------
	//---------------------------------------------------------------------------------------------
	//---------------------------------------------------------------------------------------------
	CRenderObject* pObj = g_pIRenderer->EF_GetObject_Temp(passInfo.ThreadID());
	if (!pObj)
		return;

	pObj->m_pRenderNode = RendParams.pRenderNode;
	pObj->m_editorSelectionID = RendParams.nEditorSelectionID;
	uint64 uLocalObjFlags = pObj->m_ObjFlags;

	//check if it should be drawn close to the player
	CCharInstance* pMaster	=	m_pAttachmentManager->m_pSkelInstance;
	if (pMaster->m_rpFlags & CS_FLAG_DRAW_NEAR)
	{ 
		uLocalObjFlags |= FOB_NEAREST;
	}
	else
	{
		uLocalObjFlags &= ~FOB_NEAREST;
	}

	pObj->m_fAlpha = RendParams.fAlpha;
	pObj->m_fDistance =	RendParams.fDistance;
	pObj->m_II.m_AmbColor = RendParams.AmbientColor;

	uLocalObjFlags |= RendParams.dwFObjFlags;

	SRenderObjData* pD = pObj->GetObjData();

	// copy the shaderparams into the render object data from the render params
	if (RendParams.pShaderParams && RendParams.pShaderParams->size() > 0)
	{
		pD->SetShaderParams(RendParams.pShaderParams);
	}
	
	pD->m_uniqueObjectId = reinterpret_cast<uintptr_t>(RendParams.pInstance);

	bool bCheckMotion = pMaster->MotionBlurMotionCheck(pObj->m_ObjFlags);
	if (bCheckMotion)
		uLocalObjFlags |= FOB_MOTION_BLUR;

	assert(RendParams.pMatrix);
	Matrix34 RenderMat34 = (*RendParams.pMatrix);
	pObj->m_II.m_Matrix = RenderMat34;
  pObj->m_nClipVolumeStencilRef = RendParams.nClipVolumeStencilRef;
	pObj->m_nTextureID = RendParams.nTextureID;

	pObj->m_nMaterialLayers = RendParams.nMaterialLayersBlend;

	pD->m_nVisionParams = RendParams.nVisionParams;
	pD->m_nHUDSilhouetteParams = RendParams.nHUDSilhouettesParams;
	
	pD->m_nCustomData = RendParams.nCustomData;
	pD->m_nCustomFlags = RendParams.nCustomFlags;
	if(RendParams.nCustomFlags & COB_CLOAK_HIGHLIGHT)
	{
		pD->m_fTempVars[5] = RendParams.fCustomData[0];
	}
	else if(RendParams.nCustomFlags & COB_POST_3D_RENDER)
	{
		memcpy(&pD->m_fTempVars[5],&RendParams.fCustomData[0],sizeof(float)*4);
		pObj->m_fAlpha = 1.0f; // Use the alpha in the post effect instead of here
		pD->m_fTempVars[9] = RendParams.fAlpha;
	}
  pObj->m_DissolveRef = RendParams.nDissolveRef;
	
	pObj->m_ObjFlags = uLocalObjFlags | FOB_INSHADOW | FOB_TRANS_MASK;

	if (g_pI3DEngine->IsTessellationAllowed(pObj, passInfo))
	{
		// Allow this RO to be tessellated, however actual tessellation will be applied if enabled in material
		pObj->m_ObjFlags |= FOB_ALLOW_TESSELLATION;
	}

	pObj->m_nSort = fastround_positive(RendParams.fDistance * 2.0f);

	const float SORT_BIAS_AMOUNT = 1.f;
	if(pMaster->m_rpFlags & CS_FLAG_BIAS_SKIN_SORT_DIST)
	{
		pObj->m_fSort = SORT_BIAS_AMOUNT;
	}

	// get skinning data		
	static ICVar* cvar_gdMorphs = gEnv->pConsole->GetCVar("r_ComputeSkinningMorphs");
	static ICVar* cvar_gd = gEnv->pConsole->GetCVar("r_ComputeSkinning");
	bool bUseGPUComputeDeformation = (nRenderLOD == 0) && (cvar_gd && cvar_gd->GetIVal()) && m_AttFlags & FLAGS_ATTACH_COMPUTE_SKINNING;
	bool bUseCPUDeformation = !bUseGPUComputeDeformation && (nRenderLOD == 0) && ShouldSwSkin() && (Console::GetInst().ca_vaEnable != 0);

<<<<<<< HEAD
	IF (!bUseCPUDeformation, 1) 
=======
	IF (!swSkin, 1)
>>>>>>> 91547e78
		pObj->m_ObjFlags |= FOB_SKINNED;

	if (bNewFrame)
	{
		bool bUpdateActiveMorphs = (bUseGPUComputeDeformation && (cvar_gdMorphs && cvar_gdMorphs->GetIVal())) || (bUseCPUDeformation);
		if (bUpdateActiveMorphs && Console::GetInst().ca_vaBlendEnable && m_vertexAnimation.GetFrameStates().size())
		{
			m_vertexAnimation.UpdateFrameWeightsFromPose(m_pAttachmentManager->m_pSkelInstance->m_SkeletonPose.GetPoseData());
			CullVertexFrames(passInfo, pObj->m_fDistance);
		}
	}

	pD->m_pSkinningData = GetVertexTransformationData(bUseCPUDeformation, nRenderLOD);

	Vec3 skinOffset = m_pModelSkin->m_arrModelMeshes[nRenderLOD].m_vRenderMeshOffset;
	pD->m_pSkinningData->vecPrecisionOffset[0] = skinOffset.x;
	pD->m_pSkinningData->vecPrecisionOffset[1] = skinOffset.y;
	pD->m_pSkinningData->vecPrecisionOffset[2] = skinOffset.z;

	IRenderMesh* pRenderMesh = m_pModelSkin->GetIRenderMesh(nRenderLOD);

	if (pRenderMesh && bUseGPUComputeDeformation && bNewFrame)
	{
		pObj->m_pCurrMaterial = RendParams.pMaterial;
		if(pObj->m_pCurrMaterial == 0)
			pObj->m_pCurrMaterial = m_pModelSkin->GetIMaterial(0);

		pD->m_pSkinningData->nHWSkinningFlags |= eHWS_DC_deformation_Skinning;
		if (m_AttFlags & FLAGS_ATTACH_COMPUTE_SKINNING_PREMORPHS)
			pD->m_pSkinningData->nHWSkinningFlags |= eHWS_DC_Deformation_PreMorphs;
		if (m_AttFlags & FLAGS_ATTACH_COMPUTE_SKINNING_TANGENTS)
			pD->m_pSkinningData->nHWSkinningFlags |= eHWS_DC_Deformation_Tangents;
	
		g_pIRenderer->EF_EnqueueComputeSkinningData(pD->m_pSkinningData);

		pRenderMesh->Render(pObj,passInfo);
		return;
	}

	if (ShouldSkinLinear())
		pD->m_pSkinningData->nHWSkinningFlags |= eHWS_SkinnedLinear; 

	if(bUseCPUDeformation && pRenderMesh) 
	{
	SVertexAnimationJob *pVertexAnimation = static_cast<SVertexAnimationJob*>(pD->m_pSkinningData->pCustomData);
		uint iCurrentRenderMeshID = m_vertexAnimation.m_RenderMeshId & 1;

		if (bNewFrame)
		{
			CreateVertexAnimationRenderMesh(nRenderLOD, iCurrentRenderMeshID);
			CVertexAnimation::RegisterSoftwareRenderMesh(this);
		}

		pRenderMesh = m_pRenderMeshsSW[iCurrentRenderMeshID];

		IF (pRenderMesh && bNewFrame, 1)
		{
			CModelMesh* pModelMesh = m_pModelSkin->GetModelMesh(nRenderLOD);
			CSoftwareMesh& geometry = pModelMesh->m_softwareMesh;

			SVertexSkinData vertexSkinData;
			vertexSkinData.pTransformations = pD->m_pSkinningData->pBoneQuatsS;
			vertexSkinData.pTransformationRemapTable = pD->m_pSkinningData->pRemapTable;
			vertexSkinData.transformationCount = pD->m_pSkinningData->nNumBones;
			vertexSkinData.pVertexPositions = geometry.GetPositions();
			vertexSkinData.pVertexColors = geometry.GetColors();
			vertexSkinData.pVertexCoords = geometry.GetCoords();
			vertexSkinData.pVertexQTangents = geometry.GetTangents();
			vertexSkinData.pVertexTransformIndices = geometry.GetBlendIndices();
			vertexSkinData.pVertexTransformWeights = geometry.GetBlendWeights();
			vertexSkinData.vertexTransformCount = geometry.GetBlendCount();
			vertexSkinData.pIndices = geometry.GetIndices();
			vertexSkinData.indexCount = geometry.GetIndexCount();
			vertexSkinData.pTangentUpdateTriangles = geometry.GetTangentUpdateData();
			vertexSkinData.tangetUpdateTriCount = geometry.GetTangentUpdateDataCount();
			vertexSkinData.pTangentUpdateVertIds = geometry.GetTangentUpdateVertIds();
			vertexSkinData.tangetUpdateVertIdsCount = geometry.GetTangentUpdateTriIdsCount();
			vertexSkinData.vertexCount = geometry.GetVertexCount();
			CRY_ASSERT(pRenderMesh->GetVerticesCount() == geometry.GetVertexCount());

#if CRY_PLATFORM_DURANGO
			const uint fslCreate = FSL_VIDEO_CREATE;
			const uint fslRead = FSL_READ|FSL_VIDEO;
#else
			const uint fslCreate = FSL_SYSTEM_CREATE;
			const uint fslRead = FSL_READ;
#endif

			vertexSkinData.pVertexPositionsPrevious = strided_pointer<const Vec3>(NULL);
			if (pD->m_pSkinningData->pPreviousSkinningRenderData)
				gEnv->pJobManager->WaitForJob(*pD->m_pSkinningData->pPreviousSkinningRenderData->pAsyncJobs);
			_smart_ptr<IRenderMesh>& pRenderMeshPrevious = m_pRenderMeshsSW[1 - iCurrentRenderMeshID];
			if (pRenderMeshPrevious != NULL)
			{
				pRenderMeshPrevious->LockForThreadAccess();
				Vec3* pPrevPositions = (Vec3*)pRenderMeshPrevious->GetPosPtrNoCache(vertexSkinData.pVertexPositionsPrevious.iStride, fslRead);
				if (pPrevPositions)
				{
					vertexSkinData.pVertexPositionsPrevious.data = pPrevPositions;
					pVertexAnimation->m_previousRenderMesh = pRenderMeshPrevious; 
				}
				else
				{
					pRenderMeshPrevious->UnlockStream(VSF_GENERAL);
					pRenderMeshPrevious->UnLockForThreadAccess();
				}
			}
			m_vertexAnimation.SetSkinData(vertexSkinData);

			pVertexAnimation->vertexData.m_vertexCount = pRenderMesh->GetVerticesCount(); 

			pRenderMesh->LockForThreadAccess();

			SVF_P3F_C4B_T2F *pGeneral = (SVF_P3F_C4B_T2F*)pRenderMesh->GetPosPtrNoCache(pVertexAnimation->vertexData.pPositions.iStride, fslCreate);

			pVertexAnimation->vertexData.pPositions.data    = (Vec3*)(&pGeneral[0].xyz);
			pVertexAnimation->vertexData.pPositions.iStride = sizeof(pGeneral[0]);
			pVertexAnimation->vertexData.pColors.data       = (uint32*)(&pGeneral[0].color);
			pVertexAnimation->vertexData.pColors.iStride    = sizeof(pGeneral[0]);
			pVertexAnimation->vertexData.pCoords.data       = (Vec2*)(&pGeneral[0].st);
			pVertexAnimation->vertexData.pCoords.iStride    = sizeof(pGeneral[0]);
			pVertexAnimation->vertexData.pVelocities.data = (Vec3*)pRenderMesh->GetVelocityPtr(pVertexAnimation->vertexData.pVelocities.iStride, fslCreate);
			pVertexAnimation->vertexData.pTangents.data = (SPipTangents*)pRenderMesh->GetTangentPtr(pVertexAnimation->vertexData.pTangents.iStride, fslCreate);
			pVertexAnimation->vertexData.pIndices = pRenderMesh->GetIndexPtr(fslCreate);
			pVertexAnimation->vertexData.m_indexCount = geometry.GetIndexCount();

			if (!pVertexAnimation->vertexData.pPositions ||
				!pVertexAnimation->vertexData.pVelocities ||
				!pVertexAnimation->vertexData.pTangents)
			{
				pRenderMesh->UnlockStream(VSF_GENERAL); 
				pRenderMesh->UnlockStream(VSF_TANGENTS);
				pRenderMesh->UnlockStream(VSF_VERTEX_VELOCITY);
#if ENABLE_NORMALSTREAM_SUPPORT
				pRenderMesh->UnlockStream(VSF_NORMALS);
#endif
				pRenderMesh->UnLockForThreadAccess();
				return; 
			}

			// If memory was pre-allocated for the command buffer, recompile into it.
			if (pVertexAnimation->commandBufferLength)
			{
				CVertexCommandBufferAllocatorStatic commandBufferAllocator(
					(uint8*)pD->m_pSkinningData->pCustomData + sizeof(SVertexAnimationJob),
					pVertexAnimation->commandBufferLength);
				pVertexAnimation->commandBuffer.Initialize(commandBufferAllocator);
				m_vertexAnimation.CompileCommands(pVertexAnimation->commandBuffer);

#ifndef _RELEASE
				if (Console::GetInst().ca_vaProfile != 0)
				{
					m_vertexAnimation.m_vertexAnimationStats.vertexCount = geometry.GetVertexCount();
					g_vertexAnimationProfiler.AddVertexAnimationStats(m_vertexAnimation.m_vertexAnimationStats);
				}
#endif
			}

			pVertexAnimation->pRenderMeshSyncVariable = pRenderMesh->SetAsyncUpdateState();

			SSkinningData *pCurrentJobSkinningData = *pD->m_pSkinningData->pMasterSkinningDataList;
			if(pCurrentJobSkinningData == NULL)
			{
				pVertexAnimation->Begin(pD->m_pSkinningData->pAsyncJobs);
			}
			else
			{
				// try to append to list
				pD->m_pSkinningData->pNextSkinningData = pCurrentJobSkinningData;
				void *pUpdatedJobSkinningData = CryInterlockedCompareExchangePointer( alias_cast<void *volatile *>(pD->m_pSkinningData->pMasterSkinningDataList), pD->m_pSkinningData, pCurrentJobSkinningData );

				// in case we failed (job has finished in the meantime), we need to start the job from the main thread
				if(pUpdatedJobSkinningData == NULL )
				{
					pVertexAnimation->Begin(pD->m_pSkinningData->pAsyncJobs);
				}
			}

#ifdef EDITOR_PCDEBUGCODE
			if (Console::GetInst().ca_DebugSWSkinning)
				DrawVertexDebug(pRenderMesh, QuatT(RenderMat34), pVertexAnimation, vertexSkinData);
#endif

			pRenderMesh->UnLockForThreadAccess();
		}
	}

	if(pRenderMesh) 
	{
		IMaterial* pMaterial = RendParams.pMaterial;
		if(pMaterial==0)
			pMaterial = m_pModelSkin->GetIMaterial(0);
		pObj->m_pCurrMaterial = pMaterial;
#ifndef _RELEASE
		CModelMesh* pModelMesh = m_pModelSkin->GetModelMesh(nRenderLOD);
		static ICVar *p_e_debug_draw = gEnv->pConsole->GetCVar("e_DebugDraw");
		if(p_e_debug_draw && p_e_debug_draw->GetIVal() > 0)
			pModelMesh->DrawDebugInfo(pMaster->m_pDefaultSkeleton, nRenderLOD, RenderMat34, p_e_debug_draw->GetIVal(), pMaterial, pObj, RendParams, passInfo.IsGeneralPass(), (IRenderNode*)RendParams.pRenderNode, m_pAttachmentManager->m_pSkelInstance->m_SkeletonPose.GetAABB() );
#endif
		pRenderMesh->Render(pObj, passInfo);

		//------------------------------------------------------------------
		//---       render debug-output (only PC in CharEdit mode)       ---
		//------------------------------------------------------------------
#if EDITOR_PCDEBUGCODE
		if (pMaster->m_CharEditMode&CA_CharacterTool) 
		{
			const Console& rConsole = Console::GetInst();

			uint32 tang = rConsole.ca_DrawTangents;
			uint32 bitang = rConsole.ca_DrawBinormals;
			uint32 norm = rConsole.ca_DrawNormals;
			uint32 wire = rConsole.ca_DrawWireframe; 
			if (tang || bitang || norm || wire) 
			{
				CModelMesh* pModelMesh = m_pModelSkin->GetModelMesh(nRenderLOD);
				gEnv->pJobManager->WaitForJob( *pD->m_pSkinningData->pAsyncJobs );
				SoftwareSkinningDQ_VS_Emulator(pModelMesh, pObj->m_II.m_Matrix,   tang,bitang,norm,wire, pD->m_pSkinningData->pBoneQuatsS);
			}
		}
#endif
	}

}

//-----------------------------------------------------------------------------
//---     trigger streaming of desired LODs (only need in CharEdit)         ---
//-----------------------------------------------------------------------------
void CAttachmentSKIN::TriggerMeshStreaming(uint32 nDesiredRenderLOD, const SRenderingPassInfo &passInfo)
{
	if (!m_pModelSkin)
		return;

	uint32 numLODs = m_pModelSkin->m_arrModelMeshes.size();
	if (numLODs==0)
		return;
	if (m_AttFlags&FLAGS_ATTACH_HIDE_ATTACHMENT)
		return;  //mesh not visible
	if(nDesiredRenderLOD>=numLODs)
	{
		if (m_AttFlags&FLAGS_ATTACH_RENDER_ONLY_EXISTING_LOD)
			return;  //early exit, if LOD-file doesn't exist
		nDesiredRenderLOD = numLODs-1; //render the last existing LOD-file
	}
	m_pModelSkin->m_arrModelMeshes[nDesiredRenderLOD].m_stream.nFrameId = passInfo.GetMainFrameID();
}

SSkinningData* CAttachmentSKIN::GetVertexTransformationData(bool bVertexAnimation, uint8 nRenderLOD)
{
	DEFINE_PROFILER_FUNCTION();
	CCharInstance* pMaster = m_pAttachmentManager->m_pSkelInstance;
	if (pMaster==0)
	{
		CryFatalError("CryAnimation: pMaster is zero");
		return NULL;
	}

	// get data to fill
	int nFrameID = gEnv->pRenderer->EF_GetSkinningPoolID();
	int nList = nFrameID % 3;
	int nPrevList = (nFrameID - 1 ) % 3;
	// before allocating new skinning date, check if we already have for this frame
	if(m_arrSkinningRendererData[nList].nFrameID == nFrameID && m_arrSkinningRendererData[nList].pSkinningData)
	{
		return m_arrSkinningRendererData[nList].pSkinningData;
	}

	if(pMaster->arrSkinningRendererData[nList].nFrameID != nFrameID )
	{
		pMaster->GetSkinningData(); // force master to compute skinning data if not available
		assert(pMaster->arrSkinningRendererData[nList].nFrameID == nFrameID);
		assert(pMaster->arrSkinningRendererData[nList].pSkinningData);
	}

	uint32 nCustomDataSize = 0;
	uint commandBufferLength = 0;
	if (bVertexAnimation)
	{
		// Make sure the software skinning command gets compiled.
		SVertexSkinData vertexSkinData = SVertexSkinData();
		vertexSkinData.transformationCount = 1;
		vertexSkinData.vertexTransformCount = 4;
		vertexSkinData.tangetUpdateTriCount = 1;
		m_vertexAnimation.SetSkinData(vertexSkinData);

		// Compile the command buffer without allocating the commands to
		// compute the buffer length.
		CVertexCommandBufferAllocationCounter commandBufferAllocationCounter;
		CVertexCommandBuffer commandBuffer;
		commandBuffer.Initialize(commandBufferAllocationCounter);
		m_vertexAnimation.CompileCommands(commandBuffer);
		commandBufferLength = commandBufferAllocationCounter.GetCount();

		nCustomDataSize = sizeof(SVertexAnimationJob) + commandBufferLength;
	}
	else
	{
		static ICVar* cvar_gd = gEnv->pConsole->GetCVar("r_ComputeSkinning");
		static ICVar* cvar_gdMorphs = gEnv->pConsole->GetCVar("r_ComputeSkinningMorphs");

		bool bUpdateActiveMorphs = (cvar_gd && cvar_gd->GetIVal()) && 
				(cvar_gdMorphs && cvar_gdMorphs->GetIVal()) &&
				(m_AttFlags & FLAGS_ATTACH_COMPUTE_SKINNING) &&
				(m_AttFlags & FLAGS_ATTACH_COMPUTE_SKINNING_PREMORPHS);

		if (bUpdateActiveMorphs)
		{
			const bool bAllowCulling = Console::GetInst().ca_vaProfile != 1;
			const bool bDebugCulling = Console::GetInst().ca_vaBlendCullingDebug && gEnv->pRenderer->EF_GetSkinningPoolID() % 2;

			SSkinningData* sd = pMaster->arrSkinningRendererData[nList].pSkinningData;

			uint32 numActiveMorphs = 0;
			DynArray<SVertexFrameState>& frameStates = m_vertexAnimation.GetFrameStates();
			const uint frameCount = uint(frameStates.size());
			for (uint i=0; i<frameCount; ++i)
			{
				const SVertexFrameState& frameState = frameStates[i];

				const bool bCullFrame = bAllowCulling && (frameState.flags == VA_FRAME_CULLED);
				const bool bUseFrame = frameState.weight > 0.0f && !bCullFrame;

				if (bUseFrame || bDebugCulling)
				{
					sd->pActiveMorphs[numActiveMorphs].morphIndex = frameState.frameIndex;
					sd->pActiveMorphs[numActiveMorphs].weight = frameState.weight;

					++numActiveMorphs;
				}
			}
			sd->nNumActiveMorphs = numActiveMorphs;
		}
	}

	const uint32 skinningQuatCount = m_arrRemapTable.size();
	const uint32 skinningQuatCountMax = pMaster->arrSkinningRendererData[nList].pSkinningData->nNumBones;
	const uint32 nNumBones = std::min(skinningQuatCount, skinningQuatCountMax);

	SSkinningData *pSkinningData = gEnv->pRenderer->EF_CreateRemappedSkinningData(nNumBones, pMaster->arrSkinningRendererData[nList].pSkinningData, nCustomDataSize, pMaster->m_pDefaultSkeleton->GetGuid());	
	pSkinningData->pCustomTag = this;
	pSkinningData->pRenderMesh = m_pModelSkin->GetIRenderMesh(nRenderLOD);
	if (nCustomDataSize)
	{
		SVertexAnimationJob *pVertexAnimation = new (pSkinningData->pCustomData) SVertexAnimationJob();
		pVertexAnimation->commandBufferLength = commandBufferLength;
	}
	m_arrSkinningRendererData[nList].pSkinningData = pSkinningData;
	m_arrSkinningRendererData[nList].nFrameID = nFrameID;
	PREFAST_ASSUME(pSkinningData);

	// set data for motion blur	
	if(m_arrSkinningRendererData[nPrevList].nFrameID == (nFrameID - 1) && m_arrSkinningRendererData[nPrevList].pSkinningData)
	{		
		pSkinningData->nHWSkinningFlags |= eHWS_MotionBlured;
		pSkinningData->pPreviousSkinningRenderData = m_arrSkinningRendererData[nPrevList].pSkinningData;
		if(pSkinningData->pPreviousSkinningRenderData->pAsyncJobs)
			gEnv->pJobManager->WaitForJob( *pSkinningData->pPreviousSkinningRenderData->pAsyncJobs );
	}	
	else
	{
		// if we don't have motion blur data, use the some as for the current frame
		pSkinningData->pPreviousSkinningRenderData = pSkinningData;
	}

	pSkinningData->pRemapTable = &m_arrRemapTable[0];

	return pSkinningData;
}

SMeshLodInfo CAttachmentSKIN::ComputeGeometricMean() const
{
	SMeshLodInfo lodInfo;
	lodInfo.Clear();

	CModelMesh* pModelMesh = m_pModelSkin->GetModelMesh(0);
	if (pModelMesh)
	{
		lodInfo.fGeometricMean = pModelMesh->m_geometricMeanFaceArea;
		lodInfo.nFaceCount = pModelMesh->m_faceCount;
	}

	return lodInfo;
}

void CAttachmentSKIN::HideAttachment( uint32 x ) 
{
	m_pAttachmentManager->OnHideAttachment(this, FLAGS_ATTACH_HIDE_MAIN_PASS | FLAGS_ATTACH_HIDE_SHADOW_PASS | FLAGS_ATTACH_HIDE_RECURSION, x!=0);

	if(x)
		m_AttFlags |=  (FLAGS_ATTACH_HIDE_MAIN_PASS | FLAGS_ATTACH_HIDE_SHADOW_PASS | FLAGS_ATTACH_HIDE_RECURSION);
	else
		m_AttFlags &= ~(FLAGS_ATTACH_HIDE_MAIN_PASS | FLAGS_ATTACH_HIDE_SHADOW_PASS | FLAGS_ATTACH_HIDE_RECURSION);
}

void CAttachmentSKIN::HideInRecursion( uint32 x ) 
{
	m_pAttachmentManager->OnHideAttachment(this, FLAGS_ATTACH_HIDE_RECURSION, x!=0);

	if(x)
		m_AttFlags |= FLAGS_ATTACH_HIDE_RECURSION;
	else
		m_AttFlags &= ~FLAGS_ATTACH_HIDE_RECURSION;
}

void CAttachmentSKIN::HideInShadow( uint32 x ) 
{
	m_pAttachmentManager->OnHideAttachment(this, FLAGS_ATTACH_HIDE_SHADOW_PASS, x!=0);

	if(x)
		m_AttFlags |= FLAGS_ATTACH_HIDE_SHADOW_PASS;
	else
		m_AttFlags &= ~FLAGS_ATTACH_HIDE_SHADOW_PASS;
}

#ifdef EDITOR_PCDEBUGCODE
//These functions are need only for the Editor on PC

void CAttachmentSKIN::DrawVertexDebug(	IRenderMesh* pRenderMesh, const QuatT& location,	const SVertexAnimationJob* pVertexAnimation,	const SVertexSkinData& vertexSkinData)
{
	static const ColorB SKINNING_COLORS[8] =
	{
		ColorB(0x40, 0x40, 0xff, 0xff),
		ColorB(0x40, 0x80, 0xff, 0xff),
		ColorB(0x40, 0xff, 0x40, 0xff),
		ColorB(0x80, 0xff, 0x40, 0xff),

		ColorB(0xff, 0x80, 0x40, 0xff),
		ColorB(0xff, 0x80, 0x80, 0xff),
		ColorB(0xff, 0xc0, 0xc0, 0xff),
		ColorB(0xff, 0xff, 0xff, 0xff),
	};

	// wait till the SW-Skinning jobs have finished
	while(*pVertexAnimation->pRenderMeshSyncVariable)				
		CrySleep(1);				

	IRenderMesh* pIRenderMesh = pRenderMesh;
	strided_pointer<Vec3> parrDstPositions = pVertexAnimation->vertexData.pPositions;
	strided_pointer<SPipTangents> parrDstTangents;
	parrDstTangents.data = (SPipTangents*)pVertexAnimation->vertexData.pTangents.data; 
	parrDstTangents.iStride = sizeof(SPipTangents);

	uint32 numExtVertices = pIRenderMesh->GetVerticesCount();
	if (parrDstPositions && parrDstTangents)
	{
		static DynArray<Vec3>		arrDstPositions;
		static DynArray<ColorB>	arrDstColors;
		uint32 numDstPositions=arrDstPositions.size();
		if (numDstPositions<numExtVertices)
		{
			arrDstPositions.resize(numExtVertices);
			arrDstColors.resize(numExtVertices);
		}

		//transform vertices by world-matrix
		for (uint32 i=0; i<numExtVertices; ++i)
			arrDstPositions[i]	= location*parrDstPositions[i];

		//render faces as wireframe
		if (Console::GetInst().ca_DebugSWSkinning == 1)
		{
			for (uint i=0; i<CRY_ARRAY_COUNT(SKINNING_COLORS); ++i)
				g_pAuxGeom->Draw2dLabel(32.0f+float(i*16), 32.0f, 2.0f, ColorF(SKINNING_COLORS[i].r/255.0f, SKINNING_COLORS[i].g/255.0f, SKINNING_COLORS[i].b/255.0f, 1.0f), false, "%d", i+1);

			for (uint32 e=0; e<numExtVertices; e++)
			{
				uint32 w=0;
				const SoftwareVertexBlendWeight* pBlendWeights = &vertexSkinData.pVertexTransformWeights[e];
				for (uint c=0; c<vertexSkinData.vertexTransformCount; ++c)
				{
					if (pBlendWeights[c] > 0.0f)
						w++;
				}

				if (w) --w;
				arrDstColors[e] = w < 8 ? SKINNING_COLORS[w] : ColorB(0x00, 0x00, 0x00, 0xff);
			}

			pIRenderMesh->LockForThreadAccess();
			uint32	numIndices = pIRenderMesh->GetIndicesCount();
			vtx_idx* pIndices = pIRenderMesh->GetIndexPtr(FSL_READ);

			IRenderAuxGeom*	pAuxGeom =	gEnv->pRenderer->GetIRenderAuxGeom();
			SAuxGeomRenderFlags renderFlags( e_Def3DPublicRenderflags );
			renderFlags.SetFillMode( e_FillModeWireframe );
			//		renderFlags.SetAlphaBlendMode(e_AlphaAdditive);
			renderFlags.SetDrawInFrontMode( e_DrawInFrontOn );
			pAuxGeom->SetRenderFlags( renderFlags );
			//	pAuxGeom->DrawTriangles(&arrDstPositions[0],numExtVertices, pIndices,numIndices,RGBA8(0x00,0x17,0x00,0x00));		
			pAuxGeom->DrawTriangles(&arrDstPositions[0],numExtVertices, pIndices,numIndices,&arrDstColors[0]);		

			pIRenderMesh->UnLockForThreadAccess();
		}	

		//render the Normals
		if (Console::GetInst().ca_DebugSWSkinning == 2)
		{
			IRenderAuxGeom*	pAuxGeom =	gEnv->pRenderer->GetIRenderAuxGeom();
			static std::vector<ColorB> arrExtVColors;
			uint32 csize = arrExtVColors.size();
			if (csize<(numExtVertices*2)) arrExtVColors.resize( numExtVertices*2 );	
			for(uint32 i=0; i<numExtVertices*2; i=i+2)	
			{
				arrExtVColors[i+0] = RGBA8(0x00,0x00,0x3f,0x1f);
				arrExtVColors[i+1] = RGBA8(0x7f,0x7f,0xff,0xff);
			}

			Matrix33 WMat33 = Matrix33(location.q);
			static std::vector<Vec3> arrExtSkinnedStream;
			uint32 numExtSkinnedStream = arrExtSkinnedStream.size();
			if (numExtSkinnedStream<(numExtVertices*2)) arrExtSkinnedStream.resize( numExtVertices*2 );	
			for(uint32 i=0,t=0; i<numExtVertices; i++)	
			{
				Vec3 vNormal = parrDstTangents[i].GetN().GetNormalized() * 0.03f;

				arrExtSkinnedStream[t+0] = arrDstPositions[i]; 
				arrExtSkinnedStream[t+1] = WMat33*vNormal + arrExtSkinnedStream[t];
				t=t+2;
			}
			SAuxGeomRenderFlags renderFlags( e_Def3DPublicRenderflags );
			pAuxGeom->SetRenderFlags( renderFlags );
			pAuxGeom->DrawLines( &arrExtSkinnedStream[0],numExtVertices*2, &arrExtVColors[0]);		
		}
	}

	if (Console::GetInst().ca_DebugSWSkinning == 3)
	{
		if (!vertexSkinData.tangetUpdateVertIdsCount)
			return;

		uint numVertices = pRenderMesh->GetVerticesCount();
		uint numIndices = vertexSkinData.tangetUpdateTriCount*3;

		static DynArray<vtx_idx> indices;
		static DynArray<Vec3> positions;
		static DynArray<ColorB>	colors;

		indices.resize(numIndices);
		for (uint i=0; i<vertexSkinData.tangetUpdateTriCount; ++i)
		{
			const uint base = i * 3;
			indices[base+0] = vertexSkinData.pTangentUpdateTriangles[i].idx1;
			indices[base+1] = vertexSkinData.pTangentUpdateTriangles[i].idx2;
			indices[base+2] = vertexSkinData.pTangentUpdateTriangles[i].idx3;
		}

		positions.resize(numVertices);
		colors.resize(numVertices);
		for (uint i=0; i<numVertices; ++i)
		{
			positions[i] = location * pVertexAnimation->vertexData.pPositions[i];
			colors[i] = ColorB(0x00, 0x00, 0xff, 0xff);
		}

		IRenderAuxGeom*	pAuxGeom = gEnv->pRenderer->GetIRenderAuxGeom();
		SAuxGeomRenderFlags renderFlags( e_Def3DPublicRenderflags );
		renderFlags.SetFillMode( e_FillModeWireframe );
		renderFlags.SetDrawInFrontMode( e_DrawInFrontOn );
		pAuxGeom->SetRenderFlags( renderFlags );
		pAuxGeom->DrawTriangles(&positions[0], numVertices, &indices[0], numIndices, &colors[0]);
	}
}

void CAttachmentSKIN::DrawWireframeStatic( const Matrix34& m34, int nLOD, uint32 color) 
{
	CModelMesh* pModelMesh = m_pModelSkin->GetModelMesh(nLOD);
	if (pModelMesh)
		pModelMesh->DrawWireframeStatic(m34,color);
}

//////////////////////////////////////////////////////////////////////////
// skinning of external Vertices and QTangents 
//////////////////////////////////////////////////////////////////////////
void CAttachmentSKIN::SoftwareSkinningDQ_VS_Emulator( CModelMesh* pModelMesh, Matrix34 rRenderMat34, uint8 tang,uint8 binorm,uint8 norm,uint8 wire, const DualQuat* const pSkinningTransformations)
{
#ifdef DEFINE_PROFILER_FUNCTION
	DEFINE_PROFILER_FUNCTION();
#endif

	CRenderAuxGeomRenderFlagsRestore _renderFlagsRestore(g_pAuxGeom);

	if (pModelMesh->m_pIRenderMesh==0)
		return;

	static DynArray<Vec3> g_arrExtSkinnedStream;
	static DynArray<Quat> g_arrQTangents;
	static DynArray<uint8> arrSkinned;

	uint32 numExtIndices	= pModelMesh->m_pIRenderMesh->GetIndicesCount();
	uint32 numExtVertices	= pModelMesh->m_pIRenderMesh->GetVerticesCount();
	assert(numExtVertices && numExtIndices);

	uint32 ssize=g_arrExtSkinnedStream.size();
	if (ssize<numExtVertices)
	{
		g_arrExtSkinnedStream.resize(numExtVertices);
		g_arrQTangents.resize(numExtVertices);
		arrSkinned.resize(numExtVertices);
	}
	memset(&arrSkinned[0],0,numExtVertices);

	pModelMesh->m_pIRenderMesh->LockForThreadAccess();
	++pModelMesh->m_iThreadMeshAccessCounter;

	vtx_idx* pIndices				= pModelMesh->m_pIRenderMesh->GetIndexPtr(FSL_READ);
	if (pIndices==0)
		return;
	int32		nPositionStride;
	uint8*	pPositions			= pModelMesh->m_pIRenderMesh->GetPosPtr(nPositionStride, FSL_READ);
	if (pPositions==0)
		return;
	int32		nQTangentStride;
	uint8*	pQTangents			= pModelMesh->m_pIRenderMesh->GetQTangentPtr(nQTangentStride, FSL_READ);
	if (pQTangents==0)
		return;
	int32		nSkinningStride;
	uint8 * pSkinningInfo				= pModelMesh->m_pIRenderMesh->GetHWSkinPtr(nSkinningStride, FSL_READ); //pointer to weights and bone-id
	if (pSkinningInfo==0)
		return;	

	DualQuat arrRemapSkinQuat[MAX_JOINT_AMOUNT];	//dual quaternions for skinning
	for (size_t b = 0; b < m_arrRemapTable.size(); ++b)
	{
		const uint16 sidx = m_arrRemapTable[b]; //is array can be different for every skin-attachment 
		arrRemapSkinQuat[b] = pSkinningTransformations[sidx];
	}

	const uint32 numSubsets = pModelMesh->m_arrRenderChunks.size();
	if (numSubsets)
		g_pAuxGeom->Draw2dLabel( 1,g_YLine, 1.5f, ColorF(1.0f,0.9f,1.0f,1.0f), false,"FilePath: %s",this->GetISkin()->GetModelFilePath()),g_YLine+=0x17;

	for (uint32 s=0; s<numSubsets; s++)
	{
		uint32 startIndex		= pModelMesh->m_arrRenderChunks[s].m_nFirstIndexId;
		uint32 endIndex			= pModelMesh->m_arrRenderChunks[s].m_nFirstIndexId+pModelMesh->m_arrRenderChunks[s].m_nNumIndices;
		g_pAuxGeom->Draw2dLabel(1, g_YLine, 1.3f, ColorF(1.0f, 0.0f, 1.0f, 1.0f), false, "subset: %d  startIndex: %d  endIndex: %d", s, startIndex, endIndex);
		g_YLine += 0x10;

		for (uint32 idx=startIndex; idx<endIndex; ++idx)
		{
			uint32 e = pIndices[idx];
			if (arrSkinned[e])
				continue;

			arrSkinned[e]=1;
			Vec3		hwPosition	= *(Vec3*)(pPositions + e * nPositionStride) + pModelMesh->m_vRenderMeshOffset;
			SMeshQTangents	hwQTangent	= *(SMeshQTangents*)(pQTangents + e * nQTangentStride);
			uint16*	hwIndices   = ((SVF_W4B_I4S*)(pSkinningInfo + e*nSkinningStride))->indices;
			ColorB	hwWeights		= *(ColorB*)&((SVF_W4B_I4S*)(pSkinningInfo + e*nSkinningStride))->weights;

			//---------------------------------------------------------------------
			//---     this is CPU emulation of Dual-Quat skinning              ---
			//---------------------------------------------------------------------
			//get indices for bones (always 4 indices per vertex)
			uint32 id0 = hwIndices[0];
			assert(id0 < m_arrRemapTable.size());
			uint32 id1 = hwIndices[1];
			assert(id1 < m_arrRemapTable.size());
			uint32 id2 = hwIndices[2];
			assert(id2 < m_arrRemapTable.size());
			uint32 id3 = hwIndices[3];
			assert(id3 < m_arrRemapTable.size());

			//get weights for vertices (always 4 weights per vertex)
			f32 w0 = hwWeights[0]/255.0f;
			f32 w1 = hwWeights[1]/255.0f;
			f32 w2 = hwWeights[2]/255.0f;
			f32 w3 = hwWeights[3]/255.0f;
			assert(fabsf((w0+w1+w2+w3)-1.0f)<0.0001f);

			const DualQuat& q0=arrRemapSkinQuat[id0];
			const DualQuat& q1=arrRemapSkinQuat[id1];
			const DualQuat& q2=arrRemapSkinQuat[id2];
			const DualQuat& q3=arrRemapSkinQuat[id3];
			DualQuat wquat		=	q0*w0 +  q1*w1 + q2*w2 +	q3*w3;

			f32 l=1.0f/wquat.nq.GetLength();
			wquat.nq*=l;
			wquat.dq*=l;
			g_arrExtSkinnedStream[e] = rRenderMat34*(wquat*hwPosition);  //transform position by dual-quaternion

			Quat QTangent = hwQTangent.GetQ();
			assert( QTangent.IsUnit() );

			g_arrQTangents[e] = wquat.nq*QTangent;
			if (g_arrQTangents[e].w<0.0f)
				g_arrQTangents[e]=-g_arrQTangents[e]; //make it positive
			f32 flip = QTangent.w<0 ? -1.0f : 1.0f; 
			if (flip<0)
				g_arrQTangents[e]=-g_arrQTangents[e]; //make it negative
		}
	}
	g_YLine+=0x10;

	pModelMesh->m_pIRenderMesh->UnLockForThreadAccess();
	--pModelMesh->m_iThreadMeshAccessCounter;
	if (pModelMesh->m_iThreadMeshAccessCounter==0)
	{
		pModelMesh->m_pIRenderMesh->UnlockStream(VSF_GENERAL);
		pModelMesh->m_pIRenderMesh->UnlockStream(VSF_TANGENTS);
		pModelMesh->m_pIRenderMesh->UnlockStream(VSF_HWSKIN_INFO);
	}

	//---------------------------------------------------------------------------
	//---------------------------------------------------------------------------
	//---------------------------------------------------------------------------

	uint32 numBuffer	=	g_arrExtSkinnedStream.size();
	if (numBuffer<numExtVertices)
		return;
	const f32 VLENGTH=0.03f;

	if (tang) 
	{
		static std::vector<ColorB> arrExtVColors;
		uint32 csize = arrExtVColors.size();
		if (csize<(numExtVertices*2)) arrExtVColors.resize( numExtVertices*2 );	
		for(uint32 i=0; i<numExtVertices*2; i=i+2)	
		{
			arrExtVColors[i+0] = RGBA8(0x3f,0x00,0x00,0x00);
			arrExtVColors[i+1] = RGBA8(0xff,0x7f,0x7f,0x00);
		}

		Matrix33 WMat33 = Matrix33(rRenderMat34);
		static std::vector<Vec3> arrExtSkinnedStream;
		uint32 vsize = arrExtSkinnedStream.size();
		if (vsize<(numExtVertices*2)) arrExtSkinnedStream.resize( numExtVertices*2 );	
		for(uint32 i=0,t=0; i<numExtVertices; i++)	
		{
			Vec3 vTangent  = g_arrQTangents[i].GetColumn0()*VLENGTH;
			arrExtSkinnedStream[t+0] = g_arrExtSkinnedStream[i]; 
			arrExtSkinnedStream[t+1] = WMat33*vTangent+arrExtSkinnedStream[t];
			t=t+2;
		}

		SAuxGeomRenderFlags renderFlags( e_Def3DPublicRenderflags );
		g_pAuxGeom->SetRenderFlags( renderFlags );
		g_pAuxGeom->DrawLines( &arrExtSkinnedStream[0],numExtVertices*2, &arrExtVColors[0]);		
	}

	if (binorm) 
	{
		static std::vector<ColorB> arrExtVColors;
		uint32 csize = arrExtVColors.size();
		if (csize<(numExtVertices*2)) arrExtVColors.resize( numExtVertices*2 );	
		for(uint32 i=0; i<numExtVertices*2; i=i+2)	
		{
			arrExtVColors[i+0] = RGBA8(0x00,0x3f,0x00,0x00);
			arrExtVColors[i+1] = RGBA8(0x7f,0xff,0x7f,0x00);
		}

		Matrix33 WMat33 = Matrix33(rRenderMat34);
		static std::vector<Vec3> arrExtSkinnedStream;
		uint32 vsize = arrExtSkinnedStream.size();
		if (vsize<(numExtVertices*2)) arrExtSkinnedStream.resize( numExtVertices*2 );	
		for(uint32 i=0,t=0; i<numExtVertices; i++)	
		{
			Vec3 vBitangent = g_arrQTangents[i].GetColumn1()*VLENGTH;
			arrExtSkinnedStream[t+0] = g_arrExtSkinnedStream[i]; 
			arrExtSkinnedStream[t+1] = WMat33*vBitangent+arrExtSkinnedStream[t];
			t=t+2;
		}

		SAuxGeomRenderFlags renderFlags( e_Def3DPublicRenderflags );
		g_pAuxGeom->SetRenderFlags( renderFlags );
		g_pAuxGeom->DrawLines( &arrExtSkinnedStream[0],numExtVertices*2, &arrExtVColors[0]);		
	}

	if (norm) 
	{
		static std::vector<ColorB> arrExtVColors;
		uint32 csize = arrExtVColors.size();
		if (csize<(numExtVertices*2)) arrExtVColors.resize( numExtVertices*2 );	
		for(uint32 i=0; i<numExtVertices*2; i=i+2)	
		{
			arrExtVColors[i+0] = RGBA8(0x00,0x00,0x3f,0x00);
			arrExtVColors[i+1] = RGBA8(0x7f,0x7f,0xff,0x00);
		}

		Matrix33 WMat33 = Matrix33(rRenderMat34);
		static std::vector<Vec3> arrExtSkinnedStream;
		uint32 vsize = arrExtSkinnedStream.size();
		if (vsize<(numExtVertices*2)) arrExtSkinnedStream.resize( numExtVertices*2 );	
		for(uint32 i=0,t=0; i<numExtVertices; i++)	
		{
			f32 flip = (g_arrQTangents[i].w<0) ? -VLENGTH : VLENGTH; 
			Vec3 vNormal = g_arrQTangents[i].GetColumn2()*flip;
			arrExtSkinnedStream[t+0] = g_arrExtSkinnedStream[i]; 
			arrExtSkinnedStream[t+1] = WMat33*vNormal + arrExtSkinnedStream[t];
			t=t+2;
		}
		SAuxGeomRenderFlags renderFlags( e_Def3DPublicRenderflags );
		g_pAuxGeom->SetRenderFlags( renderFlags );
		g_pAuxGeom->DrawLines( &arrExtSkinnedStream[0],numExtVertices*2, &arrExtVColors[0]);		
	}

	if (wire) 
	{
		uint32 color = RGBA8(0x00,0xff,0x00,0x00);
		SAuxGeomRenderFlags renderFlags( e_Def3DPublicRenderflags );
		renderFlags.SetFillMode( e_FillModeWireframe );
		renderFlags.SetDrawInFrontMode( e_DrawInFrontOn );
		renderFlags.SetAlphaBlendMode(e_AlphaAdditive);
		g_pAuxGeom->SetRenderFlags( renderFlags );
		g_pAuxGeom->DrawTriangles(&g_arrExtSkinnedStream[0],numExtVertices, pIndices,numExtIndices,color);		
	}
}

#endif<|MERGE_RESOLUTION|>--- conflicted
+++ resolved
@@ -5,7 +5,6 @@
 
 #include <CryRenderer/IRenderAuxGeom.h>
 #include <CryRenderer/IShader.h>
-#include <CryAnimation/IAttachment.h>
 #include "ModelMesh.h"
 #include "AttachmentManager.h"
 #include "CharacterInstance.h"
@@ -25,24 +24,24 @@
 	m_pRenderMeshsSW[1] = NULL;
 }
 
-uint32 CAttachmentSKIN::Immediate_AddBinding( IAttachmentObject* pIAttachmentObject,ISkin* pISkin,uint32 nLoadingFlags ) 
-{
-	if (pIAttachmentObject==0) 
-		return 0; //no attachment objects 
-
-	if (pISkin==0)
+uint32 CAttachmentSKIN::Immediate_AddBinding(IAttachmentObject* pIAttachmentObject, ISkin* pISkin, uint32 nLoadingFlags)
+{
+	if (pIAttachmentObject == 0)
+		return 0; //no attachment objects
+
+	if (pISkin == 0)
 		CryFatalError("CryAnimation: if you create the binding for a Skin-Attachment, then you have to pass the pointer to an ISkin as well");
 
-	uint32 nLogWarnings = (nLoadingFlags&CA_DisableLogWarnings)==0;
+	uint32 nLogWarnings = (nLoadingFlags & CA_DisableLogWarnings) == 0;
 	CSkin* pCSkinModel = (CSkin*)pISkin;
 
-	//only the SKIN-Instance is allowed to keep a smart-ptr CSkin object 
+	//only the SKIN-Instance is allowed to keep a smart-ptr CSkin object
 	//this should prevent ptr-hijacking in the future
-	if (m_pModelSkin!=pCSkinModel)
+	if (m_pModelSkin != pCSkinModel)
 	{
 		ReleaseModelSkin();
-		g_pCharacterManager->RegisterInstanceSkin(pCSkinModel,this); //register this CAttachmentSKIN instance in CSkin. 
-		m_pModelSkin=pCSkinModel;            //increase the Ref-Counter 		
+		g_pCharacterManager->RegisterInstanceSkin(pCSkinModel, this); //register this CAttachmentSKIN instance in CSkin.
+		m_pModelSkin = pCSkinModel;                                   //increase the Ref-Counter
 	}
 
 	CCharInstance* pInstanceSkel = m_pAttachmentManager->m_pSkelInstance;
@@ -54,9 +53,9 @@
 	uint32 numJointsSkel = pDefaultSkeleton->m_arrModelJoints.size();
 	uint32 numJointsSkin = m_pModelSkin->m_arrModelJoints.size();
 
-	uint32 NotMatchingNames=0;
+	uint32 NotMatchingNames = 0;
 	m_arrRemapTable.resize(numJointsSkin, 0);
-	for(uint32 js=0; js<numJointsSkin; js++) 
+	for (uint32 js = 0; js < numJointsSkin; js++)
 	{
 		int32 nID;
 		if (m_pModelSkin->m_arrModelJoints[js].m_nJointCRC32Lower == -1)
@@ -64,11 +63,11 @@
 		else
 			nID = pDefaultSkeleton->GetJointIDByCRC32(m_pModelSkin->m_arrModelJoints[js].m_nJointCRC32Lower);
 
-		if (nID>=0)
-			m_arrRemapTable[js]=nID;
+		if (nID >= 0)
+			m_arrRemapTable[js] = nID;
 #ifdef EDITOR_PCDEBUGCODE
 		else
-			NotMatchingNames++,g_pILog->LogWarning ("Extending Skeleton, because the joint-name (%s) of SKIN (%s) was not found in SKEL:  %s",m_pModelSkin->m_arrModelJoints[js].m_NameModelSkin.c_str(),pSkinFilePath,pSkelFilePath);
+			NotMatchingNames++, g_pILog->LogWarning("Extending Skeleton, because the joint-name (%s) of SKIN (%s) was not found in SKEL:  %s", m_pModelSkin->m_arrModelJoints[js].m_NameModelSkin.c_str(), pSkinFilePath, pSkelFilePath);
 #endif
 	} //for loop
 
@@ -76,20 +75,20 @@
 	{
 		if (pInstanceSkel->m_CharEditMode)
 		{
-		  //for now limited to CharEdit
-			RecreateDefaultSkeleton(pInstanceSkel,nLoadingFlags); 
+			//for now limited to CharEdit
+			RecreateDefaultSkeleton(pInstanceSkel, nLoadingFlags);
 		}
 		else
 		{
 			if (nLogWarnings)
 			{
-				CryLogAlways("SKEL: %s",pDefaultSkeleton->GetModelFilePath() );
-				CryLogAlways("SKIN: %s",m_pModelSkin->GetModelFilePath() );
+				CryLogAlways("SKEL: %s", pDefaultSkeleton->GetModelFilePath());
+				CryLogAlways("SKIN: %s", m_pModelSkin->GetModelFilePath());
 				uint32 numJointCount = pDefaultSkeleton->GetJointCount();
-				for (uint32 i=0; i<numJointCount; i++)
+				for (uint32 i = 0; i < numJointCount; i++)
 				{
 					const char* pJointName = pDefaultSkeleton->GetJointNameByID(i);
-					CryLogAlways("%03d JointName: %s",i,pJointName );
+					CryLogAlways("%03d JointName: %s", i, pJointName);
 				}
 			}
 
@@ -99,52 +98,52 @@
 		}
 	}
 
-	// Patch the remapping 
+	// Patch the remapping
 	if (!(nLoadingFlags & CA_SkipBoneRemapping))
 	{
-		for (size_t i=0; i<m_pModelSkin->GetNumLODs(); i++)
+		for (size_t i = 0; i < m_pModelSkin->GetNumLODs(); i++)
 		{
 			CModelMesh* pModelMesh = m_pModelSkin->GetModelMesh(i);
 			IRenderMesh* pRenderMesh = pModelMesh->m_pIRenderMesh;
 			if (!pRenderMesh)
-				continue; 
-			pRenderMesh->CreateRemappedBoneIndicesPair(m_arrRemapTable, pDefaultSkeleton->GetGuid(), this);
-		}
-	}
-	
+				continue;
+			pRenderMesh->CreateRemappedBoneIndicesPair(m_arrRemapTable, pDefaultSkeleton->GetGuid());
+		}
+	}
+
 	SAFE_RELEASE(m_pIAttachmentObject);
-	m_pIAttachmentObject=pIAttachmentObject;
-	return 1; 
-}
-
-void CAttachmentSKIN::Immediate_ClearBinding(uint32 nLoadingFlags) 
-{ 
+	m_pIAttachmentObject = pIAttachmentObject;
+	return 1;
+}
+
+void CAttachmentSKIN::Immediate_ClearBinding(uint32 nLoadingFlags)
+{
 	if (m_pIAttachmentObject)
 	{
 		m_pIAttachmentObject->Release();
 		m_pIAttachmentObject = 0;
 		ReleaseModelSkin();
 
-		if (nLoadingFlags&CA_SkipSkelRecreation)
+		if (nLoadingFlags & CA_SkipSkelRecreation)
 			return;
 		//for now limited to CharEdit
 		CCharInstance* pInstanceSkel = m_pAttachmentManager->m_pSkelInstance;
 		if (pInstanceSkel->m_CharEditMode)
-			RecreateDefaultSkeleton(pInstanceSkel,CA_CharEditModel|nLoadingFlags); 
-	}
-}; 
-
-void CAttachmentSKIN::RecreateDefaultSkeleton(CCharInstance* pInstanceSkel, uint32 nLoadingFlags) 
+			RecreateDefaultSkeleton(pInstanceSkel, CA_CharEditModel | nLoadingFlags);
+	}
+};
+
+void CAttachmentSKIN::RecreateDefaultSkeleton(CCharInstance* pInstanceSkel, uint32 nLoadingFlags)
 {
 	const CDefaultSkeleton* const pDefaultSkeleton = pInstanceSkel->m_pDefaultSkeleton;
 
 	const char* pOriginalFilePath = pDefaultSkeleton->GetModelFilePath();
-	if (pDefaultSkeleton->GetModelFilePathCRC64() && pOriginalFilePath[0]=='_')
+	if (pDefaultSkeleton->GetModelFilePathCRC64() && pOriginalFilePath[0] == '_')
 	{
 		pOriginalFilePath++; // All extended skeletons have an '_' in front of the filepath to not confuse them with regular skeletons.
 	}
 
-	CDefaultSkeleton* pOrigDefaultSkeleton = g_pCharacterManager->CheckIfModelSKELLoaded(pOriginalFilePath,nLoadingFlags);
+	CDefaultSkeleton* pOrigDefaultSkeleton = g_pCharacterManager->CheckIfModelSKELLoaded(pOriginalFilePath, nLoadingFlags);
 	if (!pOrigDefaultSkeleton)
 	{
 		return;
@@ -154,14 +153,14 @@
 
 	std::vector<const char*> mismatchingSkins;
 	uint64 nExtendedCRC64 = CCrc32::ComputeLowercase(pOriginalFilePath);
-	for (auto&& pAttachment : m_pAttachmentManager->m_arrAttachments)
+	for (auto && pAttachment : m_pAttachmentManager->m_arrAttachments)
 	{
 		if (pAttachment->GetType() != CA_SKIN)
 		{
 			continue;
 		}
 
-		const CSkin* const pSkin  = static_cast<CAttachmentSKIN*>(pAttachment.get())->m_pModelSkin;
+		const CSkin* const pSkin = static_cast<CAttachmentSKIN*>(pAttachment.get())->m_pModelSkin;
 		if (!pSkin)
 		{
 			continue;
@@ -172,7 +171,7 @@
 		nExtendedCRC64 += CCrc32::ComputeLowercase(pSkinFilename);
 	}
 
-	CDefaultSkeleton* const pExtDefaultSkeleton = g_pCharacterManager->CreateExtendedSkel(pInstanceSkel, pOrigDefaultSkeleton, nExtendedCRC64, mismatchingSkins, nLoadingFlags); 
+	CDefaultSkeleton* const pExtDefaultSkeleton = g_pCharacterManager->CreateExtendedSkel(pInstanceSkel, pOrigDefaultSkeleton, nExtendedCRC64, mismatchingSkins, nLoadingFlags);
 	if (pExtDefaultSkeleton)
 	{
 		pInstanceSkel->RuntimeInit(pExtDefaultSkeleton);
@@ -181,9 +180,9 @@
 	}
 }
 
-void CAttachmentSKIN::UpdateRemapTable() 
-{
-	if (m_pModelSkin==0)
+void CAttachmentSKIN::UpdateRemapTable()
+{
+	if (m_pModelSkin == 0)
 		return;
 
 	ReleaseRemapTablePair();
@@ -197,23 +196,23 @@
 	uint32 numJointsSkin = m_pModelSkin->m_arrModelJoints.size();
 
 	m_arrRemapTable.resize(numJointsSkin, 0);
-	for(uint32 js=0; js<numJointsSkin; js++) 
+	for (uint32 js = 0; js < numJointsSkin; js++)
 	{
 		const int32 nID = pDefaultSkeleton->GetJointIDByCRC32(m_pModelSkin->m_arrModelJoints[js].m_nJointCRC32Lower);
-		if (nID>=0)
-			m_arrRemapTable[js]=nID;
+		if (nID >= 0)
+			m_arrRemapTable[js] = nID;
 		else
-			CryFatalError("ModelError: data-corruption when executing UpdateRemapTable for SKEL (%s) and SKIN (%s) ",pSkelFilePath,pSkinFilePath); //a fail in this case is virtually impossible, because the SKINs are alread attached 
-	}
-	
-	// Patch the remapping 
-	for (size_t i=0; i<m_pModelSkin->GetNumLODs(); i++)
+			CryFatalError("ModelError: data-corruption when executing UpdateRemapTable for SKEL (%s) and SKIN (%s) ", pSkelFilePath, pSkinFilePath); //a fail in this case is virtually impossible, because the SKINs are alread attached
+	}
+
+	// Patch the remapping
+	for (size_t i = 0; i < m_pModelSkin->GetNumLODs(); i++)
 	{
 		CModelMesh* pModelMesh = m_pModelSkin->GetModelMesh(i);
 		IRenderMesh* pRenderMesh = pModelMesh->m_pIRenderMesh;
 		if (!pRenderMesh)
-			continue; 
-		pRenderMesh->CreateRemappedBoneIndicesPair(m_arrRemapTable, pDefaultSkeleton->GetGuid(), this);
+			continue;
+		pRenderMesh->CreateRemappedBoneIndicesPair(m_arrRemapTable, pDefaultSkeleton->GetGuid());
 	}
 }
 
@@ -224,12 +223,12 @@
 	CCharInstance* pInstanceSkel = m_pAttachmentManager->m_pSkelInstance;
 	CDefaultSkeleton* pModelSkel = pInstanceSkel->m_pDefaultSkeleton;
 	const uint skeletonGuid = pModelSkel->GetGuid();
-	for (size_t i=0; i<m_pModelSkin->GetNumLODs(); i++)
+	for (size_t i = 0; i < m_pModelSkin->GetNumLODs(); i++)
 	{
 		CModelMesh* pModelMesh = m_pModelSkin->GetModelMesh(i);
 		IRenderMesh* pRenderMesh = pModelMesh->m_pIRenderMesh;
 		if (!pRenderMesh)
-			continue; 
+			continue;
 		pRenderMesh->ReleaseRemappedBoneIndicesPair(skeletonGuid);
 	}
 }
@@ -260,8 +259,8 @@
 	int nFrameID = gEnv->pRenderer->EF_GetSkinningPoolID();
 	for (int n = 0; n < 3; n++)
 	{
-		int nList = (nFrameID-n) % 3;
-		if (m_arrSkinningRendererData[nList].nFrameID == nFrameID-n)
+		int nList = (nFrameID - n) % 3;
+		if (m_arrSkinningRendererData[nList].nFrameID == nFrameID - n)
 		{
 			pSkinningData = m_arrSkinningRendererData[nList].pSkinningData;
 			break;
@@ -271,8 +270,8 @@
 	pMesh->GetRandomPos(ran, seed, eForm, pSkinningData);
 }
 
-const QuatTS CAttachmentSKIN::GetAttWorldAbsolute() const 
-{ 
+const QuatTS CAttachmentSKIN::GetAttWorldAbsolute() const
+{
 	QuatTS rPhysLocation = m_pAttachmentManager->m_pSkelInstance->m_location;
 	return rPhysLocation;
 };
@@ -290,30 +289,30 @@
 {
 	if (m_pModelSkin)
 	{
-		g_pCharacterManager->UnregisterInstanceSkin(m_pModelSkin,this);
+		g_pCharacterManager->UnregisterInstanceSkin(m_pModelSkin, this);
 		ReleaseRemapTablePair();
 		m_pModelSkin = 0;
 	}
 }
 
-CAttachmentSKIN::~CAttachmentSKIN() 
+CAttachmentSKIN::~CAttachmentSKIN()
 {
 	if (m_AttFlags & FLAGS_ATTACH_SW_SKINNING)
 	{
 		int nFrameID = gEnv->pRenderer ? gEnv->pRenderer->EF_GetSkinningPoolID() : 0;
 		int nList = nFrameID % 3;
-		if(m_arrSkinningRendererData[nList].nFrameID == nFrameID && m_arrSkinningRendererData[nList].pSkinningData)
-		{                              
-			if(m_arrSkinningRendererData[nList].pSkinningData->pAsyncJobs)
-				gEnv->pJobManager->WaitForJob( *m_arrSkinningRendererData[nList].pSkinningData->pAsyncJobs );
+		if (m_arrSkinningRendererData[nList].nFrameID == nFrameID && m_arrSkinningRendererData[nList].pSkinningData)
+		{
+			if (m_arrSkinningRendererData[nList].pSkinningData->pAsyncJobs)
+				gEnv->pJobManager->WaitForJob(*m_arrSkinningRendererData[nList].pSkinningData->pAsyncJobs);
 		}
 	}
 
 	ReleaseModelSkin();
 
 	CVertexAnimation::RemoveSoftwareRenderMesh(this);
-	for (uint32 j=0; j<2; ++j)
-			m_pRenderMeshsSW[j] = NULL;
+	for (uint32 j = 0; j < 2; ++j)
+		m_pRenderMeshsSW[j] = NULL;
 }
 
 void CAttachmentSKIN::Serialize(TSerialize ser)
@@ -330,7 +329,7 @@
 		}
 
 		ser.Value("HideInMainPass", bHideInMainPass);
-		
+
 		if (ser.IsReading())
 		{
 			HideAttachment(bHideInMainPass);
@@ -347,11 +346,11 @@
 	return nSize;
 }
 
-void CAttachmentSKIN::GetMemoryUsage( ICrySizer *pSizer ) const
+void CAttachmentSKIN::GetMemoryUsage(ICrySizer* pSizer) const
 {
 	pSizer->AddObject(this, sizeof(*this));
-	pSizer->AddObject( m_strSocketName );
-	pSizer->AddObject( m_arrRemapTable );	
+	pSizer->AddObject(m_strSocketName);
+	pSizer->AddObject(m_arrRemapTable);
 }
 
 _smart_ptr<IRenderMesh> CAttachmentSKIN::CreateVertexAnimationRenderMesh(uint lod, uint id)
@@ -368,13 +367,13 @@
 		return _smart_ptr<IRenderMesh>(NULL);
 
 	_smart_ptr<IRenderMesh> pIStaticRenderMesh = m_pModelSkin->m_arrModelMeshes[lod].m_pIRenderMesh;
-	if (pIStaticRenderMesh==0)
+	if (pIStaticRenderMesh == 0)
 		return _smart_ptr<IRenderMesh>(NULL);
 	;
 
 	CModelMesh* pModelMesh = m_pModelSkin->GetModelMesh(lod);
-	uint32 success = pModelMesh->InitSWSkinBuffer(); 
-	if (success==0)
+	uint32 success = pModelMesh->InitSWSkinBuffer();
+	if (success == 0)
 		return _smart_ptr<IRenderMesh>(NULL);
 	;
 
@@ -386,22 +385,22 @@
 	}
 
 	m_pRenderMeshsSW[id] = g_pIRenderer->CreateRenderMeshInitialized(
-		NULL
-		, pIStaticRenderMesh->GetVerticesCount()
-		, eVF_P3F_C4B_T2F
-		, NULL
-		, pIStaticRenderMesh->GetIndicesCount()
-		, prtTriangleList
-		, "Character"
-		, m_sSoftwareMeshName.c_str()
-		, eRMT_Transient);
+	  NULL
+	  , pIStaticRenderMesh->GetVerticesCount()
+	  , eVF_P3F_C4B_T2F
+	  , NULL
+	  , pIStaticRenderMesh->GetIndicesCount()
+	  , prtTriangleList
+	  , "Character"
+	  , m_sSoftwareMeshName.c_str()
+	  , eRMT_Transient);
 
 	m_pRenderMeshsSW[id]->SetMeshLod(lod);
 
 	TRenderChunkArray& chunks = pIStaticRenderMesh->GetChunks();
-	TRenderChunkArray  nchunks;
+	TRenderChunkArray nchunks;
 	nchunks.resize(chunks.size());
-	for (size_t i=0; i<size_t(chunks.size()); ++i)
+	for (size_t i = 0; i < size_t(chunks.size()); ++i)
 	{
 		nchunks[i].m_texelAreaDensity = chunks[i].m_texelAreaDensity;
 		nchunks[i].nFirstIndexId = chunks[i].nFirstIndexId;
@@ -417,7 +416,7 @@
 		nchunks[i].m_nMatID = chunks[i].m_nMatID;
 		nchunks[i].nSubObjectIndex = chunks[i].nSubObjectIndex;
 	}
-	m_pRenderMeshsSW[id]->SetRenderChunks(&nchunks[0], nchunks.size(), false); 
+	m_pRenderMeshsSW[id]->SetRenderChunks(&nchunks[0], nchunks.size(), false);
 
 #ifndef _RELEASE
 	m_vertexAnimation.m_vertexAnimationStats.sCharInstanceName = m_pAttachmentManager->m_pSkelInstance->GetFilePath();
@@ -433,7 +432,7 @@
 	const uint stateCount = uint(frameStates.size());
 
 	const CCamera& camera = passInfo.GetCamera();
-	float fDeltaSize = 1.f / tan(camera.GetFov()/2.0f);
+	float fDeltaSize = 1.f / tan(camera.GetFov() / 2.0f);
 	float fPixelThreshold = Console::GetInst().ca_vaBlendCullingThreshold / camera.GetViewSurfaceZ();
 
 	const float fNearPlane = camera.GetNearPlane();
@@ -441,12 +440,12 @@
 	fDistance = fDistance < fNearPlane ? fNearPlane : fDistance;
 	fDeltaSize /= fDistance;
 
-	for (uint i=0; i<stateCount; ++i)
+	for (uint i = 0; i < stateCount; ++i)
 	{
 		SVertexFrameState& frameState = frameStates[i];
 		if (const SSoftwareVertexFrame* const pMorphTarget = frameState.pFrame)
 		{
-			if (std::abs(frameState.weight * pMorphTarget->vertexMaxLength * fDeltaSize) < fPixelThreshold)
+			if ((frameState.weight * pMorphTarget->vertexMaxLength * fDeltaSize) < fPixelThreshold)
 			{
 				frameState.flags |= VA_FRAME_CULLED;
 			}
@@ -454,36 +453,34 @@
 	}
 }
 
-void CAttachmentSKIN::DrawAttachment(SRendParams& RendParams, const SRenderingPassInfo &passInfo, const Matrix34& rWorldMat34, f32 fZoomFactor)
+void CAttachmentSKIN::DrawAttachment(SRendParams& RendParams, const SRenderingPassInfo& passInfo, const Matrix34& rWorldMat34, f32 fZoomFactor)
 {
 	//-----------------------------------------------------------------------------
 	//---              map logical LOD to render LOD                            ---
 	//-----------------------------------------------------------------------------
 	int32 numLODs = m_pModelSkin->m_arrModelMeshes.size();
-	if (numLODs==0)
+	if (numLODs == 0)
 		return;
 	int nDesiredRenderLOD = RendParams.lodValue.LodA();
-	if (nDesiredRenderLOD == -1)
-		nDesiredRenderLOD = RendParams.lodValue.LodB();
-	if (nDesiredRenderLOD>=numLODs)
-	{
-		if (m_AttFlags&FLAGS_ATTACH_RENDER_ONLY_EXISTING_LOD)
-			return;  //early exit, if LOD-file doesn't exist
-		nDesiredRenderLOD = numLODs-1; //render the last existing LOD-file
+	if (nDesiredRenderLOD >= numLODs)
+	{
+		if (m_AttFlags & FLAGS_ATTACH_RENDER_ONLY_EXISTING_LOD)
+			return;                        //early exit, if LOD-file doesn't exist
+		nDesiredRenderLOD = numLODs - 1; //render the last existing LOD-file
 	}
 	int nRenderLOD = m_pModelSkin->SelectNearestLoadedLOD(nDesiredRenderLOD);  //we can render only loaded LODs
 
 	m_pModelSkin->m_arrModelMeshes[nRenderLOD].m_stream.nFrameId = passInfo.GetMainFrameID();
 
-//	float fColor[4] = {1,0,1,1};
-//	extern f32 g_YLine;
-//	g_pAuxGeom->Draw2dLabel( 1,g_YLine, 1.3f, fColor, false,"CSkin:  numLODs: %d  nLodLevel: %d   nRenderLOD: %d   Model: %s",numLODs, RendParams.nLod, nRenderLOD, m_pModelSkin->GetModelFilePath() ); g_YLine+=0x10;
+	//	float fColor[4] = {1,0,1,1};
+	//	extern f32 g_YLine;
+	//	g_pAuxGeom->Draw2dLabel( 1,g_YLine, 1.3f, fColor, false,"CSkin:  numLODs: %d  nLodLevel: %d   nRenderLOD: %d   Model: %s",numLODs, RendParams.nLod, nRenderLOD, m_pModelSkin->GetModelFilePath() ); g_YLine+=0x10;
 
 	Matrix34 FinalMat34 = rWorldMat34;
 	RendParams.pMatrix = &FinalMat34;
 	RendParams.pInstance = this;
 	RendParams.pMaterial = (IMaterial*)m_pIAttachmentObject->GetReplacementMaterial(nRenderLOD); //the Replacement-Material has priority
-	if (RendParams.pMaterial==0)
+	if (RendParams.pMaterial == 0)
 		RendParams.pMaterial = (IMaterial*)m_pModelSkin->GetIMaterial(nRenderLOD); //as a fall back take the Base-Material from the model
 
 	bool bNewFrame = false;
@@ -502,13 +499,13 @@
 		return;
 
 	pObj->m_pRenderNode = RendParams.pRenderNode;
-	pObj->m_editorSelectionID = RendParams.nEditorSelectionID;
+	pObj->m_fSort = RendParams.fCustomSortOffset;
 	uint64 uLocalObjFlags = pObj->m_ObjFlags;
 
 	//check if it should be drawn close to the player
-	CCharInstance* pMaster	=	m_pAttachmentManager->m_pSkelInstance;
+	CCharInstance* pMaster = m_pAttachmentManager->m_pSkelInstance;
 	if (pMaster->m_rpFlags & CS_FLAG_DRAW_NEAR)
-	{ 
+	{
 		uLocalObjFlags |= FOB_NEAREST;
 	}
 	else
@@ -517,7 +514,7 @@
 	}
 
 	pObj->m_fAlpha = RendParams.fAlpha;
-	pObj->m_fDistance =	RendParams.fDistance;
+	pObj->m_fDistance = RendParams.fDistance;
 	pObj->m_II.m_AmbColor = RendParams.AmbientColor;
 
 	uLocalObjFlags |= RendParams.dwFObjFlags;
@@ -529,7 +526,7 @@
 	{
 		pD->SetShaderParams(RendParams.pShaderParams);
 	}
-	
+
 	pD->m_uniqueObjectId = reinterpret_cast<uintptr_t>(RendParams.pInstance);
 
 	bool bCheckMotion = pMaster->MotionBlurMotionCheck(pObj->m_ObjFlags);
@@ -539,28 +536,28 @@
 	assert(RendParams.pMatrix);
 	Matrix34 RenderMat34 = (*RendParams.pMatrix);
 	pObj->m_II.m_Matrix = RenderMat34;
-  pObj->m_nClipVolumeStencilRef = RendParams.nClipVolumeStencilRef;
+	pObj->m_nClipVolumeStencilRef = RendParams.nClipVolumeStencilRef;
 	pObj->m_nTextureID = RendParams.nTextureID;
 
 	pObj->m_nMaterialLayers = RendParams.nMaterialLayersBlend;
 
 	pD->m_nVisionParams = RendParams.nVisionParams;
 	pD->m_nHUDSilhouetteParams = RendParams.nHUDSilhouettesParams;
-	
+
 	pD->m_nCustomData = RendParams.nCustomData;
 	pD->m_nCustomFlags = RendParams.nCustomFlags;
-	if(RendParams.nCustomFlags & COB_CLOAK_HIGHLIGHT)
+	if (RendParams.nCustomFlags & COB_CLOAK_HIGHLIGHT)
 	{
 		pD->m_fTempVars[5] = RendParams.fCustomData[0];
 	}
-	else if(RendParams.nCustomFlags & COB_POST_3D_RENDER)
-	{
-		memcpy(&pD->m_fTempVars[5],&RendParams.fCustomData[0],sizeof(float)*4);
+	else if (RendParams.nCustomFlags & COB_POST_3D_RENDER)
+	{
+		memcpy(&pD->m_fTempVars[5], &RendParams.fCustomData[0], sizeof(float) * 4);
 		pObj->m_fAlpha = 1.0f; // Use the alpha in the post effect instead of here
 		pD->m_fTempVars[9] = RendParams.fAlpha;
 	}
-  pObj->m_DissolveRef = RendParams.nDissolveRef;
-	
+	pObj->m_DissolveRef = RendParams.nDissolveRef;
+
 	pObj->m_ObjFlags = uLocalObjFlags | FOB_INSHADOW | FOB_TRANS_MASK;
 
 	if (g_pI3DEngine->IsTessellationAllowed(pObj, passInfo))
@@ -572,67 +569,43 @@
 	pObj->m_nSort = fastround_positive(RendParams.fDistance * 2.0f);
 
 	const float SORT_BIAS_AMOUNT = 1.f;
-	if(pMaster->m_rpFlags & CS_FLAG_BIAS_SKIN_SORT_DIST)
+	if (pMaster->m_rpFlags & CS_FLAG_BIAS_SKIN_SORT_DIST)
 	{
 		pObj->m_fSort = SORT_BIAS_AMOUNT;
 	}
 
-	// get skinning data		
-	static ICVar* cvar_gdMorphs = gEnv->pConsole->GetCVar("r_ComputeSkinningMorphs");
-	static ICVar* cvar_gd = gEnv->pConsole->GetCVar("r_ComputeSkinning");
-	bool bUseGPUComputeDeformation = (nRenderLOD == 0) && (cvar_gd && cvar_gd->GetIVal()) && m_AttFlags & FLAGS_ATTACH_COMPUTE_SKINNING;
-	bool bUseCPUDeformation = !bUseGPUComputeDeformation && (nRenderLOD == 0) && ShouldSwSkin() && (Console::GetInst().ca_vaEnable != 0);
-
-<<<<<<< HEAD
-	IF (!bUseCPUDeformation, 1) 
-=======
+	// get skinning data
+	const bool swSkin = (nRenderLOD == 0) && ShouldSwSkin() && (Console::GetInst().ca_vaEnable != 0);
+
 	IF (!swSkin, 1)
->>>>>>> 91547e78
 		pObj->m_ObjFlags |= FOB_SKINNED;
 
-	if (bNewFrame)
-	{
-		bool bUpdateActiveMorphs = (bUseGPUComputeDeformation && (cvar_gdMorphs && cvar_gdMorphs->GetIVal())) || (bUseCPUDeformation);
-		if (bUpdateActiveMorphs && Console::GetInst().ca_vaBlendEnable && m_vertexAnimation.GetFrameStates().size())
+	if (swSkin && bNewFrame)
+	{
+		if (Console::GetInst().ca_vaBlendEnable && m_vertexAnimation.GetFrameStates().size())
 		{
 			m_vertexAnimation.UpdateFrameWeightsFromPose(m_pAttachmentManager->m_pSkelInstance->m_SkeletonPose.GetPoseData());
 			CullVertexFrames(passInfo, pObj->m_fDistance);
 		}
 	}
 
-	pD->m_pSkinningData = GetVertexTransformationData(bUseCPUDeformation, nRenderLOD);
+	pD->m_pSkinningData = GetVertexTransformationData(swSkin, nRenderLOD);
 
 	Vec3 skinOffset = m_pModelSkin->m_arrModelMeshes[nRenderLOD].m_vRenderMeshOffset;
 	pD->m_pSkinningData->vecPrecisionOffset[0] = skinOffset.x;
 	pD->m_pSkinningData->vecPrecisionOffset[1] = skinOffset.y;
 	pD->m_pSkinningData->vecPrecisionOffset[2] = skinOffset.z;
 
+	if (ShouldSkinLinear())
+		pD->m_pSkinningData->nHWSkinningFlags |= eHWS_SkinnedLinear;
+
+	m_pModelSkin->m_arrModelMeshes[nRenderLOD].m_stream.nFrameId = passInfo.GetMainFrameID();
+
+	SVertexAnimationJob* pVertexAnimation = static_cast<SVertexAnimationJob*>(pD->m_pSkinningData->pCustomData);
+
 	IRenderMesh* pRenderMesh = m_pModelSkin->GetIRenderMesh(nRenderLOD);
-
-	if (pRenderMesh && bUseGPUComputeDeformation && bNewFrame)
-	{
-		pObj->m_pCurrMaterial = RendParams.pMaterial;
-		if(pObj->m_pCurrMaterial == 0)
-			pObj->m_pCurrMaterial = m_pModelSkin->GetIMaterial(0);
-
-		pD->m_pSkinningData->nHWSkinningFlags |= eHWS_DC_deformation_Skinning;
-		if (m_AttFlags & FLAGS_ATTACH_COMPUTE_SKINNING_PREMORPHS)
-			pD->m_pSkinningData->nHWSkinningFlags |= eHWS_DC_Deformation_PreMorphs;
-		if (m_AttFlags & FLAGS_ATTACH_COMPUTE_SKINNING_TANGENTS)
-			pD->m_pSkinningData->nHWSkinningFlags |= eHWS_DC_Deformation_Tangents;
-	
-		g_pIRenderer->EF_EnqueueComputeSkinningData(pD->m_pSkinningData);
-
-		pRenderMesh->Render(pObj,passInfo);
-		return;
-	}
-
-	if (ShouldSkinLinear())
-		pD->m_pSkinningData->nHWSkinningFlags |= eHWS_SkinnedLinear; 
-
-	if(bUseCPUDeformation && pRenderMesh) 
-	{
-	SVertexAnimationJob *pVertexAnimation = static_cast<SVertexAnimationJob*>(pD->m_pSkinningData->pCustomData);
+	if (swSkin && pRenderMesh)
+	{
 		uint iCurrentRenderMeshID = m_vertexAnimation.m_RenderMeshId & 1;
 
 		if (bNewFrame)
@@ -670,7 +643,7 @@
 
 #if CRY_PLATFORM_DURANGO
 			const uint fslCreate = FSL_VIDEO_CREATE;
-			const uint fslRead = FSL_READ|FSL_VIDEO;
+			const uint fslRead = FSL_READ | FSL_VIDEO;
 #else
 			const uint fslCreate = FSL_SYSTEM_CREATE;
 			const uint fslRead = FSL_READ;
@@ -687,7 +660,7 @@
 				if (pPrevPositions)
 				{
 					vertexSkinData.pVertexPositionsPrevious.data = pPrevPositions;
-					pVertexAnimation->m_previousRenderMesh = pRenderMeshPrevious; 
+					pVertexAnimation->m_previousRenderMesh = pRenderMeshPrevious;
 				}
 				else
 				{
@@ -697,43 +670,43 @@
 			}
 			m_vertexAnimation.SetSkinData(vertexSkinData);
 
-			pVertexAnimation->vertexData.m_vertexCount = pRenderMesh->GetVerticesCount(); 
+			pVertexAnimation->vertexData.m_vertexCount = pRenderMesh->GetVerticesCount();
 
 			pRenderMesh->LockForThreadAccess();
 
-			SVF_P3F_C4B_T2F *pGeneral = (SVF_P3F_C4B_T2F*)pRenderMesh->GetPosPtrNoCache(pVertexAnimation->vertexData.pPositions.iStride, fslCreate);
-
-			pVertexAnimation->vertexData.pPositions.data    = (Vec3*)(&pGeneral[0].xyz);
+			SVF_P3F_C4B_T2F* pGeneral = (SVF_P3F_C4B_T2F*)pRenderMesh->GetPosPtrNoCache(pVertexAnimation->vertexData.pPositions.iStride, fslCreate);
+
+			pVertexAnimation->vertexData.pPositions.data = (Vec3*)(&pGeneral[0].xyz);
 			pVertexAnimation->vertexData.pPositions.iStride = sizeof(pGeneral[0]);
-			pVertexAnimation->vertexData.pColors.data       = (uint32*)(&pGeneral[0].color);
-			pVertexAnimation->vertexData.pColors.iStride    = sizeof(pGeneral[0]);
-			pVertexAnimation->vertexData.pCoords.data       = (Vec2*)(&pGeneral[0].st);
-			pVertexAnimation->vertexData.pCoords.iStride    = sizeof(pGeneral[0]);
+			pVertexAnimation->vertexData.pColors.data = (uint32*)(&pGeneral[0].color);
+			pVertexAnimation->vertexData.pColors.iStride = sizeof(pGeneral[0]);
+			pVertexAnimation->vertexData.pCoords.data = (Vec2*)(&pGeneral[0].st);
+			pVertexAnimation->vertexData.pCoords.iStride = sizeof(pGeneral[0]);
 			pVertexAnimation->vertexData.pVelocities.data = (Vec3*)pRenderMesh->GetVelocityPtr(pVertexAnimation->vertexData.pVelocities.iStride, fslCreate);
 			pVertexAnimation->vertexData.pTangents.data = (SPipTangents*)pRenderMesh->GetTangentPtr(pVertexAnimation->vertexData.pTangents.iStride, fslCreate);
 			pVertexAnimation->vertexData.pIndices = pRenderMesh->GetIndexPtr(fslCreate);
 			pVertexAnimation->vertexData.m_indexCount = geometry.GetIndexCount();
 
 			if (!pVertexAnimation->vertexData.pPositions ||
-				!pVertexAnimation->vertexData.pVelocities ||
-				!pVertexAnimation->vertexData.pTangents)
+			    !pVertexAnimation->vertexData.pVelocities ||
+			    !pVertexAnimation->vertexData.pTangents)
 			{
-				pRenderMesh->UnlockStream(VSF_GENERAL); 
+				pRenderMesh->UnlockStream(VSF_GENERAL);
 				pRenderMesh->UnlockStream(VSF_TANGENTS);
 				pRenderMesh->UnlockStream(VSF_VERTEX_VELOCITY);
 #if ENABLE_NORMALSTREAM_SUPPORT
 				pRenderMesh->UnlockStream(VSF_NORMALS);
 #endif
 				pRenderMesh->UnLockForThreadAccess();
-				return; 
+				return;
 			}
 
 			// If memory was pre-allocated for the command buffer, recompile into it.
 			if (pVertexAnimation->commandBufferLength)
 			{
 				CVertexCommandBufferAllocatorStatic commandBufferAllocator(
-					(uint8*)pD->m_pSkinningData->pCustomData + sizeof(SVertexAnimationJob),
-					pVertexAnimation->commandBufferLength);
+				  (uint8*)pD->m_pSkinningData->pCustomData + sizeof(SVertexAnimationJob),
+				  pVertexAnimation->commandBufferLength);
 				pVertexAnimation->commandBuffer.Initialize(commandBufferAllocator);
 				m_vertexAnimation.CompileCommands(pVertexAnimation->commandBuffer);
 
@@ -748,8 +721,8 @@
 
 			pVertexAnimation->pRenderMeshSyncVariable = pRenderMesh->SetAsyncUpdateState();
 
-			SSkinningData *pCurrentJobSkinningData = *pD->m_pSkinningData->pMasterSkinningDataList;
-			if(pCurrentJobSkinningData == NULL)
+			SSkinningData* pCurrentJobSkinningData = *pD->m_pSkinningData->pMasterSkinningDataList;
+			if (pCurrentJobSkinningData == NULL)
 			{
 				pVertexAnimation->Begin(pD->m_pSkinningData->pAsyncJobs);
 			}
@@ -757,10 +730,10 @@
 			{
 				// try to append to list
 				pD->m_pSkinningData->pNextSkinningData = pCurrentJobSkinningData;
-				void *pUpdatedJobSkinningData = CryInterlockedCompareExchangePointer( alias_cast<void *volatile *>(pD->m_pSkinningData->pMasterSkinningDataList), pD->m_pSkinningData, pCurrentJobSkinningData );
+				void* pUpdatedJobSkinningData = CryInterlockedCompareExchangePointer(alias_cast<void* volatile*>(pD->m_pSkinningData->pMasterSkinningDataList), pD->m_pSkinningData, pCurrentJobSkinningData);
 
 				// in case we failed (job has finished in the meantime), we need to start the job from the main thread
-				if(pUpdatedJobSkinningData == NULL )
+				if (pUpdatedJobSkinningData == NULL)
 				{
 					pVertexAnimation->Begin(pD->m_pSkinningData->pAsyncJobs);
 				}
@@ -775,17 +748,17 @@
 		}
 	}
 
-	if(pRenderMesh) 
+	if (pRenderMesh)
 	{
 		IMaterial* pMaterial = RendParams.pMaterial;
-		if(pMaterial==0)
+		if (pMaterial == 0)
 			pMaterial = m_pModelSkin->GetIMaterial(0);
 		pObj->m_pCurrMaterial = pMaterial;
 #ifndef _RELEASE
 		CModelMesh* pModelMesh = m_pModelSkin->GetModelMesh(nRenderLOD);
-		static ICVar *p_e_debug_draw = gEnv->pConsole->GetCVar("e_DebugDraw");
-		if(p_e_debug_draw && p_e_debug_draw->GetIVal() > 0)
-			pModelMesh->DrawDebugInfo(pMaster->m_pDefaultSkeleton, nRenderLOD, RenderMat34, p_e_debug_draw->GetIVal(), pMaterial, pObj, RendParams, passInfo.IsGeneralPass(), (IRenderNode*)RendParams.pRenderNode, m_pAttachmentManager->m_pSkelInstance->m_SkeletonPose.GetAABB() );
+		static ICVar* p_e_debug_draw = gEnv->pConsole->GetCVar("e_DebugDraw");
+		if (p_e_debug_draw && p_e_debug_draw->GetIVal() > 0)
+			pModelMesh->DrawDebugInfo(pMaster->m_pDefaultSkeleton, nRenderLOD, RenderMat34, p_e_debug_draw->GetIVal(), pMaterial, pObj, RendParams, passInfo.IsGeneralPass(), (IRenderNode*)RendParams.pRenderNode, m_pAttachmentManager->m_pSkelInstance->m_SkeletonPose.GetAABB());
 #endif
 		pRenderMesh->Render(pObj, passInfo);
 
@@ -793,19 +766,19 @@
 		//---       render debug-output (only PC in CharEdit mode)       ---
 		//------------------------------------------------------------------
 #if EDITOR_PCDEBUGCODE
-		if (pMaster->m_CharEditMode&CA_CharacterTool) 
+		if (pMaster->m_CharEditMode & CA_CharacterTool)
 		{
 			const Console& rConsole = Console::GetInst();
 
 			uint32 tang = rConsole.ca_DrawTangents;
 			uint32 bitang = rConsole.ca_DrawBinormals;
 			uint32 norm = rConsole.ca_DrawNormals;
-			uint32 wire = rConsole.ca_DrawWireframe; 
-			if (tang || bitang || norm || wire) 
+			uint32 wire = rConsole.ca_DrawWireframe;
+			if (tang || bitang || norm || wire)
 			{
 				CModelMesh* pModelMesh = m_pModelSkin->GetModelMesh(nRenderLOD);
-				gEnv->pJobManager->WaitForJob( *pD->m_pSkinningData->pAsyncJobs );
-				SoftwareSkinningDQ_VS_Emulator(pModelMesh, pObj->m_II.m_Matrix,   tang,bitang,norm,wire, pD->m_pSkinningData->pBoneQuatsS);
+				gEnv->pJobManager->WaitForJob(*pD->m_pSkinningData->pAsyncJobs);
+				SoftwareSkinningDQ_VS_Emulator(pModelMesh, pObj->m_II.m_Matrix, tang, bitang, norm, wire, pD->m_pSkinningData->pBoneQuatsS);
 			}
 		}
 #endif
@@ -816,21 +789,21 @@
 //-----------------------------------------------------------------------------
 //---     trigger streaming of desired LODs (only need in CharEdit)         ---
 //-----------------------------------------------------------------------------
-void CAttachmentSKIN::TriggerMeshStreaming(uint32 nDesiredRenderLOD, const SRenderingPassInfo &passInfo)
+void CAttachmentSKIN::TriggerMeshStreaming(uint32 nDesiredRenderLOD, const SRenderingPassInfo& passInfo)
 {
 	if (!m_pModelSkin)
 		return;
 
 	uint32 numLODs = m_pModelSkin->m_arrModelMeshes.size();
-	if (numLODs==0)
+	if (numLODs == 0)
 		return;
-	if (m_AttFlags&FLAGS_ATTACH_HIDE_ATTACHMENT)
+	if (m_AttFlags & FLAGS_ATTACH_HIDE_ATTACHMENT)
 		return;  //mesh not visible
-	if(nDesiredRenderLOD>=numLODs)
-	{
-		if (m_AttFlags&FLAGS_ATTACH_RENDER_ONLY_EXISTING_LOD)
-			return;  //early exit, if LOD-file doesn't exist
-		nDesiredRenderLOD = numLODs-1; //render the last existing LOD-file
+	if (nDesiredRenderLOD >= numLODs)
+	{
+		if (m_AttFlags & FLAGS_ATTACH_RENDER_ONLY_EXISTING_LOD)
+			return;                        //early exit, if LOD-file doesn't exist
+		nDesiredRenderLOD = numLODs - 1; //render the last existing LOD-file
 	}
 	m_pModelSkin->m_arrModelMeshes[nDesiredRenderLOD].m_stream.nFrameId = passInfo.GetMainFrameID();
 }
@@ -839,27 +812,29 @@
 {
 	DEFINE_PROFILER_FUNCTION();
 	CCharInstance* pMaster = m_pAttachmentManager->m_pSkelInstance;
-	if (pMaster==0)
+	if (pMaster == 0)
 	{
 		CryFatalError("CryAnimation: pMaster is zero");
 		return NULL;
 	}
+
+	uint32 skinningQuatCount = m_arrRemapTable.size();
+	uint32 skinningQuatCountMax = pMaster->GetSkinningTransformationCount() + m_pAttachmentManager->GetExtraBonesCount();
+	uint32 nNumBones = min(skinningQuatCount, skinningQuatCountMax);
 
 	// get data to fill
 	int nFrameID = gEnv->pRenderer->EF_GetSkinningPoolID();
 	int nList = nFrameID % 3;
-	int nPrevList = (nFrameID - 1 ) % 3;
+	int nPrevList = (nFrameID - 1) % 3;
 	// before allocating new skinning date, check if we already have for this frame
-	if(m_arrSkinningRendererData[nList].nFrameID == nFrameID && m_arrSkinningRendererData[nList].pSkinningData)
+	if (m_arrSkinningRendererData[nList].nFrameID == nFrameID && m_arrSkinningRendererData[nList].pSkinningData)
 	{
 		return m_arrSkinningRendererData[nList].pSkinningData;
 	}
 
-	if(pMaster->arrSkinningRendererData[nList].nFrameID != nFrameID )
+	if (pMaster->arrSkinningRendererData[nList].nFrameID != nFrameID)
 	{
 		pMaster->GetSkinningData(); // force master to compute skinning data if not available
-		assert(pMaster->arrSkinningRendererData[nList].nFrameID == nFrameID);
-		assert(pMaster->arrSkinningRendererData[nList].pSkinningData);
 	}
 
 	uint32 nCustomDataSize = 0;
@@ -883,69 +858,25 @@
 
 		nCustomDataSize = sizeof(SVertexAnimationJob) + commandBufferLength;
 	}
-	else
-	{
-		static ICVar* cvar_gd = gEnv->pConsole->GetCVar("r_ComputeSkinning");
-		static ICVar* cvar_gdMorphs = gEnv->pConsole->GetCVar("r_ComputeSkinningMorphs");
-
-		bool bUpdateActiveMorphs = (cvar_gd && cvar_gd->GetIVal()) && 
-				(cvar_gdMorphs && cvar_gdMorphs->GetIVal()) &&
-				(m_AttFlags & FLAGS_ATTACH_COMPUTE_SKINNING) &&
-				(m_AttFlags & FLAGS_ATTACH_COMPUTE_SKINNING_PREMORPHS);
-
-		if (bUpdateActiveMorphs)
-		{
-			const bool bAllowCulling = Console::GetInst().ca_vaProfile != 1;
-			const bool bDebugCulling = Console::GetInst().ca_vaBlendCullingDebug && gEnv->pRenderer->EF_GetSkinningPoolID() % 2;
-
-			SSkinningData* sd = pMaster->arrSkinningRendererData[nList].pSkinningData;
-
-			uint32 numActiveMorphs = 0;
-			DynArray<SVertexFrameState>& frameStates = m_vertexAnimation.GetFrameStates();
-			const uint frameCount = uint(frameStates.size());
-			for (uint i=0; i<frameCount; ++i)
-			{
-				const SVertexFrameState& frameState = frameStates[i];
-
-				const bool bCullFrame = bAllowCulling && (frameState.flags == VA_FRAME_CULLED);
-				const bool bUseFrame = frameState.weight > 0.0f && !bCullFrame;
-
-				if (bUseFrame || bDebugCulling)
-				{
-					sd->pActiveMorphs[numActiveMorphs].morphIndex = frameState.frameIndex;
-					sd->pActiveMorphs[numActiveMorphs].weight = frameState.weight;
-
-					++numActiveMorphs;
-				}
-			}
-			sd->nNumActiveMorphs = numActiveMorphs;
-		}
-	}
-
-	const uint32 skinningQuatCount = m_arrRemapTable.size();
-	const uint32 skinningQuatCountMax = pMaster->arrSkinningRendererData[nList].pSkinningData->nNumBones;
-	const uint32 nNumBones = std::min(skinningQuatCount, skinningQuatCountMax);
-
-	SSkinningData *pSkinningData = gEnv->pRenderer->EF_CreateRemappedSkinningData(nNumBones, pMaster->arrSkinningRendererData[nList].pSkinningData, nCustomDataSize, pMaster->m_pDefaultSkeleton->GetGuid());	
-	pSkinningData->pCustomTag = this;
-	pSkinningData->pRenderMesh = m_pModelSkin->GetIRenderMesh(nRenderLOD);
+
+	SSkinningData* pSkinningData = gEnv->pRenderer->EF_CreateRemappedSkinningData(nNumBones, pMaster->arrSkinningRendererData[nList].pSkinningData, nCustomDataSize, pMaster->m_pDefaultSkeleton->GetGuid());
 	if (nCustomDataSize)
 	{
-		SVertexAnimationJob *pVertexAnimation = new (pSkinningData->pCustomData) SVertexAnimationJob();
+		SVertexAnimationJob* pVertexAnimation = new(pSkinningData->pCustomData)SVertexAnimationJob();
 		pVertexAnimation->commandBufferLength = commandBufferLength;
 	}
 	m_arrSkinningRendererData[nList].pSkinningData = pSkinningData;
 	m_arrSkinningRendererData[nList].nFrameID = nFrameID;
 	PREFAST_ASSUME(pSkinningData);
 
-	// set data for motion blur	
-	if(m_arrSkinningRendererData[nPrevList].nFrameID == (nFrameID - 1) && m_arrSkinningRendererData[nPrevList].pSkinningData)
-	{		
+	// set data for motion blur
+	if (m_arrSkinningRendererData[nPrevList].nFrameID == (nFrameID - 1) && m_arrSkinningRendererData[nPrevList].pSkinningData)
+	{
 		pSkinningData->nHWSkinningFlags |= eHWS_MotionBlured;
 		pSkinningData->pPreviousSkinningRenderData = m_arrSkinningRendererData[nPrevList].pSkinningData;
-		if(pSkinningData->pPreviousSkinningRenderData->pAsyncJobs)
-			gEnv->pJobManager->WaitForJob( *pSkinningData->pPreviousSkinningRenderData->pAsyncJobs );
-	}	
+		if (pSkinningData->pPreviousSkinningRenderData->pAsyncJobs)
+			gEnv->pJobManager->WaitForJob(*pSkinningData->pPreviousSkinningRenderData->pAsyncJobs);
+	}
 	else
 	{
 		// if we don't have motion blur data, use the some as for the current frame
@@ -957,46 +888,41 @@
 	return pSkinningData;
 }
 
-SMeshLodInfo CAttachmentSKIN::ComputeGeometricMean() const
-{
-	SMeshLodInfo lodInfo;
-	lodInfo.Clear();
-
+void CAttachmentSKIN::ComputeGeometricMean(SMeshLodInfo& lodInfo) const
+{
 	CModelMesh* pModelMesh = m_pModelSkin->GetModelMesh(0);
 	if (pModelMesh)
 	{
 		lodInfo.fGeometricMean = pModelMesh->m_geometricMeanFaceArea;
 		lodInfo.nFaceCount = pModelMesh->m_faceCount;
 	}
-
-	return lodInfo;
-}
-
-void CAttachmentSKIN::HideAttachment( uint32 x ) 
-{
-	m_pAttachmentManager->OnHideAttachment(this, FLAGS_ATTACH_HIDE_MAIN_PASS | FLAGS_ATTACH_HIDE_SHADOW_PASS | FLAGS_ATTACH_HIDE_RECURSION, x!=0);
-
-	if(x)
-		m_AttFlags |=  (FLAGS_ATTACH_HIDE_MAIN_PASS | FLAGS_ATTACH_HIDE_SHADOW_PASS | FLAGS_ATTACH_HIDE_RECURSION);
+}
+
+void CAttachmentSKIN::HideAttachment(uint32 x)
+{
+	m_pAttachmentManager->OnHideAttachment(this, FLAGS_ATTACH_HIDE_MAIN_PASS | FLAGS_ATTACH_HIDE_SHADOW_PASS | FLAGS_ATTACH_HIDE_RECURSION, x != 0);
+
+	if (x)
+		m_AttFlags |= (FLAGS_ATTACH_HIDE_MAIN_PASS | FLAGS_ATTACH_HIDE_SHADOW_PASS | FLAGS_ATTACH_HIDE_RECURSION);
 	else
 		m_AttFlags &= ~(FLAGS_ATTACH_HIDE_MAIN_PASS | FLAGS_ATTACH_HIDE_SHADOW_PASS | FLAGS_ATTACH_HIDE_RECURSION);
 }
 
-void CAttachmentSKIN::HideInRecursion( uint32 x ) 
-{
-	m_pAttachmentManager->OnHideAttachment(this, FLAGS_ATTACH_HIDE_RECURSION, x!=0);
-
-	if(x)
+void CAttachmentSKIN::HideInRecursion(uint32 x)
+{
+	m_pAttachmentManager->OnHideAttachment(this, FLAGS_ATTACH_HIDE_RECURSION, x != 0);
+
+	if (x)
 		m_AttFlags |= FLAGS_ATTACH_HIDE_RECURSION;
 	else
 		m_AttFlags &= ~FLAGS_ATTACH_HIDE_RECURSION;
 }
 
-void CAttachmentSKIN::HideInShadow( uint32 x ) 
-{
-	m_pAttachmentManager->OnHideAttachment(this, FLAGS_ATTACH_HIDE_SHADOW_PASS, x!=0);
-
-	if(x)
+void CAttachmentSKIN::HideInShadow(uint32 x)
+{
+	m_pAttachmentManager->OnHideAttachment(this, FLAGS_ATTACH_HIDE_SHADOW_PASS, x != 0);
+
+	if (x)
 		m_AttFlags |= FLAGS_ATTACH_HIDE_SHADOW_PASS;
 	else
 		m_AttFlags &= ~FLAGS_ATTACH_HIDE_SHADOW_PASS;
@@ -1005,7 +931,7 @@
 #ifdef EDITOR_PCDEBUGCODE
 //These functions are need only for the Editor on PC
 
-void CAttachmentSKIN::DrawVertexDebug(	IRenderMesh* pRenderMesh, const QuatT& location,	const SVertexAnimationJob* pVertexAnimation,	const SVertexSkinData& vertexSkinData)
+void CAttachmentSKIN::DrawVertexDebug(IRenderMesh* pRenderMesh, const QuatT& location, const SVertexAnimationJob* pVertexAnimation, const SVertexSkinData& vertexSkinData)
 {
 	static const ColorB SKINNING_COLORS[8] =
 	{
@@ -1021,42 +947,42 @@
 	};
 
 	// wait till the SW-Skinning jobs have finished
-	while(*pVertexAnimation->pRenderMeshSyncVariable)				
-		CrySleep(1);				
+	while (*pVertexAnimation->pRenderMeshSyncVariable)
+		CrySleep(1);
 
 	IRenderMesh* pIRenderMesh = pRenderMesh;
 	strided_pointer<Vec3> parrDstPositions = pVertexAnimation->vertexData.pPositions;
 	strided_pointer<SPipTangents> parrDstTangents;
-	parrDstTangents.data = (SPipTangents*)pVertexAnimation->vertexData.pTangents.data; 
+	parrDstTangents.data = (SPipTangents*)pVertexAnimation->vertexData.pTangents.data;
 	parrDstTangents.iStride = sizeof(SPipTangents);
 
 	uint32 numExtVertices = pIRenderMesh->GetVerticesCount();
 	if (parrDstPositions && parrDstTangents)
 	{
-		static DynArray<Vec3>		arrDstPositions;
-		static DynArray<ColorB>	arrDstColors;
-		uint32 numDstPositions=arrDstPositions.size();
-		if (numDstPositions<numExtVertices)
+		static DynArray<Vec3> arrDstPositions;
+		static DynArray<ColorB> arrDstColors;
+		uint32 numDstPositions = arrDstPositions.size();
+		if (numDstPositions < numExtVertices)
 		{
 			arrDstPositions.resize(numExtVertices);
 			arrDstColors.resize(numExtVertices);
 		}
 
 		//transform vertices by world-matrix
-		for (uint32 i=0; i<numExtVertices; ++i)
-			arrDstPositions[i]	= location*parrDstPositions[i];
+		for (uint32 i = 0; i < numExtVertices; ++i)
+			arrDstPositions[i] = location * parrDstPositions[i];
 
 		//render faces as wireframe
 		if (Console::GetInst().ca_DebugSWSkinning == 1)
 		{
-			for (uint i=0; i<CRY_ARRAY_COUNT(SKINNING_COLORS); ++i)
-				g_pAuxGeom->Draw2dLabel(32.0f+float(i*16), 32.0f, 2.0f, ColorF(SKINNING_COLORS[i].r/255.0f, SKINNING_COLORS[i].g/255.0f, SKINNING_COLORS[i].b/255.0f, 1.0f), false, "%d", i+1);
-
-			for (uint32 e=0; e<numExtVertices; e++)
+			for (uint i = 0; i < CRY_ARRAY_COUNT(SKINNING_COLORS); ++i)
+				g_pAuxGeom->Draw2dLabel(32.0f + float(i * 16), 32.0f, 2.0f, ColorF(SKINNING_COLORS[i].r / 255.0f, SKINNING_COLORS[i].g / 255.0f, SKINNING_COLORS[i].b / 255.0f, 1.0f), false, "%d", i + 1);
+
+			for (uint32 e = 0; e < numExtVertices; e++)
 			{
-				uint32 w=0;
+				uint32 w = 0;
 				const SoftwareVertexBlendWeight* pBlendWeights = &vertexSkinData.pVertexTransformWeights[e];
-				for (uint c=0; c<vertexSkinData.vertexTransformCount; ++c)
+				for (uint c = 0; c < vertexSkinData.vertexTransformCount; ++c)
 				{
 					if (pBlendWeights[c] > 0.0f)
 						w++;
@@ -1067,49 +993,49 @@
 			}
 
 			pIRenderMesh->LockForThreadAccess();
-			uint32	numIndices = pIRenderMesh->GetIndicesCount();
+			uint32 numIndices = pIRenderMesh->GetIndicesCount();
 			vtx_idx* pIndices = pIRenderMesh->GetIndexPtr(FSL_READ);
 
-			IRenderAuxGeom*	pAuxGeom =	gEnv->pRenderer->GetIRenderAuxGeom();
-			SAuxGeomRenderFlags renderFlags( e_Def3DPublicRenderflags );
-			renderFlags.SetFillMode( e_FillModeWireframe );
+			IRenderAuxGeom* pAuxGeom = gEnv->pRenderer->GetIRenderAuxGeom();
+			SAuxGeomRenderFlags renderFlags(e_Def3DPublicRenderflags);
+			renderFlags.SetFillMode(e_FillModeWireframe);
 			//		renderFlags.SetAlphaBlendMode(e_AlphaAdditive);
-			renderFlags.SetDrawInFrontMode( e_DrawInFrontOn );
-			pAuxGeom->SetRenderFlags( renderFlags );
-			//	pAuxGeom->DrawTriangles(&arrDstPositions[0],numExtVertices, pIndices,numIndices,RGBA8(0x00,0x17,0x00,0x00));		
-			pAuxGeom->DrawTriangles(&arrDstPositions[0],numExtVertices, pIndices,numIndices,&arrDstColors[0]);		
+			renderFlags.SetDrawInFrontMode(e_DrawInFrontOn);
+			pAuxGeom->SetRenderFlags(renderFlags);
+			//	pAuxGeom->DrawTriangles(&arrDstPositions[0],numExtVertices, pIndices,numIndices,RGBA8(0x00,0x17,0x00,0x00));
+			pAuxGeom->DrawTriangles(&arrDstPositions[0], numExtVertices, pIndices, numIndices, &arrDstColors[0]);
 
 			pIRenderMesh->UnLockForThreadAccess();
-		}	
+		}
 
 		//render the Normals
 		if (Console::GetInst().ca_DebugSWSkinning == 2)
 		{
-			IRenderAuxGeom*	pAuxGeom =	gEnv->pRenderer->GetIRenderAuxGeom();
+			IRenderAuxGeom* pAuxGeom = gEnv->pRenderer->GetIRenderAuxGeom();
 			static std::vector<ColorB> arrExtVColors;
 			uint32 csize = arrExtVColors.size();
-			if (csize<(numExtVertices*2)) arrExtVColors.resize( numExtVertices*2 );	
-			for(uint32 i=0; i<numExtVertices*2; i=i+2)	
+			if (csize < (numExtVertices * 2)) arrExtVColors.resize(numExtVertices * 2);
+			for (uint32 i = 0; i < numExtVertices * 2; i = i + 2)
 			{
-				arrExtVColors[i+0] = RGBA8(0x00,0x00,0x3f,0x1f);
-				arrExtVColors[i+1] = RGBA8(0x7f,0x7f,0xff,0xff);
+				arrExtVColors[i + 0] = RGBA8(0x00, 0x00, 0x3f, 0x1f);
+				arrExtVColors[i + 1] = RGBA8(0x7f, 0x7f, 0xff, 0xff);
 			}
 
 			Matrix33 WMat33 = Matrix33(location.q);
 			static std::vector<Vec3> arrExtSkinnedStream;
 			uint32 numExtSkinnedStream = arrExtSkinnedStream.size();
-			if (numExtSkinnedStream<(numExtVertices*2)) arrExtSkinnedStream.resize( numExtVertices*2 );	
-			for(uint32 i=0,t=0; i<numExtVertices; i++)	
+			if (numExtSkinnedStream < (numExtVertices * 2)) arrExtSkinnedStream.resize(numExtVertices * 2);
+			for (uint32 i = 0, t = 0; i < numExtVertices; i++)
 			{
 				Vec3 vNormal = parrDstTangents[i].GetN().GetNormalized() * 0.03f;
 
-				arrExtSkinnedStream[t+0] = arrDstPositions[i]; 
-				arrExtSkinnedStream[t+1] = WMat33*vNormal + arrExtSkinnedStream[t];
-				t=t+2;
+				arrExtSkinnedStream[t + 0] = arrDstPositions[i];
+				arrExtSkinnedStream[t + 1] = WMat33 * vNormal + arrExtSkinnedStream[t];
+				t = t + 2;
 			}
-			SAuxGeomRenderFlags renderFlags( e_Def3DPublicRenderflags );
-			pAuxGeom->SetRenderFlags( renderFlags );
-			pAuxGeom->DrawLines( &arrExtSkinnedStream[0],numExtVertices*2, &arrExtVColors[0]);		
+			SAuxGeomRenderFlags renderFlags(e_Def3DPublicRenderflags);
+			pAuxGeom->SetRenderFlags(renderFlags);
+			pAuxGeom->DrawLines(&arrExtSkinnedStream[0], numExtVertices * 2, &arrExtVColors[0]);
 		}
 	}
 
@@ -1119,124 +1045,124 @@
 			return;
 
 		uint numVertices = pRenderMesh->GetVerticesCount();
-		uint numIndices = vertexSkinData.tangetUpdateTriCount*3;
+		uint numIndices = vertexSkinData.tangetUpdateTriCount * 3;
 
 		static DynArray<vtx_idx> indices;
 		static DynArray<Vec3> positions;
-		static DynArray<ColorB>	colors;
+		static DynArray<ColorB> colors;
 
 		indices.resize(numIndices);
-		for (uint i=0; i<vertexSkinData.tangetUpdateTriCount; ++i)
+		for (uint i = 0; i < vertexSkinData.tangetUpdateTriCount; ++i)
 		{
 			const uint base = i * 3;
-			indices[base+0] = vertexSkinData.pTangentUpdateTriangles[i].idx1;
-			indices[base+1] = vertexSkinData.pTangentUpdateTriangles[i].idx2;
-			indices[base+2] = vertexSkinData.pTangentUpdateTriangles[i].idx3;
+			indices[base + 0] = vertexSkinData.pTangentUpdateTriangles[i].idx1;
+			indices[base + 1] = vertexSkinData.pTangentUpdateTriangles[i].idx2;
+			indices[base + 2] = vertexSkinData.pTangentUpdateTriangles[i].idx3;
 		}
 
 		positions.resize(numVertices);
 		colors.resize(numVertices);
-		for (uint i=0; i<numVertices; ++i)
+		for (uint i = 0; i < numVertices; ++i)
 		{
 			positions[i] = location * pVertexAnimation->vertexData.pPositions[i];
 			colors[i] = ColorB(0x00, 0x00, 0xff, 0xff);
 		}
 
-		IRenderAuxGeom*	pAuxGeom = gEnv->pRenderer->GetIRenderAuxGeom();
-		SAuxGeomRenderFlags renderFlags( e_Def3DPublicRenderflags );
-		renderFlags.SetFillMode( e_FillModeWireframe );
-		renderFlags.SetDrawInFrontMode( e_DrawInFrontOn );
-		pAuxGeom->SetRenderFlags( renderFlags );
+		IRenderAuxGeom* pAuxGeom = gEnv->pRenderer->GetIRenderAuxGeom();
+		SAuxGeomRenderFlags renderFlags(e_Def3DPublicRenderflags);
+		renderFlags.SetFillMode(e_FillModeWireframe);
+		renderFlags.SetDrawInFrontMode(e_DrawInFrontOn);
+		pAuxGeom->SetRenderFlags(renderFlags);
 		pAuxGeom->DrawTriangles(&positions[0], numVertices, &indices[0], numIndices, &colors[0]);
 	}
 }
 
-void CAttachmentSKIN::DrawWireframeStatic( const Matrix34& m34, int nLOD, uint32 color) 
+void CAttachmentSKIN::DrawWireframeStatic(const Matrix34& m34, int nLOD, uint32 color)
 {
 	CModelMesh* pModelMesh = m_pModelSkin->GetModelMesh(nLOD);
 	if (pModelMesh)
-		pModelMesh->DrawWireframeStatic(m34,color);
+		pModelMesh->DrawWireframeStatic(m34, color);
 }
 
 //////////////////////////////////////////////////////////////////////////
-// skinning of external Vertices and QTangents 
+// skinning of external Vertices and QTangents
 //////////////////////////////////////////////////////////////////////////
-void CAttachmentSKIN::SoftwareSkinningDQ_VS_Emulator( CModelMesh* pModelMesh, Matrix34 rRenderMat34, uint8 tang,uint8 binorm,uint8 norm,uint8 wire, const DualQuat* const pSkinningTransformations)
-{
-#ifdef DEFINE_PROFILER_FUNCTION
+void CAttachmentSKIN::SoftwareSkinningDQ_VS_Emulator(CModelMesh* pModelMesh, Matrix34 rRenderMat34, uint8 tang, uint8 binorm, uint8 norm, uint8 wire, const DualQuat* const pSkinningTransformations)
+{
+	#ifdef DEFINE_PROFILER_FUNCTION
 	DEFINE_PROFILER_FUNCTION();
-#endif
+	#endif
 
 	CRenderAuxGeomRenderFlagsRestore _renderFlagsRestore(g_pAuxGeom);
 
-	if (pModelMesh->m_pIRenderMesh==0)
+	if (pModelMesh->m_pIRenderMesh == 0)
 		return;
 
 	static DynArray<Vec3> g_arrExtSkinnedStream;
 	static DynArray<Quat> g_arrQTangents;
 	static DynArray<uint8> arrSkinned;
 
-	uint32 numExtIndices	= pModelMesh->m_pIRenderMesh->GetIndicesCount();
-	uint32 numExtVertices	= pModelMesh->m_pIRenderMesh->GetVerticesCount();
+	uint32 numExtIndices = pModelMesh->m_pIRenderMesh->GetIndicesCount();
+	uint32 numExtVertices = pModelMesh->m_pIRenderMesh->GetVerticesCount();
 	assert(numExtVertices && numExtIndices);
 
-	uint32 ssize=g_arrExtSkinnedStream.size();
-	if (ssize<numExtVertices)
+	uint32 ssize = g_arrExtSkinnedStream.size();
+	if (ssize < numExtVertices)
 	{
 		g_arrExtSkinnedStream.resize(numExtVertices);
 		g_arrQTangents.resize(numExtVertices);
 		arrSkinned.resize(numExtVertices);
 	}
-	memset(&arrSkinned[0],0,numExtVertices);
+	memset(&arrSkinned[0], 0, numExtVertices);
 
 	pModelMesh->m_pIRenderMesh->LockForThreadAccess();
 	++pModelMesh->m_iThreadMeshAccessCounter;
 
-	vtx_idx* pIndices				= pModelMesh->m_pIRenderMesh->GetIndexPtr(FSL_READ);
-	if (pIndices==0)
+	vtx_idx* pIndices = pModelMesh->m_pIRenderMesh->GetIndexPtr(FSL_READ);
+	if (pIndices == 0)
 		return;
-	int32		nPositionStride;
-	uint8*	pPositions			= pModelMesh->m_pIRenderMesh->GetPosPtr(nPositionStride, FSL_READ);
-	if (pPositions==0)
+	int32 nPositionStride;
+	uint8* pPositions = pModelMesh->m_pIRenderMesh->GetPosPtr(nPositionStride, FSL_READ);
+	if (pPositions == 0)
 		return;
-	int32		nQTangentStride;
-	uint8*	pQTangents			= pModelMesh->m_pIRenderMesh->GetQTangentPtr(nQTangentStride, FSL_READ);
-	if (pQTangents==0)
+	int32 nQTangentStride;
+	uint8* pQTangents = pModelMesh->m_pIRenderMesh->GetQTangentPtr(nQTangentStride, FSL_READ);
+	if (pQTangents == 0)
 		return;
-	int32		nSkinningStride;
-	uint8 * pSkinningInfo				= pModelMesh->m_pIRenderMesh->GetHWSkinPtr(nSkinningStride, FSL_READ); //pointer to weights and bone-id
-	if (pSkinningInfo==0)
-		return;	
-
-	DualQuat arrRemapSkinQuat[MAX_JOINT_AMOUNT];	//dual quaternions for skinning
+	int32 nSkinningStride;
+	uint8* pSkinningInfo = pModelMesh->m_pIRenderMesh->GetHWSkinPtr(nSkinningStride, FSL_READ);        //pointer to weights and bone-id
+	if (pSkinningInfo == 0)
+		return;
+
+	DualQuat arrRemapSkinQuat[MAX_JOINT_AMOUNT];  //dual quaternions for skinning
 	for (size_t b = 0; b < m_arrRemapTable.size(); ++b)
 	{
-		const uint16 sidx = m_arrRemapTable[b]; //is array can be different for every skin-attachment 
+		const uint16 sidx = m_arrRemapTable[b]; //is array can be different for every skin-attachment
 		arrRemapSkinQuat[b] = pSkinningTransformations[sidx];
 	}
 
 	const uint32 numSubsets = pModelMesh->m_arrRenderChunks.size();
 	if (numSubsets)
-		g_pAuxGeom->Draw2dLabel( 1,g_YLine, 1.5f, ColorF(1.0f,0.9f,1.0f,1.0f), false,"FilePath: %s",this->GetISkin()->GetModelFilePath()),g_YLine+=0x17;
-
-	for (uint32 s=0; s<numSubsets; s++)
-	{
-		uint32 startIndex		= pModelMesh->m_arrRenderChunks[s].m_nFirstIndexId;
-		uint32 endIndex			= pModelMesh->m_arrRenderChunks[s].m_nFirstIndexId+pModelMesh->m_arrRenderChunks[s].m_nNumIndices;
+		g_pAuxGeom->Draw2dLabel(1, g_YLine, 1.5f, ColorF(1.0f, 0.9f, 1.0f, 1.0f), false, "FilePath: %s", this->GetISkin()->GetModelFilePath()), g_YLine += 0x17;
+
+	for (uint32 s = 0; s < numSubsets; s++)
+	{
+		uint32 startIndex = pModelMesh->m_arrRenderChunks[s].m_nFirstIndexId;
+		uint32 endIndex = pModelMesh->m_arrRenderChunks[s].m_nFirstIndexId + pModelMesh->m_arrRenderChunks[s].m_nNumIndices;
 		g_pAuxGeom->Draw2dLabel(1, g_YLine, 1.3f, ColorF(1.0f, 0.0f, 1.0f, 1.0f), false, "subset: %d  startIndex: %d  endIndex: %d", s, startIndex, endIndex);
 		g_YLine += 0x10;
 
-		for (uint32 idx=startIndex; idx<endIndex; ++idx)
+		for (uint32 idx = startIndex; idx < endIndex; ++idx)
 		{
 			uint32 e = pIndices[idx];
 			if (arrSkinned[e])
 				continue;
 
-			arrSkinned[e]=1;
-			Vec3		hwPosition	= *(Vec3*)(pPositions + e * nPositionStride) + pModelMesh->m_vRenderMeshOffset;
-			SMeshQTangents	hwQTangent	= *(SMeshQTangents*)(pQTangents + e * nQTangentStride);
-			uint16*	hwIndices   = ((SVF_W4B_I4S*)(pSkinningInfo + e*nSkinningStride))->indices;
-			ColorB	hwWeights		= *(ColorB*)&((SVF_W4B_I4S*)(pSkinningInfo + e*nSkinningStride))->weights;
+			arrSkinned[e] = 1;
+			Vec3 hwPosition = *(Vec3*)(pPositions + e * nPositionStride) + pModelMesh->m_vRenderMeshOffset;
+			SMeshQTangents hwQTangent = *(SMeshQTangents*)(pQTangents + e * nQTangentStride);
+			uint16* hwIndices = ((SVF_W4B_I4S*)(pSkinningInfo + e * nSkinningStride))->indices;
+			ColorB hwWeights = *(ColorB*)&((SVF_W4B_I4S*)(pSkinningInfo + e * nSkinningStride))->weights;
 
 			//---------------------------------------------------------------------
 			//---     this is CPU emulation of Dual-Quat skinning              ---
@@ -1252,39 +1178,39 @@
 			assert(id3 < m_arrRemapTable.size());
 
 			//get weights for vertices (always 4 weights per vertex)
-			f32 w0 = hwWeights[0]/255.0f;
-			f32 w1 = hwWeights[1]/255.0f;
-			f32 w2 = hwWeights[2]/255.0f;
-			f32 w3 = hwWeights[3]/255.0f;
-			assert(fabsf((w0+w1+w2+w3)-1.0f)<0.0001f);
-
-			const DualQuat& q0=arrRemapSkinQuat[id0];
-			const DualQuat& q1=arrRemapSkinQuat[id1];
-			const DualQuat& q2=arrRemapSkinQuat[id2];
-			const DualQuat& q3=arrRemapSkinQuat[id3];
-			DualQuat wquat		=	q0*w0 +  q1*w1 + q2*w2 +	q3*w3;
-
-			f32 l=1.0f/wquat.nq.GetLength();
-			wquat.nq*=l;
-			wquat.dq*=l;
-			g_arrExtSkinnedStream[e] = rRenderMat34*(wquat*hwPosition);  //transform position by dual-quaternion
+			f32 w0 = hwWeights[0] / 255.0f;
+			f32 w1 = hwWeights[1] / 255.0f;
+			f32 w2 = hwWeights[2] / 255.0f;
+			f32 w3 = hwWeights[3] / 255.0f;
+			assert(fabsf((w0 + w1 + w2 + w3) - 1.0f) < 0.0001f);
+
+			const DualQuat& q0 = arrRemapSkinQuat[id0];
+			const DualQuat& q1 = arrRemapSkinQuat[id1];
+			const DualQuat& q2 = arrRemapSkinQuat[id2];
+			const DualQuat& q3 = arrRemapSkinQuat[id3];
+			DualQuat wquat = q0 * w0 + q1 * w1 + q2 * w2 + q3 * w3;
+
+			f32 l = 1.0f / wquat.nq.GetLength();
+			wquat.nq *= l;
+			wquat.dq *= l;
+			g_arrExtSkinnedStream[e] = rRenderMat34 * (wquat * hwPosition);  //transform position by dual-quaternion
 
 			Quat QTangent = hwQTangent.GetQ();
-			assert( QTangent.IsUnit() );
-
-			g_arrQTangents[e] = wquat.nq*QTangent;
-			if (g_arrQTangents[e].w<0.0f)
-				g_arrQTangents[e]=-g_arrQTangents[e]; //make it positive
-			f32 flip = QTangent.w<0 ? -1.0f : 1.0f; 
-			if (flip<0)
-				g_arrQTangents[e]=-g_arrQTangents[e]; //make it negative
-		}
-	}
-	g_YLine+=0x10;
+			assert(QTangent.IsUnit());
+
+			g_arrQTangents[e] = wquat.nq * QTangent;
+			if (g_arrQTangents[e].w < 0.0f)
+				g_arrQTangents[e] = -g_arrQTangents[e]; //make it positive
+			f32 flip = QTangent.w < 0 ? -1.0f : 1.0f;
+			if (flip < 0)
+				g_arrQTangents[e] = -g_arrQTangents[e]; //make it negative
+		}
+	}
+	g_YLine += 0x10;
 
 	pModelMesh->m_pIRenderMesh->UnLockForThreadAccess();
 	--pModelMesh->m_iThreadMeshAccessCounter;
-	if (pModelMesh->m_iThreadMeshAccessCounter==0)
+	if (pModelMesh->m_iThreadMeshAccessCounter == 0)
 	{
 		pModelMesh->m_pIRenderMesh->UnlockStream(VSF_GENERAL);
 		pModelMesh->m_pIRenderMesh->UnlockStream(VSF_TANGENTS);
@@ -1295,104 +1221,104 @@
 	//---------------------------------------------------------------------------
 	//---------------------------------------------------------------------------
 
-	uint32 numBuffer	=	g_arrExtSkinnedStream.size();
-	if (numBuffer<numExtVertices)
+	uint32 numBuffer = g_arrExtSkinnedStream.size();
+	if (numBuffer < numExtVertices)
 		return;
-	const f32 VLENGTH=0.03f;
-
-	if (tang) 
+	const f32 VLENGTH = 0.03f;
+
+	if (tang)
 	{
 		static std::vector<ColorB> arrExtVColors;
 		uint32 csize = arrExtVColors.size();
-		if (csize<(numExtVertices*2)) arrExtVColors.resize( numExtVertices*2 );	
-		for(uint32 i=0; i<numExtVertices*2; i=i+2)	
-		{
-			arrExtVColors[i+0] = RGBA8(0x3f,0x00,0x00,0x00);
-			arrExtVColors[i+1] = RGBA8(0xff,0x7f,0x7f,0x00);
+		if (csize < (numExtVertices * 2)) arrExtVColors.resize(numExtVertices * 2);
+		for (uint32 i = 0; i < numExtVertices * 2; i = i + 2)
+		{
+			arrExtVColors[i + 0] = RGBA8(0x3f, 0x00, 0x00, 0x00);
+			arrExtVColors[i + 1] = RGBA8(0xff, 0x7f, 0x7f, 0x00);
 		}
 
 		Matrix33 WMat33 = Matrix33(rRenderMat34);
 		static std::vector<Vec3> arrExtSkinnedStream;
 		uint32 vsize = arrExtSkinnedStream.size();
-		if (vsize<(numExtVertices*2)) arrExtSkinnedStream.resize( numExtVertices*2 );	
-		for(uint32 i=0,t=0; i<numExtVertices; i++)	
-		{
-			Vec3 vTangent  = g_arrQTangents[i].GetColumn0()*VLENGTH;
-			arrExtSkinnedStream[t+0] = g_arrExtSkinnedStream[i]; 
-			arrExtSkinnedStream[t+1] = WMat33*vTangent+arrExtSkinnedStream[t];
-			t=t+2;
-		}
-
-		SAuxGeomRenderFlags renderFlags( e_Def3DPublicRenderflags );
-		g_pAuxGeom->SetRenderFlags( renderFlags );
-		g_pAuxGeom->DrawLines( &arrExtSkinnedStream[0],numExtVertices*2, &arrExtVColors[0]);		
-	}
-
-	if (binorm) 
+		if (vsize < (numExtVertices * 2)) arrExtSkinnedStream.resize(numExtVertices * 2);
+		for (uint32 i = 0, t = 0; i < numExtVertices; i++)
+		{
+			Vec3 vTangent = g_arrQTangents[i].GetColumn0() * VLENGTH;
+			arrExtSkinnedStream[t + 0] = g_arrExtSkinnedStream[i];
+			arrExtSkinnedStream[t + 1] = WMat33 * vTangent + arrExtSkinnedStream[t];
+			t = t + 2;
+		}
+
+		SAuxGeomRenderFlags renderFlags(e_Def3DPublicRenderflags);
+		g_pAuxGeom->SetRenderFlags(renderFlags);
+		g_pAuxGeom->DrawLines(&arrExtSkinnedStream[0], numExtVertices * 2, &arrExtVColors[0]);
+	}
+
+	if (binorm)
 	{
 		static std::vector<ColorB> arrExtVColors;
 		uint32 csize = arrExtVColors.size();
-		if (csize<(numExtVertices*2)) arrExtVColors.resize( numExtVertices*2 );	
-		for(uint32 i=0; i<numExtVertices*2; i=i+2)	
-		{
-			arrExtVColors[i+0] = RGBA8(0x00,0x3f,0x00,0x00);
-			arrExtVColors[i+1] = RGBA8(0x7f,0xff,0x7f,0x00);
+		if (csize < (numExtVertices * 2)) arrExtVColors.resize(numExtVertices * 2);
+		for (uint32 i = 0; i < numExtVertices * 2; i = i + 2)
+		{
+			arrExtVColors[i + 0] = RGBA8(0x00, 0x3f, 0x00, 0x00);
+			arrExtVColors[i + 1] = RGBA8(0x7f, 0xff, 0x7f, 0x00);
 		}
 
 		Matrix33 WMat33 = Matrix33(rRenderMat34);
 		static std::vector<Vec3> arrExtSkinnedStream;
 		uint32 vsize = arrExtSkinnedStream.size();
-		if (vsize<(numExtVertices*2)) arrExtSkinnedStream.resize( numExtVertices*2 );	
-		for(uint32 i=0,t=0; i<numExtVertices; i++)	
-		{
-			Vec3 vBitangent = g_arrQTangents[i].GetColumn1()*VLENGTH;
-			arrExtSkinnedStream[t+0] = g_arrExtSkinnedStream[i]; 
-			arrExtSkinnedStream[t+1] = WMat33*vBitangent+arrExtSkinnedStream[t];
-			t=t+2;
-		}
-
-		SAuxGeomRenderFlags renderFlags( e_Def3DPublicRenderflags );
-		g_pAuxGeom->SetRenderFlags( renderFlags );
-		g_pAuxGeom->DrawLines( &arrExtSkinnedStream[0],numExtVertices*2, &arrExtVColors[0]);		
-	}
-
-	if (norm) 
+		if (vsize < (numExtVertices * 2)) arrExtSkinnedStream.resize(numExtVertices * 2);
+		for (uint32 i = 0, t = 0; i < numExtVertices; i++)
+		{
+			Vec3 vBitangent = g_arrQTangents[i].GetColumn1() * VLENGTH;
+			arrExtSkinnedStream[t + 0] = g_arrExtSkinnedStream[i];
+			arrExtSkinnedStream[t + 1] = WMat33 * vBitangent + arrExtSkinnedStream[t];
+			t = t + 2;
+		}
+
+		SAuxGeomRenderFlags renderFlags(e_Def3DPublicRenderflags);
+		g_pAuxGeom->SetRenderFlags(renderFlags);
+		g_pAuxGeom->DrawLines(&arrExtSkinnedStream[0], numExtVertices * 2, &arrExtVColors[0]);
+	}
+
+	if (norm)
 	{
 		static std::vector<ColorB> arrExtVColors;
 		uint32 csize = arrExtVColors.size();
-		if (csize<(numExtVertices*2)) arrExtVColors.resize( numExtVertices*2 );	
-		for(uint32 i=0; i<numExtVertices*2; i=i+2)	
-		{
-			arrExtVColors[i+0] = RGBA8(0x00,0x00,0x3f,0x00);
-			arrExtVColors[i+1] = RGBA8(0x7f,0x7f,0xff,0x00);
+		if (csize < (numExtVertices * 2)) arrExtVColors.resize(numExtVertices * 2);
+		for (uint32 i = 0; i < numExtVertices * 2; i = i + 2)
+		{
+			arrExtVColors[i + 0] = RGBA8(0x00, 0x00, 0x3f, 0x00);
+			arrExtVColors[i + 1] = RGBA8(0x7f, 0x7f, 0xff, 0x00);
 		}
 
 		Matrix33 WMat33 = Matrix33(rRenderMat34);
 		static std::vector<Vec3> arrExtSkinnedStream;
 		uint32 vsize = arrExtSkinnedStream.size();
-		if (vsize<(numExtVertices*2)) arrExtSkinnedStream.resize( numExtVertices*2 );	
-		for(uint32 i=0,t=0; i<numExtVertices; i++)	
-		{
-			f32 flip = (g_arrQTangents[i].w<0) ? -VLENGTH : VLENGTH; 
-			Vec3 vNormal = g_arrQTangents[i].GetColumn2()*flip;
-			arrExtSkinnedStream[t+0] = g_arrExtSkinnedStream[i]; 
-			arrExtSkinnedStream[t+1] = WMat33*vNormal + arrExtSkinnedStream[t];
-			t=t+2;
-		}
-		SAuxGeomRenderFlags renderFlags( e_Def3DPublicRenderflags );
-		g_pAuxGeom->SetRenderFlags( renderFlags );
-		g_pAuxGeom->DrawLines( &arrExtSkinnedStream[0],numExtVertices*2, &arrExtVColors[0]);		
-	}
-
-	if (wire) 
-	{
-		uint32 color = RGBA8(0x00,0xff,0x00,0x00);
-		SAuxGeomRenderFlags renderFlags( e_Def3DPublicRenderflags );
-		renderFlags.SetFillMode( e_FillModeWireframe );
-		renderFlags.SetDrawInFrontMode( e_DrawInFrontOn );
+		if (vsize < (numExtVertices * 2)) arrExtSkinnedStream.resize(numExtVertices * 2);
+		for (uint32 i = 0, t = 0; i < numExtVertices; i++)
+		{
+			f32 flip = (g_arrQTangents[i].w < 0) ? -VLENGTH : VLENGTH;
+			Vec3 vNormal = g_arrQTangents[i].GetColumn2() * flip;
+			arrExtSkinnedStream[t + 0] = g_arrExtSkinnedStream[i];
+			arrExtSkinnedStream[t + 1] = WMat33 * vNormal + arrExtSkinnedStream[t];
+			t = t + 2;
+		}
+		SAuxGeomRenderFlags renderFlags(e_Def3DPublicRenderflags);
+		g_pAuxGeom->SetRenderFlags(renderFlags);
+		g_pAuxGeom->DrawLines(&arrExtSkinnedStream[0], numExtVertices * 2, &arrExtVColors[0]);
+	}
+
+	if (wire)
+	{
+		uint32 color = RGBA8(0x00, 0xff, 0x00, 0x00);
+		SAuxGeomRenderFlags renderFlags(e_Def3DPublicRenderflags);
+		renderFlags.SetFillMode(e_FillModeWireframe);
+		renderFlags.SetDrawInFrontMode(e_DrawInFrontOn);
 		renderFlags.SetAlphaBlendMode(e_AlphaAdditive);
-		g_pAuxGeom->SetRenderFlags( renderFlags );
-		g_pAuxGeom->DrawTriangles(&g_arrExtSkinnedStream[0],numExtVertices, pIndices,numExtIndices,color);		
+		g_pAuxGeom->SetRenderFlags(renderFlags);
+		g_pAuxGeom->DrawTriangles(&g_arrExtSkinnedStream[0], numExtVertices, pIndices, numExtIndices, color);
 	}
 }
 
