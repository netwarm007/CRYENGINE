--- conflicted
+++ resolved
@@ -1,6 +1,6 @@
 // Copyright 2001-2016 Crytek GmbH / Crytek Group. All rights reserved.
 
-# pragma once 
+#pragma once
 
 #include <CryMath/Cry_XOptimise.h>
 #include <CrySystem/IWindowMessageHandler.h>
@@ -8,35 +8,35 @@
 
 #include <CrySystem/Profilers/FrameProfiler/FrameProfiler_JobSystem.h>  // to be removed
 
-# if !defined(_RELEASE)
-# define ENABLE_CONTEXT_THREAD_CHECKING 0
-# endif
-
-# if !defined(ENABLE_CONTEXT_THREAD_CHECKING)
-# define ENABLE_CONTEXT_THREAD_CHECKING 0
-# endif
+#if !defined(_RELEASE)
+	#define ENABLE_CONTEXT_THREAD_CHECKING 0
+#endif
+
+#if !defined(ENABLE_CONTEXT_THREAD_CHECKING)
+	#define ENABLE_CONTEXT_THREAD_CHECKING 0
+#endif
 
 /*
-===========================================
-The DXRenderer interface Class
-===========================================
-*/
-
-inline int _VertBufferSize(D3DVertexBuffer *pVB)
-{
-  if (!pVB)
-    return 0;
-  D3D11_BUFFER_DESC Desc;
-  pVB->GetDesc(&Desc);
-  return Desc.ByteWidth;
-}
-inline int _IndexBufferSize(D3DIndexBuffer *pIB)
-{
-  if (!pIB)
-    return 0;
-  D3D11_BUFFER_DESC Desc;
-  pIB->GetDesc(&Desc);
-  return Desc.ByteWidth;
+   ===========================================
+   The DXRenderer interface Class
+   ===========================================
+ */
+
+inline int _VertBufferSize(D3DVertexBuffer* pVB)
+{
+	if (!pVB)
+		return 0;
+	D3D11_BUFFER_DESC Desc;
+	pVB->GetDesc(&Desc);
+	return Desc.ByteWidth;
+}
+inline int _IndexBufferSize(D3DIndexBuffer* pIB)
+{
+	if (!pIB)
+		return 0;
+	D3D11_BUFFER_DESC Desc;
+	pIB->GetDesc(&Desc);
+	return Desc.ByteWidth;
 }
 
 #define VERSION_D3D 2.0
@@ -47,33 +47,29 @@
 #include "D3DRenderAuxGeom.h"
 #include "D3DColorGradingController.h"
 #include "D3DStereo.h"
-#include "D3DMultiResRendering.h"
-#include "ShadowTextureGroupManager.h"		// CShadowTextureGroupManager
+#include "ShadowTextureGroupManager.h"    // CShadowTextureGroupManager
 #include "GraphicsPipeline/StandardGraphicsPipeline.h"
 #include "D3DDeferredShading.h"
 #include "D3DTiledShading.h"
+#include "D3DVolumetricFog.h"
+#include "GPUTimer.h"
 #include "PipelineProfiler.h"
 #include "D3DDebug.h"
 #include "DeviceInfo.h"
 #include <memory>
 #include "Common/RenderView.h"
 
-#if RENDERER_SUPPORT_SCALEFORM
-#include "../Scaleform/ScaleformPlayback.h"
-#include "../Scaleform/ScaleformRender.h"
-#endif
-
-inline DWORD FLOATtoDWORD( float f )
-{
-  union FLOATDWORD
-  {
-    float f;
-    DWORD dw;
-  };
-
-  FLOATDWORD val;
-  val.f = f;
-  return val.dw;
+inline DWORD FLOATtoDWORD(float f)
+{
+	union FLOATDWORD
+	{
+		float f;
+		DWORD dw;
+	};
+
+	FLOATDWORD val;
+	val.f = f;
+	return val.dw;
 }
 
 //=====================================================
@@ -84,29 +80,29 @@
 
 struct SD3DContext
 {
-  HWND m_hWnd;
-  int m_X;
-  int m_Y;
+	HWND                                m_hWnd;
+	int                                 m_X;
+	int                                 m_Y;
 	// Real offscreen target width for rendering
-  int m_Width;
+	int                                 m_Width;
 	// Real offscreen target height for rendering
-  int m_Height;
+	int                                 m_Height;
 	// Swap-chain and it's back-buffers
-	DXGISwapChain*                      m_pSwapChain;
-	std::vector<_smart_ptr<D3DSurface> > m_pBackBuffers;
+	IDXGISwapChain*                     m_pSwapChain;
+	std::vector<_smart_ptr<D3DSurface>> m_pBackBuffers;
 	// Currently active back-buffer
-	D3DSurface*  m_pBackBuffer;
-	unsigned int m_pCurrentBackBufferIndex;
+	D3DSurface*                         m_pBackBuffer;
+	unsigned int                        m_pCurrentBackBufferIndex;
 	// Width of viewport on screen to display rendered content in
-	int m_nViewportWidth;
+	int                                 m_nViewportWidth;
 	// Height of viewport on screen to display rendered content in
-	int m_nViewportHeight;
+	int                                 m_nViewportHeight;
 	// Number of samples per output (real offscreen) pixel used in X
-	int m_nSSSamplesX;
+	int                                 m_nSSSamplesX;
 	// Number of samples per output (real offscreen) pixel used in Y
-	int m_nSSSamplesY;
+	int                                 m_nSSSamplesY;
 	// Denotes if context refers to main viewport
-	bool m_bMainViewport;
+	bool                                m_bMainViewport;
 };
 
 #define D3DAPPERR_NODIRECT3D          0x82000001
@@ -122,148 +118,148 @@
 #define D3DAPPERR_MEDIANOTFOUND       0x8200000b
 #define D3DAPPERR_RESIZEFAILED        0x8200000c
 
-const float g_fEyeAdaptionLowerPercent = 0.05f;	// 5% percentil
-const float g_fEyeAdaptionMidPercent = 0.5f;		// 50% percentil
-const float g_fEyeAdaptionUpperPercent = 0.95f;	// 95% percentil
+const float g_fEyeAdaptionLowerPercent = 0.05f; // 5% percentil
+const float g_fEyeAdaptionMidPercent = 0.5f;    // 50% percentil
+const float g_fEyeAdaptionUpperPercent = 0.95f; // 95% percentil
 
 // Texture coordinate rectangle
 struct CoordRect
 {
-  float fLeftU, fTopV;
-  float fRightU, fBottomV;
+	float fLeftU, fTopV;
+	float fRightU, fBottomV;
 };
 
-HRESULT GetTextureCoords(CTexture *pTexSrc, RECT* pRectSrc, CTexture *pTexDest, RECT* pRectDest, CoordRect* pCoords);
-bool DrawFullScreenQuad(float fLeftU, float fTopV, float fRightU, float fBottomV, bool bClampToScreenRes = true);
-bool DrawFullScreenQuad(CoordRect c, bool bClampToScreenRes = true);
+HRESULT GetTextureCoords(CTexture* pTexSrc, RECT* pRectSrc, CTexture* pTexDest, RECT* pRectDest, CoordRect* pCoords);
+bool    DrawFullScreenQuad(float fLeftU, float fTopV, float fRightU, float fBottomV, bool bClampToScreenRes = true);
+bool    DrawFullScreenQuad(CoordRect c, bool bClampToScreenRes = true);
 
 struct CRY_ALIGN(16) SStateBlend
 {
 	uint64 nHashVal;
-  D3D11_BLEND_DESC Desc;
-  ID3D11BlendState* pState;
+	D3D11_BLEND_DESC Desc;
+	ID3D11BlendState* pState;
 
 	SStateBlend()
 	{
 		memset(this, 0, sizeof(*this));
 	}
 
-  static uint64 GetHash(const D3D11_BLEND_DESC& InDesc)
-  {
+	static uint64 GetHash(const D3D11_BLEND_DESC& InDesc)
+	{
 		uint32 hashLow = InDesc.AlphaToCoverageEnable |
-                (InDesc.RenderTarget[0].BlendEnable<<1) | (InDesc.RenderTarget[1].BlendEnable<<2) | (InDesc.RenderTarget[2].BlendEnable<<3) | (InDesc.RenderTarget[3].BlendEnable<<4) |
-                (InDesc.RenderTarget[0].SrcBlend<<5) | (InDesc.RenderTarget[0].DestBlend<<10) | 
-                (InDesc.RenderTarget[0].SrcBlendAlpha<<15) | (InDesc.RenderTarget[0].DestBlendAlpha<<20) | 
-                (InDesc.RenderTarget[0].BlendOp<<25) | (InDesc.RenderTarget[0].BlendOpAlpha<<28);
+		                 (InDesc.RenderTarget[0].BlendEnable << 1) | (InDesc.RenderTarget[1].BlendEnable << 2) | (InDesc.RenderTarget[2].BlendEnable << 3) | (InDesc.RenderTarget[3].BlendEnable << 4) |
+		                 (InDesc.RenderTarget[0].SrcBlend << 5) | (InDesc.RenderTarget[0].DestBlend << 10) |
+		                 (InDesc.RenderTarget[0].SrcBlendAlpha << 15) | (InDesc.RenderTarget[0].DestBlendAlpha << 20) |
+		                 (InDesc.RenderTarget[0].BlendOp << 25) | (InDesc.RenderTarget[0].BlendOpAlpha << 28);
 		uint32 hashHigh = InDesc.RenderTarget[0].RenderTargetWriteMask |
-									(InDesc.RenderTarget[1].RenderTargetWriteMask<<4) | 
-									(InDesc.RenderTarget[2].RenderTargetWriteMask<<8) | 
-									(InDesc.RenderTarget[3].RenderTargetWriteMask<<12) | 
-		  (InDesc.IndependentBlendEnable << 16);
+		                  (InDesc.RenderTarget[1].RenderTargetWriteMask << 4) |
+		                  (InDesc.RenderTarget[2].RenderTargetWriteMask << 8) |
+		                  (InDesc.RenderTarget[3].RenderTargetWriteMask << 12) |
+		                  (InDesc.IndependentBlendEnable << 16);
 
 		return (((uint64)hashHigh) << 32) | ((uint64)hashLow);
-  }
+	}
 };
 
 struct CRY_ALIGN(16) SStateRaster
 {
-  uint64 nValuesHash;
-  uint32 nHashVal;
-  ID3D11RasterizerState* pState;
-  D3D11_RASTERIZER_DESC Desc;
+	uint64 nValuesHash;
+	uint32 nHashVal;
+	ID3D11RasterizerState* pState;
+	D3D11_RASTERIZER_DESC Desc;
 
 	SStateRaster()
 	{
-    memset(this, 0, sizeof(*this)); 
-    Desc.DepthClipEnable = true;
+		memset(this, 0, sizeof(*this));
+		Desc.DepthClipEnable = true;
 		Desc.FillMode = D3D11_FILL_SOLID;
 		Desc.FrontCounterClockwise = TRUE;
-  }
-
-  static uint32 GetHash(const D3D11_RASTERIZER_DESC& InDesc)
-  {
-    uint32 nHash;
-    nHash =      InDesc.FillMode | (InDesc.CullMode<<2) |
-                (InDesc.DepthClipEnable<<4) | (InDesc.FrontCounterClockwise<<5) | 
-                (InDesc.ScissorEnable<<6) | (InDesc.MultisampleEnable<<7) | (InDesc.AntialiasedLineEnable<<8) |
-                (InDesc.DepthBias<<9);
-    return nHash;
-  }
-
-  static uint64 GetValuesHash(const D3D11_RASTERIZER_DESC& InDesc)
-  {
-    uint64 nHash;
+	}
+
+	static uint32 GetHash(const D3D11_RASTERIZER_DESC& InDesc)
+	{
+		uint32 nHash;
+		nHash = InDesc.FillMode | (InDesc.CullMode << 2) |
+		        (InDesc.DepthClipEnable << 4) | (InDesc.FrontCounterClockwise << 5) |
+		        (InDesc.ScissorEnable << 6) | (InDesc.MultisampleEnable << 7) | (InDesc.AntialiasedLineEnable << 8) |
+		        (InDesc.DepthBias << 9);
+		return nHash;
+	}
+
+	static uint64 GetValuesHash(const D3D11_RASTERIZER_DESC& InDesc)
+	{
+		uint64 nHash;
 		//avoid breaking strict alising rules
 		union f32_u
 		{
-			float floatVal;
+			float        floatVal;
 			unsigned int uintVal;
 		};
 		f32_u uDepthBiasClamp;
 		uDepthBiasClamp.floatVal = InDesc.DepthBiasClamp;
 		f32_u uSlopeScaledDepthBias;
 		uSlopeScaledDepthBias.floatVal = InDesc.SlopeScaledDepthBias;
-    nHash = ( ( (uint64)uDepthBiasClamp.uintVal ) | 
-              ( (uint64)uSlopeScaledDepthBias.uintVal) << 32 );
-    return nHash;
-  }
+		nHash = (((uint64)uDepthBiasClamp.uintVal) |
+		         ((uint64)uSlopeScaledDepthBias.uintVal) << 32);
+		return nHash;
+	}
 
 };
 inline uint32 sStencilState(const D3D11_DEPTH_STENCILOP_DESC& Desc)
 {
-  uint32 nST = (Desc.StencilFailOp<<0) | 
-               (Desc.StencilDepthFailOp<<4) |
-               (Desc.StencilPassOp<<8) |
-               (Desc.StencilFunc<<12);
-  return nST;
+	uint32 nST = (Desc.StencilFailOp << 0) |
+	             (Desc.StencilDepthFailOp << 4) |
+	             (Desc.StencilPassOp << 8) |
+	             (Desc.StencilFunc << 12);
+	return nST;
 }
 struct CRY_ALIGN(16) SStateDepth
 {
-  uint64 nHashVal;
-  D3D11_DEPTH_STENCIL_DESC Desc;
-  ID3D11DepthStencilState* pState;
-  SStateDepth(): nHashVal(), pState()
-  {
-	  Desc.DepthEnable      = TRUE;
-	  Desc.DepthWriteMask   = D3D11_DEPTH_WRITE_MASK_ALL;
-	  Desc.DepthFunc        = D3D11_COMPARISON_LESS;
-	  Desc.StencilEnable    = FALSE;
-	  Desc.StencilReadMask  = D3D11_DEFAULT_STENCIL_READ_MASK;
-	  Desc.StencilWriteMask = D3D11_DEFAULT_STENCIL_WRITE_MASK;
-		
-	  Desc.FrontFace.StencilFailOp      = D3D11_STENCIL_OP_KEEP;
-	  Desc.FrontFace.StencilDepthFailOp = D3D11_STENCIL_OP_KEEP;
-	  Desc.FrontFace.StencilPassOp      = D3D11_STENCIL_OP_KEEP;
-	  Desc.FrontFace.StencilFunc        = D3D11_COMPARISON_ALWAYS;
-
-	  Desc.BackFace = Desc.FrontFace;
-  }
-
-  static uint64 GetHash(const D3D11_DEPTH_STENCIL_DESC& InDesc)
-  {
-    uint64 nHash;
-    nHash = (InDesc.DepthEnable<<0) | 
-						(InDesc.DepthWriteMask<<1) |
-            (InDesc.DepthFunc<<2) | 
-						(InDesc.StencilEnable<<6) |
-						(InDesc.StencilReadMask<<7) | 
-						(InDesc.StencilWriteMask<<15) |
-            (((uint64)sStencilState(InDesc.FrontFace))<<23) |
-            (((uint64)sStencilState(InDesc.BackFace))<<39);
-    return nHash;
-  }
+	uint64 nHashVal;
+	D3D11_DEPTH_STENCIL_DESC Desc;
+	ID3D11DepthStencilState* pState;
+	SStateDepth() : nHashVal(), pState()
+	{
+		Desc.DepthEnable = TRUE;
+		Desc.DepthWriteMask = D3D11_DEPTH_WRITE_MASK_ALL;
+		Desc.DepthFunc = D3D11_COMPARISON_LESS;
+		Desc.StencilEnable = FALSE;
+		Desc.StencilReadMask = D3D11_DEFAULT_STENCIL_READ_MASK;
+		Desc.StencilWriteMask = D3D11_DEFAULT_STENCIL_WRITE_MASK;
+
+		Desc.FrontFace.StencilFailOp = D3D11_STENCIL_OP_KEEP;
+		Desc.FrontFace.StencilDepthFailOp = D3D11_STENCIL_OP_KEEP;
+		Desc.FrontFace.StencilPassOp = D3D11_STENCIL_OP_KEEP;
+		Desc.FrontFace.StencilFunc = D3D11_COMPARISON_ALWAYS;
+
+		Desc.BackFace = Desc.FrontFace;
+	}
+
+	static uint64 GetHash(const D3D11_DEPTH_STENCIL_DESC& InDesc)
+	{
+		uint64 nHash;
+		nHash = (InDesc.DepthEnable << 0) |
+		        (InDesc.DepthWriteMask << 1) |
+		        (InDesc.DepthFunc << 2) |
+		        (InDesc.StencilEnable << 6) |
+		        (InDesc.StencilReadMask << 7) |
+		        (InDesc.StencilWriteMask << 15) |
+		        (((uint64)sStencilState(InDesc.FrontFace)) << 23) |
+		        (((uint64)sStencilState(InDesc.BackFace)) << 39);
+		return nHash;
+	}
 };
 
-#define MAX_OCCL_QUERIES    4096
+#define MAX_OCCL_QUERIES        4096
 
 #define MAXFRAMECAPTURECALLBACK 1
 
 //======================================================================
 // Options for clearing
 
-#define CLEAR_ZBUFFER           0x00000001l  /* Clear target z buffer, equals D3D11_CLEAR_DEPTH */
-#define CLEAR_STENCIL           0x00000002l  /* Clear stencil planes, equals D3D11_CLEAR_STENCIL */
-#define CLEAR_RTARGET           0x00000004l  /* Clear target surface */
+#define CLEAR_ZBUFFER 0x00000001l            /* Clear target z buffer, equals D3D11_CLEAR_DEPTH */
+#define CLEAR_STENCIL 0x00000002l            /* Clear stencil planes, equals D3D11_CLEAR_STENCIL */
+#define CLEAR_RTARGET 0x00000004l            /* Clear target surface */
 
 //======================================================================
 /// Forward declared classes
@@ -271,13 +267,13 @@
 struct IStatoscopeDataGroup;
 class CVolumetricCloudManager;
 namespace gpu_pfx2 {
-	class CManager;
+class CManager;
 }
 
 #ifdef ENABLE_BENCHMARK_SENSOR
 namespace BenchmarkFramework
 {
-	class IBenchmarkRendererSensor;
+class IBenchmarkRendererSensor;
 };
 #endif
 //======================================================================
@@ -287,71 +283,72 @@
 class CAsyncShaderTask;
 #endif
 
-class CD3D9Renderer final:public CRenderer, public IWindowMessageHandler
-{
-  friend struct SPixFormat;
+class CD3D9Renderer final : public CRenderer, public IWindowMessageHandler
+{
+	friend struct SPixFormat;
 	friend class CD3DStereoRenderer;
-  friend class CTexture;
+	friend class CTexture;
 	friend class CShadowMapStage;
 	friend class CSceneRenderPass;
-	friend struct IScaleformPlayback;
-	friend class CScaleformPlayback;
 
 public:
 	enum EDefShadows_Passes
 	{
+		DS_STENCIL_PASS,
+		DS_HISTENCIL_REFRESH,
+		DS_SHADOW_PASS,
 		DS_SHADOW_CULL_PASS,
 		DS_SHADOW_FRUSTUM_CULL_PASS,
-
+		DS_STENCIL_VOLUME_CLIP,
+		DS_CLOUDS_SEPARATE,
+		DS_VOLUME_SHADOW_PASS,
 		DS_PASS_MAX
 	};
 	struct S2DImage
 	{
 		CTexture* pTex;
 		CTexture* pTarget;
-		float xpos, ypos, w, h, s0, t0, s1, t1, angle, z, stereoDepth;
-		DWORD col;
+		float     xpos, ypos, w, h, s0, t0, s1, t1, angle, z, stereoDepth;
+		DWORD     col;
 
 		S2DImage(float xpos, float ypos, float w, float h, CTexture* pTex, float s0, float t0, float s1, float t1, float angle, DWORD col, float z, float stereoDepth, CTexture* pTarget = NULL) :
 			pTex(pTex), xpos(xpos), ypos(ypos), w(w), h(h), s0(s0), t0(t0), s1(s1), t1(t1), angle(angle), z(z), col(col), stereoDepth(stereoDepth), pTarget(pTarget) {}
 	};
 	struct SCharacterInstanceCB
 	{
-		CConstantBufferPtr boneTransformsBuffer;
-		// contains only the bone ids and the weighs [0-100] of the bones that move a morph for a particular frame
-		CGpuBuffer activeMorphsBuffer;
-		SSkinningData *m_pSD;
+		CConstantBuffer*                 m_buffer;
+		SSkinningData*                   m_pSD;
 		util::list<SCharacterInstanceCB> list;
-		bool updated;
+		bool                             updated;
 
 		SCharacterInstanceCB()
-			: boneTransformsBuffer()
+			: m_buffer()
 			, m_pSD()
 			, list()
 			, updated()
 		{
 		}
 
-		~SCharacterInstanceCB() { list.erase(); }
+		~SCharacterInstanceCB() { SAFE_RELEASE(m_buffer); list.erase(); }
 	};
 	struct SRenderTargetStack
 	{
-		D3DSurface* m_pTarget;
+		D3DSurface*      m_pTarget;
 		D3DDepthSurface* m_pDepth;
 
-		CTexture* m_pTex;
-		SDepthTexture* m_pSurfDepth;
-		int m_Width;
-		int m_Height;
-		uint32 m_bNeedReleaseRT : 1;
-		uint32 m_bWasSetRT      : 1;
-		uint32 m_bWasSetD       : 1;
-		uint32 m_bScreenVP      : 1;
-
-		uint32 m_ClearFlags;
-		ColorF m_ReqColor;
-		float  m_fReqDepth;
-		uint8  m_nReqStencil;
+		CTexture*        m_pTex;
+		SDepthTexture*   m_pSurfDepth;
+		int              m_Width;
+		int              m_Height;
+		uint32           m_bNeedReleaseRT : 1;
+		uint32           m_bWasSetRT      : 1;
+		uint32           m_bWasSetD       : 1;
+		uint32           m_bScreenVP      : 1;
+
+		uint32           m_ClearFlags;
+		ColorF           m_ReqColor;
+		float            m_fReqDepth;
+		uint8            m_nReqStencil;
 	};
 	struct SGammaRamp
 	{
@@ -363,39 +360,39 @@
 public:
 	CD3D9Renderer();
 	~CD3D9Renderer();
-	
+
 	static void StaticCleanup();
 
 	//////////////////////////////////////////////////////////////////////////
 	// Remove pointer indirection.
-	ILINE CD3D9Renderer* operator->()             { return this; }
-	ILINE const bool operator    !() const        { return false; }
-	ILINE operator               bool() const     { return true; }
-	ILINE operator               CD3D9Renderer*() { return this; }
+	ILINE CD3D9Renderer* operator->()              { return this; }
+	ILINE const bool     operator!() const         { return false; }
+	ILINE                operator bool() const     { return true; }
+	ILINE                operator CD3D9Renderer*() { return this; }
 	//////////////////////////////////////////////////////////////////////////
 
-	virtual void InitRenderer() override;
-	virtual void Release() override;
+	virtual void           InitRenderer() override;
+	virtual void           Release() override;
 
 	const SRenderTileInfo& GetRenderTileInfo() const { return m_RenderTileInfo; }
 
-	static unsigned int GetNumBackBufferIndices(const DXGI_SWAP_CHAIN_DESC& scDesc);
-	static unsigned int GetCurrentBackBufferIndex(IDXGISwapChain* pSwapChain);
-	void                ReleaseBackBuffers();
-	CTexture*              GetBackBufferTexture() { return m_pBackBufferTexture; }
-	uint32        GetOrCreateBlendState(const D3D11_BLEND_DESC& desc);
-	bool          SetBlendState(const SStateBlend* pNewState);
-	uint32        GetOrCreateRasterState(const D3D11_RASTERIZER_DESC& rasterizerDec, const bool bAllowMSAA = true);
-	bool          SetRasterState(const SStateRaster* pNewState, const bool bAllowMSAA = true);
-	uint32        GetOrCreateDepthState(const D3D11_DEPTH_STENCIL_DESC& desc);
-	bool          SetDepthState(const SStateDepth* pNewState, uint8 newStencRef);
-	void          SetPrimitiveTopology(D3D11_PRIMITIVE_TOPOLOGY topType);
-	virtual void LockParticleVideoMemory() override;
-	virtual void UnLockParticleVideoMemory() override;
-	virtual void ActivateLayer(const char* pLayerName, bool activate) override;
-	SDepthTexture FX_ReplaceMSAADepthBuffer(CTexture* pDepthBufferRT, bool bMSAA, D3DShaderResource*& pZTargetOrigSRV);
-	void          FX_RestoreMSAADepthBuffer(SDepthTexture sBackup, CTexture* pDepthBufferRT, bool bMSAA, D3DShaderResource*& pZTargetOrigSRV);
-  void SetDefaultTexParams(bool bUseMips, bool bRepeat, bool bLoad);
+	static unsigned int    GetNumBackBufferIndices(const DXGI_SWAP_CHAIN_DESC& scDesc);
+	static unsigned int    GetCurrentBackBufferIndex(IDXGISwapChain* pSwapChain);
+	void                   ReleaseBackBuffers();
+
+	uint32                 GetOrCreateBlendState(const D3D11_BLEND_DESC& desc);
+	bool                   SetBlendState(const SStateBlend* pNewState);
+	uint32                 GetOrCreateRasterState(const D3D11_RASTERIZER_DESC& rasterizerDec, const bool bAllowMSAA = true);
+	bool                   SetRasterState(const SStateRaster* pNewState, const bool bAllowMSAA = true);
+	uint32                 GetOrCreateDepthState(const D3D11_DEPTH_STENCIL_DESC& desc);
+	bool                   SetDepthState(const SStateDepth* pNewState, uint8 newStencRef);
+	void                   SetPrimitiveTopology(D3D11_PRIMITIVE_TOPOLOGY topType);
+	virtual void           LockParticleVideoMemory() override;
+	virtual void           UnLockParticleVideoMemory() override;
+	virtual void           ActivateLayer(const char* pLayerName, bool activate) override;
+	SDepthTexture          FX_ReplaceMSAADepthBuffer(CTexture* pDepthBufferRT, bool bMSAA, D3DShaderResource*& pZTargetOrigSRV);
+	void                   FX_RestoreMSAADepthBuffer(SDepthTexture sBackup, CTexture* pDepthBufferRT, bool bMSAA, D3DShaderResource*& pZTargetOrigSRV);
+	void                   SetDefaultTexParams(bool bUseMips, bool bRepeat, bool bLoad);
 
 public:
 #ifdef USE_PIX_DURANGO
@@ -404,77 +401,70 @@
 
 	/////////////////////////////////////////////////////////////////////////////
 	// Functions to access the device and associated objects
-	const CCryDeviceWrapper&        GetDevice() const;
-	CCryDeviceWrapper& GetDevice();
-	ILINE CCryDeviceWrapper&        GetDevice_Unsynchronized() { return m_DeviceWrapper; }
-	CCryDeviceContextWrapper& GetDeviceContext();
-	ILINE CCryDeviceContextWrapper& GetDeviceContext_Unsynchronized() { return m_DeviceContextWrapper; }
-	ILINE CCryDeviceContextWrapper&            GetDeviceContext_ForMapAndUnmap()
-	{
-#if	defined(CRY_USE_DX12)
-		// "ID3D12Resource::Map": Map and Unmap can be called by multiple threads safely.
-		return GetDeviceContext_Unsynchronized();
-#else
-		return GetDeviceContext();
-#endif
-	}
+	const CCryDeviceWrapper&                   GetDevice() const;
+	CCryDeviceWrapper&                         GetDevice();
+	ILINE CCryDeviceWrapper&                   GetDevice_Unsynchronized()        { return m_DeviceWrapper; }
+	CCryDeviceContextWrapper&                  GetDeviceContext();
+	ILINE CCryDeviceContextWrapper&            GetDeviceContext_Unsynchronized() { return m_DeviceContextWrapper; }
 #if defined(DEVICE_SUPPORTS_PERFORMANCE_DEVICE)
-	CCryPerformanceDeviceWrapper& GetPerformanceDevice();
-	ILINE CCryPerformanceDeviceWrapper&        GetPerformanceDevice_Unsynchronized() { return m_PerformanceDeviceWrapper; }
-	CCryPerformanceDeviceContextWrapper& GetPerformanceDeviceContext();
+	CCryPerformanceDeviceWrapper&              GetPerformanceDevice();
+	ILINE CCryPerformanceDeviceWrapper&        GetPerformanceDevice_Unsynchronized()        { return m_PerformanceDeviceWrapper; }
+	CCryPerformanceDeviceContextWrapper&       GetPerformanceDeviceContext();
 	ILINE CCryPerformanceDeviceContextWrapper& GetPerformanceDeviceContext_Unsynchronized() { return m_PerformanceDeviceContextWrapper; }
 #endif
 
 	/////////////////////////////////////////////////////////////////////////////
 	// Debug Functions to check that the D3D DeviceContext is only accessed
 	// by its owning thread
-	void BindContextToThread(DWORD threadID);
+	void  BindContextToThread(DWORD threadID);
 	DWORD GetBoundThreadID() const;
-	void CheckContextThreadAccess() const;
-	
+	void  CheckContextThreadAccess() const;
+
 	/////////////////////////////////////////////////////////////////////////////
 	// Util function to support synchronization if a asynchrounous device is used
-	void WaitForAsynchronousDevice() const;
+	void          WaitForAsynchronousDevice() const;
 	volatile int* GetAsynchronousDeviceState();
 
 	/////////////////////////////////////////////////////////////////////////////
 	// Util function to bind Device Hooks to all devices/contextes
-	void RegisterDeviceWrapperHook( ICryDeviceWrapperHook *pDeviceWrapperHook );
-	void UnregisterDeviceWrapperHook( const char *pDeviceHookName );
-
-	void FX_PrepareDepthMapsForLight(CRenderView* pRenderView, const SRenderLight& rLight, int nLightID, bool bClearPool = false);
-	void EF_PrepareShadowGenRenderList(CRenderView* pRenderView);
-	bool EF_PrepareShadowGenForLight(CRenderView* pRenderView, SRenderLight* pLight, int nLightID);
-	bool PrepareShadowGenForFrustum(CRenderView* pRenderView, ShadowMapFrustum* pCurFrustum, SRenderLight* pLight, int nLightID, int nLOD = 0);
-
-	virtual void EF_InvokeShadowMapRenderJobs(CRenderView* pRenderView, const int nFlags) override;
-	void InvokeShadowMapRenderJobs(ShadowMapFrustum *pCurFrustum, SRenderingPassInfo passInfo);
-	void StartInvokeShadowMapRenderJobs(ShadowMapFrustum *pCurFrustum, const SRenderingPassInfo &passInfo);
-
-	void GetReprojectionMatrix(Matrix44A & matReproj, const Matrix44A & matView, const Matrix44A & matProj, const Matrix44A & matPrevView, const Matrix44A & matPrevProj, float fFarPlane) const;
-
-  void SetDepthBoundTest(float fMin, float fMax, bool bEnable);
-	bool GetDepthBoundTestState(float& fMin, float& fMax) const;
-
-  void CreateDeferredUnitBox(t_arrDeferredMeshIndBuff& indBuff, t_arrDeferredMeshVertBuff& vertBuff);
-  const t_arrDeferredMeshIndBuff& GetDeferredUnitBoxIndexBuffer() const;
+	void                             RegisterDeviceWrapperHook(ICryDeviceWrapperHook* pDeviceWrapperHook);
+	void                             UnregisterDeviceWrapperHook(const char* pDeviceHookName);
+
+	void                             FX_PrepareDepthMapsForLight(CRenderView* pRenderView, const SRenderLight& rLight, int nLightID, bool bClearPool = false);
+	void                             EF_PrepareShadowGenRenderList(CRenderView* pRenderView);
+	bool                             EF_PrepareShadowGenForLight(CRenderView* pRenderView, SRenderLight* pLight, int nLightID);
+	bool                             PrepareShadowGenForFrustum(CRenderView* pRenderView, ShadowMapFrustum* pCurFrustum, SRenderLight* pLight, int nLightID, int nLOD = 0);
+
+	virtual void                     EF_InvokeShadowMapRenderJobs(CRenderView* pRenderView, const int nFlags) override;
+	void                             InvokeShadowMapRenderJobs(ShadowMapFrustum* pCurFrustum, SRenderingPassInfo passInfo);
+	void                             StartInvokeShadowMapRenderJobs(ShadowMapFrustum* pCurFrustum, const SRenderingPassInfo& passInfo);
+
+	void                             GetReprojectionMatrix(Matrix44A& matReproj, const Matrix44A& matView, const Matrix44A& matProj, const Matrix44A& matPrevView, const Matrix44A& matPrevProj, float fFarPlane) const;
+
+	void                             SetDepthBoundTest(float fMin, float fMax, bool bEnable);
+	bool                             GetDepthBoundTestState(float& fMin, float& fMax) const;
+
+	void                             CreateDeferredUnitBox(t_arrDeferredMeshIndBuff& indBuff, t_arrDeferredMeshVertBuff& vertBuff);
+	const t_arrDeferredMeshIndBuff&  GetDeferredUnitBoxIndexBuffer() const;
 	const t_arrDeferredMeshVertBuff& GetDeferredUnitBoxVertexBuffer() const;
-  void ConfigShadowTexgen(int Num, ShadowMapFrustum * pFr, int nFrustNum = -1, bool bScreenToLocalBasis = false, bool bUseComparisonSampling = true);
-  void DrawAllDynTextures(const char *szFilter, const bool bLogNames, const bool bOnlyIfUsedThisFrame);
+	virtual bool                     PrepareDepthMap(CRenderView* pRenderView, ShadowMapFrustum* SMSource, int nLightFrustumID = 0, bool bClearPool = false) override;
+	void                             ConfigShadowTexgen(int Num, ShadowMapFrustum* pFr, int nFrustNum = -1, bool bScreenToLocalBasis = false, bool bUseComparisonSampling = true);
+	virtual void                     DrawAllShadowsOnTheScreen() override;
+	void                             DrawAllDynTextures(const char* szFilter, const bool bLogNames, const bool bOnlyIfUsedThisFrame);
 	virtual void                     OnEntityDeleted(IRenderNode* pRenderNode) override;
 
-	virtual void RT_ResetGlass() override;
-
-  void D3DSetCull(ECull eCull, bool bSkipMirrorCull = false);
-
-  void GetDeviceGamma();
-	void SetDeviceGamma(SGammaRamp*);
-
-  HRESULT AdjustWindowForChange();
-
-	bool IsFullscreen() { return m_bFullScreen; }
-	bool IsSuperSamplingEnabled() { return m_numSSAASamples > 1; }
-	bool                             IsNativeScalingEnabled() { return !IsStereoEnabled() && (m_width != m_nativeWidth || m_height != m_nativeHeight); }
+	virtual void                     RT_ResetGlass() override;
+
+	void                             D3DSetCull(ECull eCull, bool bSkipMirrorCull = false);
+
+	void                             GetDeviceGamma();
+	void                             SetDeviceGamma(SGammaRamp*);
+
+	HRESULT                          AdjustWindowForChange();
+
+	bool                             IsFullscreen()           { return m_bFullScreen; }
+	bool                             IsSuperSamplingEnabled() { return m_numSSAASamples > 1; }
+	bool                             IsNativeScalingEnabled() { return m_width != m_nativeWidth || m_height != m_nativeHeight; }
 
 #if defined(SUPPORT_DEVICE_INFO)
 	static HWND CreateWindowCallback();
@@ -485,240 +475,232 @@
 	uint32 GetCompletedFrameCounter() const { return m_completedFrameFenceCounter; }
 
 private:
-	void DebugShowRenderTarget();
-
-  bool SetWindow(int width, int height, bool fullscreen, WIN_HWND hWnd);
-  bool SetRes();
-  void UnSetRes();
-	void DisplaySplash(); //!< Load a bitmap from a file, blit it to the windowdc and free it
-
-  void DestroyWindow(void);
-  virtual void RestoreGamma(void) override;
-  void SetGamma(float fGamma, float fBrigtness, float fContrast, bool bForce);
-
-  int FindTextureInRegistry(const char * filename, int * tex_type);
-  int RegisterTextureInRegistry(const char * filename, int tex_type, int tid, int low_tid);
-  unsigned int MakeTextureREAL(const char * filename,int *tex_type, unsigned int load_low_res);
-  unsigned int CheckTexturePlus(const char * filename, const char * postfix);
+	void                    DebugShowRenderTarget();
+
+	bool                    SetWindow(int width, int height, bool fullscreen, WIN_HWND hWnd);
+	bool                    SetRes();
+	void                    UnSetRes();
+	void                    DisplaySplash(); //!< Load a bitmap from a file, blit it to the windowdc and free it
+
+	void                    DestroyWindow(void);
+	virtual void            RestoreGamma(void) override;
+	void                    SetGamma(float fGamma, float fBrigtness, float fContrast, bool bForce);
+
+	int                     FindTextureInRegistry(const char* filename, int* tex_type);
+	int                     RegisterTextureInRegistry(const char* filename, int tex_type, int tid, int low_tid);
+	unsigned int            MakeTextureREAL(const char* filename, int* tex_type, unsigned int load_low_res);
+	unsigned int            CheckTexturePlus(const char* filename, const char* postfix);
 
 	static HRESULT CALLBACK OnD3D11CreateDevice(D3DDevice* pd3dDevice);
 
-  void PostDeviceReset();
-	void IssueFrameFences();
-
-public:  
+	void                    PostDeviceReset();
+	void                    IssueFrameFences();
+
+public:
 	static HRESULT CALLBACK OnD3D11PostCreateDevice(D3DDevice* pd3dDevice);
 
 public:
-  // Multithreading support
-  virtual void RT_BeginFrame() override;
-  virtual void RT_EndFrame() override;
+	// Multithreading support
+	virtual void RT_BeginFrame() override;
+	virtual void RT_EndFrame() override;
 	virtual void RT_ForceSwapBuffers() override;
 	virtual void RT_SwitchToNativeResolutionBackbuffer(bool resolveBackBuffer) override;
-  virtual void RT_Init() override;
-  virtual bool RT_CreateDevice() override;
-  virtual void RT_Reset() override;
+	virtual void RT_Init() override;
+	virtual bool RT_CreateDevice() override;
+	virtual void RT_Reset() override;
 	virtual void RT_RenderScene(CRenderView* pRenderView, int nFlags, SThreadInfo& TI, RenderFunc pRenderFunc) override;
 	virtual void RT_SelectGPU(int nGPU) override;
-  virtual void RT_SetCull(int nMode) override;
+	virtual void RT_SetCull(int nMode) override;
 	virtual void RT_SetScissor(bool bEnable, int x, int y, int width, int height) override;
-  virtual void RT_SetCameraInfo() override;
-  virtual void RT_CreateResource(SResourceAsync* Res) override;
-  virtual void RT_ReleaseResource(SResourceAsync* pRes) override;
-  virtual void RT_ReleaseOptics(IOpticsElementBase* pOpticsElement) override;
+	virtual void RT_SetCameraInfo() override;
+	virtual void RT_CreateResource(SResourceAsync* Res) override;
+	virtual void RT_ReleaseResource(SResourceAsync* pRes) override;
 	virtual void RT_ReleaseRenderResources(uint32 nFlags) override;
-  virtual void RT_UnbindResources() override;
+	virtual void RT_UnbindResources() override;
 	virtual void RT_UnbindTMUs() override;
 	virtual void RT_CreateRenderResources() override;
 	virtual void RT_PrecacheDefaultShaders() override;
-  virtual void RT_ReadFrameBuffer(unsigned char * pRGB, int nImageX, int nSizeX, int nSizeY, ERB_Type eRBType, bool bRGBA, int nScaledX, int nScaledY) override;
+	virtual void RT_ReadFrameBuffer(unsigned char* pRGB, int nImageX, int nSizeX, int nSizeY, ERB_Type eRBType, bool bRGBA, int nScaledX, int nScaledY) override;
 	virtual void RT_ClearTarget(CTexture* pTex, const ColorF& color) override;
-  virtual void RT_ReleaseVBStream(void *pVB, int nStream) override;
-  virtual void RT_ReleaseCB(void *pCB) override;
+	virtual void RT_ReleaseVBStream(void* pVB, int nStream) override;
+	virtual void RT_ReleaseCB(void* pCB) override;
 	virtual void RT_ReleaseRS(std::shared_ptr<CDeviceResourceSet>& pRS) override;
-  virtual void RT_DrawDynVB(SVF_P3F_C4B_T2F *pBuf, uint16 *pInds, uint32 nVerts, uint32 nInds, const PublicRenderPrimitiveType nPrimType) override;
+	virtual void RT_DrawDynVB(SVF_P3F_C4B_T2F* pBuf, uint16* pInds, uint32 nVerts, uint32 nInds, const PublicRenderPrimitiveType nPrimType) override;
 
 	// =======================================================================================
 	// = Functions which draw directly into the swap-chain's backbuffer ======================
+	virtual void RT_DrawStringU(IFFont_RenderProxy* pFont, float x, float y, float z, const char* pStr, const bool asciiMultiLine, const STextDrawContext& ctx) const override;
 	virtual void RT_DrawLines(Vec3 v[], int nump, ColorF& col, int flags, float fGround) override;
-  virtual void RT_Draw2dImage(float xpos,float ypos,float w,float h,CTexture *pTexture,float s0,float t0,float s1,float t1,float angle,DWORD col,float z) override;
-  virtual void RT_Draw2dImageStretchMode(bool bStretch) override;
-	virtual void RT_Push2dImage(float xpos,float ypos,float w,float h,CTexture *pTexture,float s0,float t0,float s1,float t1,float angle,DWORD col,float z,float stereoDepth) override;
-	virtual void RT_PushUITexture(float xpos,float ypos,float w,float h,CTexture *pTexture,float s0,float t0,float s1,float t1,CTexture *pTarget,DWORD col) override;
+	virtual void RT_Draw2dImage(float xpos, float ypos, float w, float h, CTexture* pTexture, float s0, float t0, float s1, float t1, float angle, DWORD col, float z) override;
+	virtual void RT_Draw2dImageStretchMode(bool bStretch) override;
+	virtual void RT_Push2dImage(float xpos, float ypos, float w, float h, CTexture* pTexture, float s0, float t0, float s1, float t1, float angle, DWORD col, float z, float stereoDepth) override;
+	virtual void RT_PushUITexture(float xpos, float ypos, float w, float h, CTexture* pTexture, float s0, float t0, float s1, float t1, CTexture* pTarget, DWORD col) override;
 	virtual void RT_Draw2dImageList() override;
-  virtual void RT_DrawImageWithUV(float xpos,float ypos,float z,float w,float h,int texture_id,float *s,float *t,DWORD col, bool filtered = true) override;
-
-<<<<<<< HEAD
-	void RT_DrawUITextureInternal(S2DImage& img);
-	void RT_RenderUITextures();
-	void RT_DrawImageWithUVInternal(float xpos, float ypos, float z, float w, float h, int texture_id, float s[4], float t[4], DWORD col, bool filtered = true);
-	void RT_Draw2dImageInternal(S2DImage* images, uint32 numImages, bool stereoLeftEye = true);
-=======
+	virtual void RT_DrawImageWithUV(float xpos, float ypos, float z, float w, float h, int texture_id, float* s, float* t, DWORD col, bool filtered = true) override;
+
 	void         RT_DrawUITextureInternal(S2DImage& img);
 	void         RT_RenderUITextures();
 	void         RT_DrawImageWithUVInternal(float xpos, float ypos, float z, float w, float h, int texture_id, float s[4], float t[4], DWORD col, bool filtered = true);
 	void         RT_Draw2dImageInternal(S2DImage* images, uint32 numImages, bool stereoLeftEye = true);
->>>>>>> 91547e78
 	// =======================================================================================
 
 	virtual void RT_PushRenderTarget(int nTarget, CTexture* pTex, SDepthTexture* pDepth, int nS) override;
-  virtual void RT_PopRenderTarget(int nTarget) override;
-  virtual	void RT_SetViewport(int x, int y, int width, int height, int id=-1) override;
-	virtual void RT_RenderDebug(bool bRenderStats=true) override;
-	virtual void RT_SetRendererCVar(ICVar* pCVar, const char* pArgText, const bool bSilentMode=false) override;
+	virtual void RT_PopRenderTarget(int nTarget) override;
+	virtual void RT_SetViewport(int x, int y, int width, int height, int id = -1) override;
+	virtual void RT_RenderDebug(bool bRenderStats = true) override;
+	virtual void RT_SetRendererCVar(ICVar* pCVar, const char* pArgText, const bool bSilentMode = false) override;
 
 	virtual void RT_PresentFast() override;
+	void         RT_CopyScreenToBackBuffer();
 	virtual void RT_PrepareStereo(int mode, int output) override;
-
-  //===============================================================================
+	virtual void RT_CopyToStereoTex(int channel) override;
+
+	//===============================================================================
 
 	virtual void FlashRenderInternal(IFlashPlayer_RenderProxy* pPlayer, bool bStereo, bool bDoRealRender) override;
 	virtual void FlashRenderPlaybackLocklessInternal(IFlashPlayer_RenderProxy* pPlayer, int cbIdx, bool bStereo, bool bFinalPlayback, bool bDoRealRender) override;
 
 	//===============================================================================
 
-  virtual WIN_HWND Init(int x,int y,int width,int height,unsigned int cbpp, int zbpp, int sbits, bool fullscreen,WIN_HWND Glhwnd=0, bool bReInit=false, const SCustomRenderInitArgs* pCustomArgs=0, bool bShaderCacheGen = false) override;
-
-	virtual void GetVideoMemoryUsageStats( size_t& vidMemUsedThisFrame, size_t& vidMemUsedRecently, bool bGetPoolsSizes = false ) override;
+	virtual WIN_HWND Init(int x, int y, int width, int height, unsigned int cbpp, int zbpp, int sbits, bool fullscreen, WIN_HINSTANCE hinst, WIN_HWND Glhwnd = 0, bool bReInit = false, const SCustomRenderInitArgs* pCustomArgs = 0, bool bShaderCacheGen = false) override;
+
+	virtual void     GetVideoMemoryUsageStats(size_t& vidMemUsedThisFrame, size_t& vidMemUsedRecently, bool bGetPoolsSizes = false) override;
 
 	/////////////////////////////////////////////////////////////////////////////////
 	// Render-context management
 	/////////////////////////////////////////////////////////////////////////////////
-	virtual bool SetCurrentContext(WIN_HWND hWnd) override;
-	virtual bool CreateContext(WIN_HWND hWnd, bool bMainViewport, int SSX=1, int SSY=1) override;
-	virtual bool DeleteContext(WIN_HWND hWnd) override;
-	virtual void MakeMainContextActive() override;
-	virtual WIN_HWND GetCurrentContextHWND() override { return m_CurrContext ? m_CurrContext->m_hWnd : m_hWnd; }
-	virtual bool IsCurrentContextMainVP() override { return m_CurrContext ? m_CurrContext->m_bMainViewport : true; }
-
-	virtual	int GetCurrentContextViewportWidth() const override { return (m_bDeviceLost ? -1 : m_CurrContext->m_nViewportWidth); }
-	virtual	int GetCurrentContextViewportHeight() const override { return (m_bDeviceLost ? -1 : m_CurrContext->m_nViewportHeight); }
+	virtual bool     SetCurrentContext(WIN_HWND hWnd) override;
+	virtual bool     CreateContext(WIN_HWND hWnd, bool bAllowMSAA = false, int SSX = 1, int SSY = 1) override;
+	virtual bool     DeleteContext(WIN_HWND hWnd) override;
+	virtual void     MakeMainContextActive() override;
+	virtual WIN_HWND GetCurrentContextHWND() override                 { return m_CurrContext ? m_CurrContext->m_hWnd : m_hWnd; }
+	virtual bool     IsCurrentContextMainVP() override                { return m_CurrContext ? m_CurrContext->m_bMainViewport : true; }
+
+	virtual int      GetCurrentContextViewportWidth() const override  { return (m_bDeviceLost ? -1 : m_CurrContext->m_nViewportWidth); }
+	virtual int      GetCurrentContextViewportHeight() const override { return (m_bDeviceLost ? -1 : m_CurrContext->m_nViewportHeight); }
 	/////////////////////////////////////////////////////////////////////////////////
 
 	virtual int  CreateRenderTarget(int nWidth, int nHeight, const ColorF& cClear, ETEX_Format eTF = eTF_R8G8B8A8) override;
-  virtual bool DestroyRenderTarget (int nHandle) override;
-  virtual bool SetRenderTarget (int nHandle, int nFlags=0) override;
-
-	virtual bool ChangeDisplay(unsigned int width,unsigned int height,unsigned int cbpp) override;
-  virtual void ChangeViewport(unsigned int x,unsigned int y,unsigned int width,unsigned int height) override;
-	virtual int	 EnumDisplayFormats(SDispFormat *formats) override;
-  //! Return all supported by video card video AA formats
-  virtual int EnumAAFormats(SAAFormat *formats) override;
-
-  //! Changes resolution of the window/device (doen't require to reload the level
-  virtual bool	ChangeResolution(int nNewWidth, int nNewHeight, int nNewColDepth, int nNewRefreshHZ, bool bFullScreen, bool bForceReset) override;
-  virtual void	Reset(void) override;
-
-	virtual void  SwitchToNativeResolutionBackbuffer() override;
-
-	void CalculateResolutions(int width, int height, bool bUseNativeResolution, int* pRenderWidth, int* pRenderHeight, int* pNativeWidth, int* pNativeHeight, int* pBackbufferWidth, int* pBackbufferHeight);
-
-  virtual void BeginFrame() override;
-  virtual void ShutDown(bool bReInit=false) override;
-  virtual void ShutDownFast() override;
-  virtual void RenderDebug(bool bRenderStats=true) override;
-  virtual void RT_ShutDown(uint32 nFlags) override;
-  
-  void DebugPrintShader(class CHWShader_D3D *pSH, void *pInst, int nX, int nY, ColorF colSH);
-  void DebugPerfBars(int nX, int nY);
-  void DebugVidResourcesBars(int nX, int nY);
-  void DebugDrawStats1();
-  void DebugDrawStats2();
-  void DebugDrawStats8();
-	void DebugDrawStats20();
-  void DebugDrawStats();
-  void DebugDrawRect(float x1,float y1,float x2,float y2,float *fColor);
-  void VidMemLog();
-
-	virtual void EndFrame() override;
-	virtual void LimitFramerate(const int maxFPS, const bool bUseSleep) override;
-	virtual void GetMemoryUsage(ICrySizer* Sizer) override;
-	virtual void GetLogVBuffers() override;
-
-	virtual void TryFlush() override;
-
-	void         Draw2dImage(float xpos, float ypos, float w, float h, int textureid, float s0, float t0, float s1, float t1, float angle, const ColorF& col, float z = 1);
-  virtual void Draw2dImage(float xpos,float ypos,float w,float h,int textureid,float s0=0,float t0=0,float s1=1,float t1=1,float angle=0,float r=1,float g=1,float b=1,float a=1,float z=1) override;
-	virtual void Push2dImage(float xpos,float ypos,float w,float h,int textureid,float s0=0,float t0=0,float s1=1,float t1=1,float angle=0,
-	                         float r=1,float g=1,float b=1,float a=1,float z=1, float stereoDepth=0) override;
-	virtual void PushUITexture(int srcId, int dstId, float x0, float y0, float w, float h, float u0, float v0, float u1, float v1, float r, float g, float b, float a) override;
-  	bool RayIntersectMesh(IRenderMesh* pMesh, const Ray& ray, Vec3& hitpos, Vec3 &p0, Vec3 &p1, Vec3 &p2, Vec2 &uv0, Vec2 &uv1, Vec2 &uv2);
-	virtual int RayToUV(const Vec3& vOrigin, const Vec3& vDirection, float* pUOut, float* pVOut) override;
-	virtual Vec3 UnprojectFromScreen(int x, int y) override;
-
-	virtual void Draw2dImageStretchMode(bool bStretch) override;
-	virtual void Draw2dImageList() override;
-	virtual void DrawImage(float xpos,float ypos,float w,float h,int texture_id,float s0,float t0,float s1,float t1,float r,float g,float b,float a, bool filtered = true) override;
-  virtual void DrawImageWithUV(float xpos,float ypos,float z,float w,float h,int texture_id,float *s,float *t,float r,float g,float b,float a, bool filtered = true) override;
-	virtual void SetCullMode(int mode=R_CULL_BACK) override;
-
-	void SelectGPU(int nGPU);
-
-	virtual void PushProfileMarker(char* label) override;
-	virtual void PopProfileMarker(char* label) override;
-
-  virtual bool EnableFog(bool enable) override;
-  virtual void SetFogColor(const ColorF& color) override;
-
-  virtual void CreateResourceAsync(SResourceAsync* pResource) override;
-  virtual void ReleaseResourceAsync(SResourceAsync* pResource) override;
-  virtual unsigned int DownLoadToVideoMemory(unsigned char *data,int w, int h, ETEX_Format eTFSrc, ETEX_Format eTFDst, int nummipmap, bool repeat=true, int filter=FILTER_BILINEAR, int Id=0, const char *szCacheName=NULL, int flags=0, EEndian eEndian = eLittleEndian, RectI * pRegion = NULL, bool bAsynDevTexCreation = false) override;
+	virtual bool DestroyRenderTarget(int nHandle) override;
+	virtual bool SetRenderTarget(int nHandle, int nFlags = 0) override;
+
+	virtual bool ChangeDisplay(unsigned int width, unsigned int height, unsigned int cbpp) override;
+	virtual void ChangeViewport(unsigned int x, unsigned int y, unsigned int width, unsigned int height, bool bMainViewport = false) override;
+	virtual int  EnumDisplayFormats(SDispFormat* formats) override;
+	//! Return all supported by video card video AA formats
+	virtual int  EnumAAFormats(SAAFormat* formats) override;
+
+	//! Changes resolution of the window/device (doen't require to reload the level
+	virtual bool ChangeResolution(int nNewWidth, int nNewHeight, int nNewColDepth, int nNewRefreshHZ, bool bFullScreen, bool bForceReset) override;
+	virtual void Reset(void) override;
+
+	virtual void SwitchToNativeResolutionBackbuffer() override;
+
+	void         CalculateResolutions(int width, int height, bool bUseNativeResolution, int* pRenderWidth, int* pRenderHeight, int* pNativeWidth, int* pNativeHeight, int* pBackbufferWidth, int* pBackbufferHeight);
+
+	virtual void BeginFrame() override;
+	virtual void ShutDown(bool bReInit = false) override;
+	virtual void ShutDownFast() override;
+	virtual void RenderDebug(bool bRenderStats = true) override;
+	virtual void RT_ShutDown(uint32 nFlags) override;
+
+	void DebugPrintShader(class CHWShader_D3D* pSH, void* pInst, int nX, int nY, ColorF colSH);
+	void                 DebugPerfBars(int nX, int nY);
+	void                 DebugVidResourcesBars(int nX, int nY);
+	void                 DebugDrawStats1();
+	void                 DebugDrawStats2();
+	void                 DebugDrawStats8();
+	void                 DebugDrawStats20();
+	void                 DebugDrawStats();
+	void                 DebugDrawRect(float x1, float y1, float x2, float y2, float* fColor);
+	void                 VidMemLog();
+
+	virtual void         EndFrame() override;
+	virtual void         LimitFramerate(const int maxFPS, const bool bUseSleep) override;
+	virtual void         GetMemoryUsage(ICrySizer* Sizer) override;
+	virtual void         GetLogVBuffers() override;
+
+	virtual void         TryFlush() override;
+
+	void                 Draw2dImage(float xpos, float ypos, float w, float h, int textureid, float s0, float t0, float s1, float t1, float angle, const ColorF& col, float z = 1);
+	virtual void         Draw2dImage(float xpos, float ypos, float w, float h, int textureid, float s0 = 0, float t0 = 0, float s1 = 1, float t1 = 1, float angle = 0, float r = 1, float g = 1, float b = 1, float a = 1, float z = 1) override;
+	virtual void         Push2dImage(float xpos, float ypos, float w, float h, int textureid, float s0 = 0, float t0 = 0, float s1 = 1, float t1 = 1, float angle = 0,
+	                                 float r = 1, float g = 1, float b = 1, float a = 1, float z = 1, float stereoDepth = 0) override;
+	virtual void         PushUITexture(int srcId, int dstId, float x0, float y0, float w, float h, float u0, float v0, float u1, float v1, float r, float g, float b, float a) override;
+	bool                 RayIntersectMesh(IRenderMesh* pMesh, const Ray& ray, Vec3& hitpos, Vec3& p0, Vec3& p1, Vec3& p2, Vec2& uv0, Vec2& uv1, Vec2& uv2);
+	virtual int          RayToUV(const Vec3& vOrigin, const Vec3& vDirection, float* pUOut, float* pVOut) override;
+	virtual Vec3         UnprojectFromScreen(int x, int y) override;
+
+	virtual void         Draw2dImageStretchMode(bool bStretch) override;
+	virtual void         Draw2dImageList() override;
+	virtual void         DrawImage(float xpos, float ypos, float w, float h, int texture_id, float s0, float t0, float s1, float t1, float r, float g, float b, float a, bool filtered = true) override;
+	virtual void         DrawImageWithUV(float xpos, float ypos, float z, float w, float h, int texture_id, float* s, float* t, float r, float g, float b, float a, bool filtered = true) override;
+	virtual void         SetCullMode(int mode = R_CULL_BACK) override;
+
+	void                 SelectGPU(int nGPU);
+
+	virtual void         PushProfileMarker(char* label) override;
+	virtual void         PopProfileMarker(char* label) override;
+
+	virtual bool         EnableFog(bool enable) override;
+	virtual void         SetFogColor(const ColorF& color) override;
+
+	virtual void         CreateResourceAsync(SResourceAsync* pResource) override;
+	virtual void         ReleaseResourceAsync(SResourceAsync* pResource) override;
+	virtual unsigned int DownLoadToVideoMemory(unsigned char* data, int w, int h, ETEX_Format eTFSrc, ETEX_Format eTFDst, int nummipmap, bool repeat = true, int filter = FILTER_BILINEAR, int Id = 0, const char* szCacheName = NULL, int flags = 0, EEndian eEndian = eLittleEndian, RectI* pRegion = NULL, bool bAsynDevTexCreation = false) override;
 	unsigned int         DownLoadToVideoMemory(unsigned char* data, int w, int h, int d, ETEX_Format eTFSrc, ETEX_Format eTFDst, int nummipmap, ETEX_Type eTT, bool repeat = true, int filter = FILTER_BILINEAR, int Id = 0, const char* szCacheName = NULL, int flags = 0, EEndian eEndian = eLittleEndian, RectI* pRegion = NULL, bool bAsynDevTexCreation = false);
-	virtual unsigned int DownLoadToVideoMemoryCube(unsigned char *data,int w, int h, ETEX_Format eTFSrc, ETEX_Format eTFDst, int nummipmap, bool repeat=true, int filter=FILTER_BILINEAR, int Id=0, const char *szCacheName=NULL, int flags=0, EEndian eEndian = eLittleEndian, RectI * pRegion = NULL, bool bAsynDevTexCreation = false) override;
-	virtual unsigned int DownLoadToVideoMemory3D(unsigned char *data,int w, int h, int d, ETEX_Format eTFSrc, ETEX_Format eTFDst, int nummipmap, bool repeat=true, int filter=FILTER_BILINEAR, int Id=0, const char *szCacheName=NULL, int flags=0, EEndian eEndian = eLittleEndian, RectI * pRegion = NULL, bool bAsynDevTexCreation = false) override;
-	virtual	void UpdateTextureInVideoMemory(uint32 tnum, unsigned char *newdata,int posx,int posy,int w,int h,ETEX_Format eTF=eTF_R8G8B8A8,int posz=0, int sizez=1) override;
-	virtual bool EF_PrecacheResource(SShaderItem *pSI, int iScreenTexels, float fTimeToReady, int Flags, int nUpdateId, int nCounter) override;
-	virtual bool EF_PrecacheResource(SShaderItem *pSI, float fMipFactor, float fTimeToReady, int Flags, int nUpdateId, int nCounter) override;
-	virtual bool EF_PrecacheResource(ITexture *pTP, float fMipFactor, float fTimeToReady, int Flags, int nUpdateId, int nCounter) override;
-  virtual void RemoveTexture(unsigned int TextureId) override;
-	virtual ITexture* EF_CreateCompositeTexture(int type, const char *szName, int nWidth, int nHeight, int nDepth, int nMips, int nFlags, ETEX_Format eTF, const STexComposition* pCompositions, size_t nCompositions, int8 nPriority=-1) override;
-
-  virtual void PostLevelLoading() override;
-	virtual void PostLevelUnload() override;
-
-  void SetRCamera(const CRenderCamera &cam);
-  virtual void SetCamera(const CCamera &cam) override;
-  virtual	void SetViewport(int x, int y, int width, int height, int id=0) override;
-  virtual void GetViewport(int *x, int *y, int *width, int *height) override;
-  SViewport GetViewport() const;
-  virtual	void SetScissor(int x=0, int y=0, int width=0, int height=0) override;
-	virtual	void SetRenderTile(f32 nTilesPosX,f32 nTilesPosY,f32 nTilesGridSizeX,f32 nTilesGridSizeY) override;
-
-  void DrawLines(Vec3 v[], int nump, ColorF& col, int flags, float fGround);
-  virtual void Graph(byte *g, int x, int y, int wdt, int hgt, int nC, int type, char *text, ColorF& color, float fScale) override;
-
-  virtual void DrawDynVB(SVF_P3F_C4B_T2F *pBuf, uint16 *pInds, int nVerts, int nInds, const PublicRenderPrimitiveType nPrimType) override;
-
-  virtual void PrintResourcesLeaks() override;
-
-  virtual void FX_PushWireframeMode(int mode) override;
-	virtual void FX_PopWireframeMode() override;
-	void FX_SetWireframeMode(int nMode);
-
-  virtual void PushMatrix() override;
-  virtual void PopMatrix() override;
-
-  virtual void EnableVSync(bool enable) override;
-	virtual void DrawPrimitivesInternal(CVertexBuffer* src, int vert_num, const ERenderPrimitiveType prim_type) override;
-  virtual void ResetToDefault() override;
-
-  virtual void SetMaterialColor(float r, float g, float b, float a) override;
-
-  virtual bool ProjectToScreen(float ptx, float pty, float ptz,float *sx, float *sy, float *sz ) override;
-  virtual int UnProject(float sx, float sy, float sz, float *px, float *py, float *pz, const float modelMatrix[16], const float projMatrix[16], const int viewport[4]) override;
-  virtual int UnProjectFromScreen( float  sx, float  sy, float  sz, float *px, float *py, float *pz) override;
+	virtual unsigned int DownLoadToVideoMemoryCube(unsigned char* data, int w, int h, ETEX_Format eTFSrc, ETEX_Format eTFDst, int nummipmap, bool repeat = true, int filter = FILTER_BILINEAR, int Id = 0, const char* szCacheName = NULL, int flags = 0, EEndian eEndian = eLittleEndian, RectI* pRegion = NULL, bool bAsynDevTexCreation = false) override;
+	virtual unsigned int DownLoadToVideoMemory3D(unsigned char* data, int w, int h, int d, ETEX_Format eTFSrc, ETEX_Format eTFDst, int nummipmap, bool repeat = true, int filter = FILTER_BILINEAR, int Id = 0, const char* szCacheName = NULL, int flags = 0, EEndian eEndian = eLittleEndian, RectI* pRegion = NULL, bool bAsynDevTexCreation = false) override;
+	virtual void         UpdateTextureInVideoMemory(uint32 tnum, unsigned char* newdata, int posx, int posy, int w, int h, ETEX_Format eTF = eTF_R8G8B8A8, int posz = 0, int sizez = 1) override;
+	virtual bool         EF_PrecacheResource(SShaderItem* pSI, float fMipFactor, float fTimeToReady, int Flags, int nUpdateId, int nCounter) override;
+	virtual bool         EF_PrecacheResource(ITexture* pTP, float fMipFactor, float fTimeToReady, int Flags, int nUpdateId, int nCounter) override;
+	virtual void         RemoveTexture(unsigned int TextureId) override;
+	virtual ITexture*    EF_CreateCompositeTexture(int type, const char* szName, int nWidth, int nHeight, int nDepth, int nMips, int nFlags, ETEX_Format eTF, const STexComposition* pCompositions, size_t nCompositions, int8 nPriority = -1) override;
+
+	virtual void         PostLevelLoading() override;
+	virtual void         PostLevelUnload() override;
+
+	void                 SetRCamera(const CRenderCamera& cam);
+	virtual void         SetCamera(const CCamera& cam) override;
+	virtual void         SetViewport(int x, int y, int width, int height, int id = 0) override;
+	virtual void         GetViewport(int* x, int* y, int* width, int* height) override;
+	virtual void         SetScissor(int x = 0, int y = 0, int width = 0, int height = 0) override;
+	virtual void         SetRenderTile(f32 nTilesPosX, f32 nTilesPosY, f32 nTilesGridSizeX, f32 nTilesGridSizeY) override;
+
+	void                 DrawLines(Vec3 v[], int nump, ColorF& col, int flags, float fGround);
+	virtual void         Graph(byte* g, int x, int y, int wdt, int hgt, int nC, int type, char* text, ColorF& color, float fScale) override;
+
+	virtual void         DrawDynVB(SVF_P3F_C4B_T2F* pBuf, uint16* pInds, int nVerts, int nInds, const PublicRenderPrimitiveType nPrimType) override;
+
+	virtual void         PrintResourcesLeaks() override;
+
+	virtual void         FX_PushWireframeMode(int mode) override;
+	virtual void         FX_PopWireframeMode() override;
+	void                 FX_SetWireframeMode(int nMode);
+
+	virtual void         PushMatrix() override;
+	virtual void         PopMatrix() override;
+
+	virtual void         EnableVSync(bool enable) override;
+	virtual void         DrawPrimitivesInternal(CVertexBuffer* src, int vert_num, const ERenderPrimitiveType prim_type) override;
+	virtual void         ResetToDefault() override;
+
+	virtual void         SetMaterialColor(float r, float g, float b, float a) override;
+
+	virtual bool         ProjectToScreen(float ptx, float pty, float ptz, float* sx, float* sy, float* sz) override;
+	virtual int          UnProject(float sx, float sy, float sz, float* px, float* py, float* pz, const float modelMatrix[16], const float projMatrix[16], const int viewport[4]) override;
+	virtual int          UnProjectFromScreen(float sx, float sy, float sz, float* px, float* py, float* pz) override;
 
 	virtual void         GetModelViewMatrix(float* mat) override;
 	virtual void         GetProjectionMatrix(float* mat) override;
-	virtual void         GetCameraZeroMatrix(float* mat) override;
-	virtual void         SetMatrices(float* pProjMat, float* pViewMat, float* pZeroMat) override;
-
-  void    DrawQuad(float x0, float y0, float x1, float y1, const ColorF & color, float z = 1.0f, float s0=0, float t0=0, float s1=1, float t1=1);
-  void DrawQuad3D(const Vec3 & v0, const Vec3 & v1, const Vec3 & v2, const Vec3 & v3, const ColorF & color, 
-    float ftx0 = 0,  float fty0 = 0,  float ftx1 = 1,  float fty1 = 1);
-  void DrawFullScreenQuad(CShader *pSH, const CCryNameTSCRC& TechName, float s0, float t0, float s1, float t1, uint32 nState = GS_NODEPTHTEST);
-
-	void SetPerspective(const CCamera& cam);
+	virtual void         SetMatrices(float* pProjMat, float* pViewMat) override;
+
+	void                 DrawQuad(float x0, float y0, float x1, float y1, const ColorF& color, float z = 1.0f, float s0 = 0, float t0 = 0, float s1 = 1, float t1 = 1);
+	void                 DrawQuad3D(const Vec3& v0, const Vec3& v1, const Vec3& v2, const Vec3& v3, const ColorF& color,
+	                                float ftx0 = 0, float fty0 = 0, float ftx1 = 1, float fty1 = 1);
+	void                 DrawFullScreenQuad(CShader* pSH, const CCryNameTSCRC& TechName, float s0, float t0, float s1, float t1, uint32 nState = GS_NODEPTHTEST);
+
+	void                 SetPerspective(const CCamera& cam);
 
 	// NOTE: deprecated
 	virtual void ClearTargetsImmediately(uint32 nFlags) override;
@@ -731,17 +713,17 @@
 	virtual void ClearTargetsLater(uint32 nFlags, const ColorF& Colors) override;
 	virtual void ClearTargetsLater(uint32 nFlags, float fDepth) override;
 
-  virtual void ReadFrameBuffer(unsigned char * pRGB, int nImageX, int nSizeX, int nSizeY, ERB_Type eRBType, bool bRGBA, int nScaledX=-1, int nScaledY=-1) override;
+	virtual void ReadFrameBuffer(unsigned char* pRGB, int nImageX, int nSizeX, int nSizeY, ERB_Type eRBType, bool bRGBA, int nScaledX = -1, int nScaledY = -1) override;
 	virtual void ReadFrameBufferFast(uint32* pDstARGBA8, int dstWidth, int dstHeight) override;
 
-	virtual void SetRendererCVar(ICVar* pCVar, const char* pArgText, const bool bSilentMode=false) override;
+	virtual void SetRendererCVar(ICVar* pCVar, const char* pArgText, const bool bSilentMode = false) override;
 
 	/////////////////////////////////////////////////////////////////////////////////////////////////////
 	// This routines uses 2 destination surfaces.  It triggers a backbuffer copy to one of its surfaces,
 	// and then copies the other surface to system memory.  This hopefully will remove any
 	// CPU stalls due to the rect lock call since the buffer will already be in system
 	// memory when it is called
-	// Inputs : 
+	// Inputs :
 	//			pDstARGBA8			:	Pointer to a buffer that will hold the captured frame (should be at least 4*dstWidth*dstHieght for RGBA surface)
 	//			destinationWidth	:	Width of the frame to copy
 	//			destinationHeight	:	Height of the frame to copy
@@ -754,7 +736,7 @@
 	/////////////////////////////////////////////////////////////////////////////////////////////////////
 	// Copy a captured surface to a buffer
 	//
-	// Inputs : 
+	// Inputs :
 	//			pDstARGBA8			:	Pointer to a buffer that will hold the captured frame (should be at least 4*dstWidth*dstHieght for RGBA surface)
 	//			destinationWidth	:	Width of the frame to copy
 	//			destinationHeight	:	Height of the frame to copy
@@ -766,7 +748,7 @@
 
 	/////////////////////////////////////////////////////////////////////////////////////////////////////
 	// This routine registers a callback address that is called when a new frame is available
-	// Inputs : 
+	// Inputs :
 	//			pCapture			:	Address of the ICaptureFrameListener object
 	//
 	// Outputs : returns true if successful, otherwise false
@@ -775,7 +757,7 @@
 
 	/////////////////////////////////////////////////////////////////////////////////////////////////////
 	// This routine unregisters a callback address that was previously registered
-	// Inputs : 
+	// Inputs :
 	//			pCapture			:	Address of the ICaptureFrameListener object to unregister
 	//
 	// Outputs : returns true if successful, otherwise false
@@ -821,65 +803,32 @@
 	//
 	void CaptureFrameBufferPrepare(void);
 
-  //misc	
-	virtual bool ScreenShot(const char *filename=NULL, int width=0, EScreenShotMode eScreenShotMode = eScreenShotMode_Normal) override;
-
-	void UnloadOldTextures(){};
-
-  virtual void Set2DMode(bool enable, int ortox, int ortoy,float znear=-1e10f,float zfar=1e10f) override;
-
-  virtual int ScreenToTexture(int nTexID) override;
-
-	virtual	bool	SetGammaDelta(const float fGamma) override;
-
-  //////////////////////////////////////////////////////////////////////
-  // Replacement functions for the Font engine
-  virtual	bool FontUploadTexture(class CFBitmap*, ETEX_Format eTF=eTF_R8G8B8A8) override;
-	virtual	int  FontCreateTexture(int Width, int Height, byte *pData, ETEX_Format eTF=eTF_R8G8B8A8, bool genMips=false) override;
-  virtual	bool FontUpdateTexture(int nTexId, int X, int Y, int USize, int VSize, byte *pData) override;
-  virtual	void FontReleaseTexture(class CFBitmap *pBmp) override;
-  virtual void FontSetTexture(class CFBitmap*, int nFilterMode) override;
-  virtual void FontSetTexture(int nTexId, int nFilterMode) override;
-  virtual void FontSetRenderingState(unsigned int nVirtualScreenWidth, unsigned int nVirtualScreenHeight) override;
-  virtual void FontSetBlending(int src, int dst) override;
-  virtual void FontRestoreRenderingState() override;
-  
-  void FontSetState(bool bRestore);
+	//misc
+	virtual bool ScreenShot(const char* filename = NULL, int width = 0, EScreenShotMode eScreenShotMode = eScreenShotMode_Normal) override;
+
+	void         UnloadOldTextures() {};
+
+	virtual void Set2DMode(bool enable, int ortox, int ortoy, float znear = -1e10f, float zfar = 1e10f) override;
+
+	virtual int  ScreenToTexture(int nTexID) override;
+
+	virtual bool SetGammaDelta(const float fGamma) override;
 
 	//////////////////////////////////////////////////////////////////////
-<<<<<<< HEAD
-  void MakeSprites(TArray<SSpriteGenInfo>& SGI, const SRenderingPassInfo &passInfo);
-  virtual void DrawObjSprites (PodArray<struct SVegetationSpriteInfo> *pList) override;
-  virtual void GenerateObjSprites(PodArray<struct SVegetationSpriteInfo> *pList, const SRenderingPassInfo &passInfo) override;
-  void DrawObjSprites (PodArray<SVegetationSpriteInfo> *pList, SSpriteInfo *pSPInfo, const int nSPI, bool bZ, bool bShadows);
-  void ObjSpritesFlush (SVF_P3F_C4B_T2F *pVerts, uint16 *pInds, int numSprites, void *&pCurVB, SShaderTechnique *pTech, bool bZ);
-
-#if RENDERER_SUPPORT_SCALEFORM
-	void SF_CreateResources();
-	void SF_PrecacheShaders();
-	void SF_DestroyResources();
-	void SF_ResetResources();
-	struct SSF_ResourcesD3D& SF_GetResources();
-
-	bool SF_SetVertexDeclaration(IScaleformPlayback::VertexFormat vertexFmt);
-	CShader* SF_SetTechnique(const CCryNameTSCRC& techName);
-	void SF_SetBlendOp(SSF_GlobalDrawParams::EAlphaBlendOp blendOp, bool reset = false);
-	uint32 SF_AdjustBlendStateForMeasureOverdraw(uint32 blendModeStates);
-	void SF_HandleClear(const SSF_GlobalDrawParams& __restrict params);
-
-	void SF_DrawIndexedTriList(int baseVertexIndex, int minVertexIndex, int numVertices, int startIndex, int triangleCount, const SSF_GlobalDrawParams& __restrict params);
-	void SF_DrawLineStrip(int baseVertexIndex, int lineCount, const SSF_GlobalDrawParams& __restrict params);
-	void SF_DrawGlyphClear(const IScaleformPlayback::DeviceData* vtxData, int baseVertexIndex, const SSF_GlobalDrawParams& __restrict params);
-	void SF_DrawBlurRect(const IScaleformPlayback::DeviceData* vtxData, const SSF_GlobalDrawParams& __restrict params);
-	void SF_Flush();
-	virtual bool SF_UpdateTexture(int texId, int mipLevel, int numRects, const SUpdateRect* pRects, const unsigned char* pData, size_t pitch, size_t size, ETEX_Format eTF) override;
-	virtual bool SF_ClearTexture(int texId, int mipLevel, int numRects, const SUpdateRect* pRects, const unsigned char* pData) override;
-#else // #if RENDERER_SUPPORT_SCALEFORM
-	// These dummy functions are required when the feature is disabled, do not remove without testing the RENDERER_SUPPORT_SCALEFORM=0 case!
-	virtual bool SF_UpdateTexture(int texId, int mipLevel, int numRects, const SUpdateRect* pRects, const unsigned char* pData, size_t pitch, size_t size, ETEX_Format eTF) override { return false; }
-	virtual bool SF_ClearTexture(int texId, int mipLevel, int numRects, const SUpdateRect* pRects, const unsigned char* pData) override { return false; }
-#endif // #if RENDERER_SUPPORT_SCALEFORM
-=======
+	// Replacement functions for the Font engine
+	virtual bool FontUploadTexture(class CFBitmap*, ETEX_Format eTF = eTF_R8G8B8A8) override;
+	virtual int  FontCreateTexture(int Width, int Height, byte* pData, ETEX_Format eTF = eTF_R8G8B8A8, bool genMips = false) override;
+	virtual bool FontUpdateTexture(int nTexId, int X, int Y, int USize, int VSize, byte* pData) override;
+	virtual void FontReleaseTexture(class CFBitmap* pBmp) override;
+	virtual void FontSetTexture(class CFBitmap*, int nFilterMode) override;
+	virtual void FontSetTexture(int nTexId, int nFilterMode) override;
+	virtual void FontSetRenderingState(unsigned int nVirtualScreenWidth, unsigned int nVirtualScreenHeight) override;
+	virtual void FontSetBlending(int src, int dst) override;
+	virtual void FontRestoreRenderingState() override;
+
+	void         FontSetState(bool bRestore);
+
+	//////////////////////////////////////////////////////////////////////
 	void         MakeSprites(TArray<SSpriteGenInfo>& SGI, const SRenderingPassInfo& passInfo);
 	virtual void DrawObjSprites(PodArray<struct SVegetationSpriteInfo>* pList) override;
 	virtual void GenerateObjSprites(PodArray<struct SVegetationSpriteInfo>* pList, const SRenderingPassInfo& passInfo) override;
@@ -915,100 +864,117 @@
 	virtual bool             SF_MapTexture(int texID, int level, void*& pBits, uint32& pitch) override                                                                                       { return false; }
 	virtual bool             SF_UnmapTexture(int texID, int level) override                                                                                                                  { return false; }
 #endif // defined(INCLUDE_SCALEFORM_SDK) || defined(CRY_FEATURE_SCALEFORM_HELPER)
->>>>>>> 91547e78
 
 	virtual void SetProfileMarker(const char* label, ESPM mode) const override;
 
-  //////////////////////////////////////////////////////////////////////
-
-  void FX_ApplyThreadState(SThreadInfo& TI, SThreadInfo *OldTI);
-  void EF_RenderScene(int nFlags, SViewport& VP, const SRenderingPassInfo &passInfo);
-  void EF_Scene3D(SViewport& VP, int nFlags, const SRenderingPassInfo &passInfo);
-
-  bool CheckMSAAChange();
-  bool CheckSSAAChange();
-
-  // FX Shaders pipeline
-  void FX_DrawInstances(CShader *ef, SShaderPass *slw, int nRE, uint32 nCurInst, uint32 nLastInst, uint32 nUsedAttr, byte *nInstanceData, int nInstAttrMask, byte Attributes[], short dwCBufSlot);
-  void FX_DrawShader_InstancedHW(CShader *ef, SShaderPass *slw);
-  void FX_DrawShader_General(CShader *ef, SShaderTechnique *pTech);
+	//////////////////////////////////////////////////////////////////////
+
+	void FX_ApplyThreadState(SThreadInfo& TI, SThreadInfo* OldTI);
+	void EF_RenderScene(int nFlags, SViewport& VP, const SRenderingPassInfo& passInfo);
+	void EF_Scene3D(SViewport& VP, int nFlags, const SRenderingPassInfo& passInfo);
+
+	bool CheckMSAAChange();
+	bool CheckSSAAChange();
+
+	// FX Shaders pipeline
+	void FX_DrawInstances(CShader* ef, SShaderPass* slw, int nRE, uint32 nCurInst, uint32 nLastInst, uint32 nUsedAttr, byte* nInstanceData, int nInstAttrMask, byte Attributes[], short dwCBufSlot);
+	void FX_DrawShader_InstancedHW(CShader* ef, SShaderPass* slw);
+	void FX_DrawShader_General(CShader* ef, SShaderTechnique* pTech);
 	void FX_SetupForwardShadows(CRenderView* pRenderView, bool bUseShaderPermutations = false);
 	void FX_SetupShadowsForTransp();
-	bool FX_DrawToRenderTarget(CShader* pShader, CShaderResources* pRes, CRenderObject* pObj, SShaderTechnique* pTech, SHRenderTarget* pTarg, int nPreprType, CRenderElement* pRE);
-
-  // hdr src texture is optional, if not specified uses default hdr destination target
+	void FX_SetupShadowsForFog();
+	bool FX_DrawToRenderTarget(CShader* pShader, CShaderResources* pRes, CRenderObject* pObj, SShaderTechnique* pTech, SHRenderTarget* pTarg, int nPreprType, CRendElementBase* pRE);
+
+	void FX_UpdateGpuParticles();
+
+	// hdr src texture is optional, if not specified uses default hdr destination target
 #if !CRY_PLATFORM_ORBIS
 	void CopyFramebufferDX11(CTexture* pDst, D3DResource* pSrcResource, D3DFormat srcFormat);
 #endif
-  void FX_ScreenStretchRect( CTexture *pDst, CTexture *pHDRSrc = NULL );
+	void FX_ScreenStretchRect(CTexture* pDst, CTexture* pHDRSrc = NULL);
 
 #if CRY_PLATFORM_ORBIS
-	bool BakeMesh(const SMeshBakingInputParams *pInputParams, SMeshBakingOutput *pReturnValues) override { return false; }
+	bool BakeMesh(const SMeshBakingInputParams* pInputParams, SMeshBakingOutput* pReturnValues) override { return false; }
 #else
-	bool BakeMesh(const SMeshBakingInputParams *pInputParams, SMeshBakingOutput *pReturnValues) override;
-#endif
-
-	virtual int GetOcclusionBuffer(uint16* pOutOcclBuffer, int32 nSizeX, int32 nSizeY, Matrix44* pmViewProj , Matrix44* pmCamBuffer) override;
+	bool BakeMesh(const SMeshBakingInputParams* pInputParams, SMeshBakingOutput* pReturnValues) override;
+#endif
+
+	virtual int  GetOcclusionBuffer(uint16* pOutOcclBuffer, int32 nSizeX, int32 nSizeY, Matrix44* pmViewProj, Matrix44* pmCamBuffer) override;
 
 	virtual void WaitForParticleBuffer() override;
-	void InsertParticleVideoDataFence();
-
-  void FX_StencilTestCurRef(bool bEnable, bool bNoStencilClear=true, bool bStFuncEqual = true);
-  void FX_StencilCullPass(int nStencilID, int nNumVers, int nNumInds);
-	void FX_StencilFrustumCull(int nStencilID, const SRenderLight* pLight, ShadowMapFrustum* pFrustum, int nAxis);
-
-  void FX_ZTargetReadBack();
-
-	void FX_UpdateCharCBs();
+	void         InsertParticleVideoDataFence();
+
+	void         FX_StencilTestCurRef(bool bEnable, bool bNoStencilClear = true, bool bStFuncEqual = true);
+	void         EF_PrepareCustomShadowMaps(CRenderView* pRenderView);
+	void         EF_PrepareAllDepthMaps(CRenderView* pRenderView);
+	void         FX_StencilCullPass(int nStencilID, int nNumVers, int nNumInds);
+	void         FX_StencilFrustumCull(int nStencilID, const SRenderLight* pLight, ShadowMapFrustum* pFrustum, int nAxis);
+	void         FX_StencilCull(int nStencilID, t_arrDeferredMeshIndBuff& arrDeferredInds, t_arrDeferredMeshVertBuff& arrDeferredVerts, CShader* pShader);
+	void         FX_StencilRefreshCustomVolume(int StencilFunc, uint32 nStencRef, uint32 nStencMask,
+	                                           Vec3* pVerts, uint32 nNumVerts, uint16* pInds, uint32 nNumInds);
+	void         FX_StencilCullNonConvex(int nStencilID, IRenderMesh* pWaterTightMesh, const Matrix34& mWorldTM);
+
+	void         FX_ZTargetReadBack();
+
+	void         FX_UpdateCharCBs();
 	virtual void* FX_AllocateCharInstCB(SSkinningData*, uint32) override;
 	virtual void  FX_ClearCharInstCB(uint32) override;
 
-  bool CreateAuxiliaryMeshes();
-  bool ReleaseAuxiliaryMeshes();
-
-  bool CreateUnitVolumeMesh(t_arrDeferredMeshIndBuff& arrDeferredInds, t_arrDeferredMeshVertBuff& arrDeferredVerts, D3DIndexBuffer*& pUnitFrustumIB, D3DVertexBuffer*& pUnitFrustumVB);	
-  void FX_CreateDeferredQuad(const SRenderLight* pLight, float maskRTWidth, float maskRTHeight, Matrix44A* pmCurView, Matrix44A* pmCurComposite, float fCustomZ = 0.0f);
-	bool FX_DeferredShadowPassSetup(const Matrix44& mShadowTexGen, const CCamera& cam, ShadowMapFrustum *pShadowFrustum, float maskRTWidth, float maskRTHeight, Matrix44& mScreenToShadow, bool bNearest);
-	bool FX_DeferredShadowPassSetupBlend(const Matrix44& mShadowTexGen, const CCamera& cam, int nFrustumNum, float maskRTWidth, float maskRTHeight);
-	void FX_DeferredShadowsNearFrustum( int maskRTWidth, int maskRTHeight );
+	bool CreateAuxiliaryMeshes();
+	bool ReleaseAuxiliaryMeshes();
+
+	bool CreateUnitVolumeMesh(t_arrDeferredMeshIndBuff& arrDeferredInds, t_arrDeferredMeshVertBuff& arrDeferredVerts, D3DIndexBuffer*& pUnitFrustumIB, D3DVertexBuffer*& pUnitFrustumVB);
+	void FX_CreateDeferredQuad(const SRenderLight* pLight, float maskRTWidth, float maskRTHeight, Matrix44A* pmCurView, Matrix44A* pmCurComposite, float fCustomZ = 0.0f);
+	void FX_DeferredShadowPass(const SRenderLight* pLight, ShadowMapFrustum* pShadowFrustum, bool bShadowPass, bool bCloudShadowPass, bool bStencilPrepass, int nLod);
+	bool FX_DeferredShadowPassSetup(const Matrix44& mShadowTexGen, ShadowMapFrustum* pShadowFrustum, float maskRTWidth, float maskRTHeight, Matrix44& mScreenToShadow, bool bNearest);
+	bool FX_DeferredShadowPassSetupBlend(const Matrix44& mShadowTexGen, int nFrustumNum, float maskRTWidth, float maskRTHeight);
+	bool FX_DeferredShadows(CRenderView* pRenderView, SRenderLight* pLight, int maskRTWidth, int maskRTHeight);
+	void FX_DeferredShadowsNearFrustum(int maskRTWidth, int maskRTHeight);
 	void FX_SetDeferredShadows();
-
-  void FX_DrawEffectLayerPasses();
-  void FX_DrawDebugPasses();
-
-  void FX_DrawMultiLayers( );  
-
-  void FX_DrawTechnique(CShader *ef, SShaderTechnique *pTech);
+	void FX_DeferredShadowMaskGen(CRenderView* pRenderView, const TArray<uint32>& shadowPoolLights);
+	void FX_ShadowBlur(float fShadowBluriness, SDynTexture* tpSrc, CTexture* tpDst, int iShadowMode = -1, bool bScreenVP = false, CTexture* tpDst2 = NULL, CTexture* tpSrc2 = NULL);
+	void FX_MergeShadowMaps(CRenderView* pRenderView, ShadowMapFrustum* pDst, const ShadowMapFrustum* pSrc);
+
+	void FX_DrawEffectLayerPasses();
+	void FX_DrawDebugPasses();
+
+	void FX_DrawMultiLayers();
+
+	void FX_DrawTechnique(CShader* ef, SShaderTechnique* pTech);
 
 	void FX_RefractionPartialResolve();
 
-  bool FX_HDRScene(bool bEnable, bool bClear = true);
+	bool FX_HDRScene(bool bEnable, bool bClear = true);
 	void FX_HDRRangeAdaptUpdate();
 
-  void FX_RenderForwardOpaque(void (*RenderFunc)(), const bool bLighting, const bool bAllowDeferred);
-
-  bool FX_ZScene(bool bEnable, bool bUseHDR, bool bClearZBuffer, bool bRenderNormalsOnly = false, bool bZPrePass = false);  
-  bool FX_FogScene();
-	bool FX_DeferredRainOcclusionMap(const N3DEngineCommon::ArrOccluders & arrOccluders, const SRainParams & rainVolParams);
+	void FX_RenderForwardOpaque(void (* RenderFunc)(), const bool bLighting, const bool bAllowDeferred);
+	void FX_RenderWater(void (* RenderFunc)());
+	void FX_RenderFog();
+
+	bool FX_ZScene(bool bEnable, bool bUseHDR, bool bClearZBuffer, bool bRenderNormalsOnly = false, bool bZPrePass = false);
+	bool FX_FogScene();
+	bool FX_DeferredCaustics();
+	bool FX_DeferredWaterVolumeCaustics(const N3DEngineCommon::SCausticInfo& causticInfo);
+	bool FX_DeferredRainOcclusionMap(const N3DEngineCommon::ArrOccluders& arrOccluders, const SRainParams& rainVolParams);
 	bool FX_DeferredRainOcclusion();
 	bool FX_DeferredRainPreprocess();
 	bool FX_DeferredRainGBuffer();
 	bool FX_DeferredSnowLayer();
 	bool FX_DeferredSnowDisplacement();
-  bool FX_DisplayFogScene();  
-  bool FX_MotionVectorGeneration(bool bEnable);  
-  bool FX_CustomRenderScene(bool bEnable);  
-  void FX_PostProcessSceneHDR();
-  bool FX_PostProcessScene(bool bEnable);
+	bool FX_DisplayFogScene();
+	bool FX_MotionVectorGeneration(bool bEnable);
+	bool FX_CustomRenderScene(bool bEnable);
+	void FX_PostProcessSceneHDR();
+	bool FX_PostProcessScene(bool bEnable);
 	bool FX_DeferredRendering(CRenderView* pRenderView, bool bDebugPass = false, bool bUpdateRTOnly = false);
-  bool FX_DeferredDecals();
+	bool FX_DeferredDecals();
 	bool FX_SkinRendering(bool bEnable);
 	void FX_LinearizeDepth();
 	void FX_DepthFixupMerge();
 
-#ifdef SUPPORTS_MSAA  
+#ifdef SUPPORTS_MSAA
 	void FX_MSAACustomResolve();
-  void FX_MSAASampleFreqStencilSetup(const uint32 nMSAAFlags=0, const uint8 nStencilRef = 0);
+	void FX_MSAASampleFreqStencilSetup(const uint32 nMSAAFlags = 0, const uint8 nStencilRef = 0);
 	void FX_MSAARestoreSampleMask(bool bForceRestore = false);
 #endif
 
@@ -1016,11 +982,11 @@
 	//=======================================================================
 
 	virtual float GetGPUFrameTime() override;
-	virtual void GetRenderTimes(SRenderTimes &outTimes) override;
-
-  // Shaders pipeline
-  //=======================================================================
-  virtual void FX_PipelineShutdown(bool bFastShutdown = false) override;
+	virtual void  GetRenderTimes(SRenderTimes& outTimes) override;
+
+	// Shaders pipeline
+	//=======================================================================
+	virtual void FX_PipelineShutdown(bool bFastShutdown = false) override;
 	virtual void RT_GraphicsPipelineShutdown() override;
 
 	virtual void EF_ClearTargetsImmediately(uint32 nFlags) override;
@@ -1033,50 +999,51 @@
 	virtual void EF_ClearTargetsLater(uint32 nFlags, const ColorF& Colors) override;
 	virtual void EF_ClearTargetsLater(uint32 nFlags, float fDepth, uint8 nStencil) override;
 
-  void FX_Invalidate();
-  void EF_Restore();
-  virtual void FX_SetState(int st, int AlphaRef=-1, int RestoreState = 0) override;
-
-  void ChangeLog();
+	void         FX_Invalidate();
+	void         EF_Restore();
+	virtual void FX_SetState(int st, int AlphaRef = -1, int RestoreState = 0) override;
+	void         FX_StateRestore(int prevState);
+
+	void         ChangeLog();
 
 	virtual void SetCurDownscaleFactor(Vec2 sf) final;
-  // sets fullscreen viewport regardless of current scaling - 
-  // should only be used for final upscale (in Post AA)
-  void SetFullscreenViewport();
-
-	void SetLogFuncs(bool bEnable);
-	void MemReplayWrapD3DDevice();
-
-  bool CreateMSAADepthBuffer();
-  void PostMeasureOverdraw();
-	void DrawTexelsPerMeterInfo();
-  virtual bool CheckDeviceLost() override;
-
-	void EF_DirtyMatrix();
-	void EF_PushMatrix();
-	void EF_PopMatrix();
-  void FX_ResetPipe();
-
-	void EF_SetGlobalColor(float r, float g, float b, float a);
-	void EF_SetVertColor();
-
-  //================================================================================
+	// sets fullscreen viewport regardless of current scaling -
+	// should only be used for final upscale (in Post AA)
+	void         SetFullscreenViewport();
+
+	void         SetLogFuncs(bool bEnable);
+	void         MemReplayWrapD3DDevice();
+
+	bool         CreateMSAADepthBuffer();
+	void         PostMeasureOverdraw();
+	void         DrawTexelsPerMeterInfo();
+	virtual bool CheckDeviceLost() override;
+
+	void         EF_DirtyMatrix();
+	void         EF_PushMatrix();
+	void         EF_PopMatrix();
+	void         FX_ResetPipe();
+
+	void         EF_SetGlobalColor(float r, float g, float b, float a);
+	void         EF_SetVertColor();
+
+	//================================================================================
 #if defined(FEATURE_PER_SHADER_INPUT_LAYOUT_CACHE)
 	static uint32 FX_GetInputLayoutCacheId(int StreamMask, EVertexFormat eVF);
 #endif
 
-  HRESULT FX_SetVertexDeclaration(int StreamMask, EVertexFormat eVF);
+	HRESULT FX_SetVertexDeclaration(int StreamMask, EVertexFormat eVF);
 	bool    FX_SetStreamFlags(SShaderPass* pPass);
 
 #if CRY_PLATFORM_DURANGO
 	virtual void RT_SuspendDevice() override;
 	virtual void RT_ResumeDevice() override;
 #endif
-  void FX_FlushSkinVSParams(CHWShader_D3D *pVS, int nFirst, int nBones, int nOffsVS, int numBonesPerChunk, int nSlot, DualQuat* pSkinQuats, DualQuat* pMBSkinQuats);
-  void FX_DrawBatch(CShader *pSh, SShaderPass *pPass);
-  void FX_DrawBatchSkinned(CShader *pSh, SShaderPass *pPass, SSkinningData *pSkinningData);
-
-  //========================================================================================
+	void         FX_FlushSkinVSParams(CHWShader_D3D* pVS, int nFirst, int nBones, int nOffsVS, int numBonesPerChunk, int nSlot, DualQuat* pSkinQuats, DualQuat* pMBSkinQuats);
+	void         FX_DrawBatch(CShader* pSh, SShaderPass* pPass);
+	void         FX_DrawBatchSkinned(CShader* pSh, SShaderPass* pPass, SSkinningData* pSkinningData);
+
+	//========================================================================================
 
 	void FX_SetActiveRenderTargets();
 
@@ -1105,158 +1072,166 @@
 	void FX_ClearTarget(SDepthTexture* pTex, const int nFlags);
 	void FX_ClearTarget(SDepthTexture* pTex);
 
+	// shader-implementation of clear
+	void           FX_ClearTargetRegion(const uint32 nAdditionalStates = 0);
+
 	bool           FX_GetTargetSurfaces(CTexture* pTarget, D3DSurface*& pTargSurf, SRenderTargetStack* pCur, int nCMSide = -1, int nTarget = 0, uint32 nTileCount = 1);
 	bool           FX_SetRenderTarget(int nTarget, D3DSurface* pTargetSurf, SDepthTexture* pDepthTarget, uint32 nTileCount = 1);
 	bool           FX_PushRenderTarget(int nTarget, D3DSurface* pTargetSurf, SDepthTexture* pDepthTarget, uint32 nTileCount = 1);
 	bool           FX_SetRenderTarget(int nTarget, CTexture* pTarget, SDepthTexture* pDepthTarget, bool bPush = false, int nCMSide = -1, bool bScreenVP = false, uint32 nTileCount = 1);
 	bool           FX_PushRenderTarget(int nTarget, CTexture* pTarget, SDepthTexture* pDepthTarget, int nCMSide = -1, bool bScreenVP = false, uint32 nTileCount = 1);
-  bool FX_RestoreRenderTarget(int nTarget);
-  bool FX_PopRenderTarget(int nTarget);
+	bool           FX_RestoreRenderTarget(int nTarget);
+	bool           FX_PopRenderTarget(int nTarget);
 	SDepthTexture* FX_GetDepthSurface(int nWidth, int nHeight, bool bAA, bool bExactMatch = false);
 	SDepthTexture* FX_CreateDepthSurface(int nWidth, int nHeight, bool bAA);
 
-//========================================================================================
-
-	void FX_Commit();
-  void FX_ZState(uint32& nState);
-  void FX_HairState(uint32& nState, const SShaderPass *pPass);
-  bool FX_SetFPMode();
-
-	ILINE uint32 PackBlendModeAndPassGroup() { return ((m_RP.m_nPassGroupID << 24) | (m_RP.m_CurState & GS_BLEND_MASK)); }
-	ILINE bool   ShouldApplyFogCorrection()  { return PackBlendModeAndPassGroup() != m_uLastBlendFlagsPassGroup; }
-
-  void FX_CommitStates(const SShaderTechnique *pTech, const SShaderPass *pPass, bool bUseMaterialState);
-
-	void FX_DrawRE(CShader* sh, SShaderPass* sl);
-    
-	HRESULT FX_SetVStream(int nID, const void* pB, uint32 nOffs, uint32 nStride);
-	HRESULT FX_SetIStream(const void* pB, uint32 nOffs, RenderIndexType idxType);
-
-	uint32 ApplyIndexBufferBindOffset(uint32 firstIndex);
-
-	HRESULT FX_ResetVertexDeclaration();
+	//========================================================================================
+
+	void                   FX_Commit();
+	void                   FX_ZState(uint32& nState);
+	void                   FX_HairState(uint32& nState, const SShaderPass* pPass);
+	bool                   FX_SetFPMode();
+
+	ILINE uint32           PackBlendModeAndPassGroup() { return ((m_RP.m_nPassGroupID << 24) | (m_RP.m_CurState & GS_BLEND_MASK)); }
+	ILINE bool             ShouldApplyFogCorrection()  { return PackBlendModeAndPassGroup() != m_uLastBlendFlagsPassGroup; }
+
+	void                   FX_CommitStates(const SShaderTechnique* pTech, const SShaderPass* pPass, bool bUseMaterialState);
+
+	void                   FX_DrawRE(CShader* sh, SShaderPass* sl);
+
+	HRESULT                FX_SetVStream(int nID, const void* pB, uint32 nOffs, uint32 nStride);
+	HRESULT                FX_SetIStream(const void* pB, uint32 nOffs, RenderIndexType idxType);
+
+	uint32                 ApplyIndexBufferBindOffset(uint32 firstIndex);
+
+	HRESULT                FX_ResetVertexDeclaration();
 
 	ILINE D3DPrimitiveType FX_ConvertPrimitiveType(const ERenderPrimitiveType eType) const { assert(eType != eptHWSkinGroups); return (D3DPrimitiveType) eType; }
 
-	void FX_DrawIndexedPrimitive(const ERenderPrimitiveType eType, const int nVBOffset, const int nMinVertexIndex, const int nVerticesCount, const int nStartIndex, const int nNumIndices, bool bInstanced = false);
+	void                   FX_DrawIndexedPrimitive(const ERenderPrimitiveType eType, const int nVBOffset, const int nMinVertexIndex, const int nVerticesCount, const int nStartIndex, const int nNumIndices, bool bInstanced = false);
 
 	// This is a cross-platform low-level function for DIP call
 	void FX_DrawPrimitive(const ERenderPrimitiveType eType, const int nStartVertex, const int nVerticesCount, const int nInstanceVertices = 0);
 
-  bool FX_CommitStreams(SShaderPass *sl, bool bSetVertexDecl=true);
+	bool FX_CommitStreams(SShaderPass* sl, bool bSetVertexDecl = true);
 
 	// get the anti aliasing formats available for current width, height and BPP
-  int GetAAFormat(TArray<SAAFormat>& Formats);
-
-  void EF_SetColorOp(byte eCo, byte eAo, byte eCa, byte eAa);
-
-  void FX_HDRPostProcessing();
-
-  void FX_PreRender(int Stage);
-  void FX_PostRender();
-
-  void EF_Init();
-
-  void EF_SetCameraInfo();
+	int  GetAAFormat(TArray<SAAFormat>& Formats);
+
+	void EF_SetColorOp(byte eCo, byte eAo, byte eCa, byte eAa);
+
+	void FX_HDRPostProcessing();
+
+	void FX_PreRender(int Stage);
+	void FX_PostRender();
+
+	void EF_Init();
+
+	void EF_InitWaveTables();
+
+	// Arguments
+	//   vertexformat - 0..VERTEX_FORMAT_NUMS-1
+	void EF_OnDemandVertexDeclaration(SOnDemandD3DVertexDeclaration& out, const int nStreamMask, const int vertexformat, const bool bMorph, const bool bInstanced);
+
+	void EF_InitD3DVertexDeclarations();
+	void EF_SetCameraInfo();
 	void FX_SetObjectTransform(CRenderObject* obj, CShader* pSH, uint64 nObjFlags);
-	bool FX_ObjectChange(CShader* Shader, CShaderResources* pRes, CRenderObject* pObject, CRenderElement* pRE);
+	bool FX_ObjectChange(CShader* Shader, CShaderResources* pRes, CRenderObject* pObject, CRendElementBase* pRE);
 
 private:
 	friend class CStandardGraphicsPipeline;
 
-  bool ScreenShotInternal(const char *filename, int width, EScreenShotMode eScreenShotMode = eScreenShotMode_Normal);			//Helper method for Screenshot to reduce stack usage
-	void UpdateNearestChange(int flags);													//Helper method for FX_ObjectChange to avoid I-cache misses
-	void HandleDefaultObject();																		//Helper method for FX_ObjectChange to avoid I-cache misses
-	void UpdatePrevMatrix(bool bEnable);                          //Update smoothed previous frame view projection matrix by taking average difference over several frames
+	bool ScreenShotInternal(const char* filename, int width, EScreenShotMode eScreenShotMode = eScreenShotMode_Normal); //Helper method for Screenshot to reduce stack usage
+	void UpdateNearestChange(int flags);                                                                                //Helper method for FX_ObjectChange to avoid I-cache misses
+	void HandleDefaultObject();                                                                                         //Helper method for FX_ObjectChange to avoid I-cache misses
+	void UpdatePrevMatrix(bool bEnable);                                                                                //Update smoothed previous frame view projection matrix by taking average difference over several frames
 
 	// Get pointers to current D3D11 shaders, set tessellation related RT flags and return true if tessellation is enabled for current object
-	bool FX_SetTessellationShaders(CHWShader_D3D*& pCurHS, CHWShader_D3D*& pCurDS, const SShaderPass* pPass);
+	bool        FX_SetTessellationShaders(CHWShader_D3D*& pCurHS, CHWShader_D3D*& pCurDS, const SShaderPass* pPass);
 #ifdef TESSELLATION_RENDERER
 	inline void FX_SetAdjacencyOffsetBuffer();
 #endif
 
 public:
-  static void FX_DrawWire();
-  static void FX_DrawNormals();
-  static void FX_DrawTangents();
-
-  static void FX_FlushShader_General();
-  static void FX_FlushShader_ZPass();
-
-<<<<<<< HEAD
-	static bool FX_UpdateAnimatedShaderResources(const CShaderResources* shaderResources);
+	static void FX_DrawWire();
+	static void FX_DrawNormals();
+	static void FX_DrawTangents();
+
+	static void FX_FlushShader_ShadowGen();
+	static void FX_FlushShader_General();
+	static void FX_FlushShader_ZPass();
+
 	static bool FX_UpdateDynamicShaderResources(const CShaderResources* shaderResources, uint32 batchFilter, uint32 flags2);
-=======
-	static bool FX_UpdateDynamicShaderResources(const CShaderResources* shaderResources, uint32 batchFilter, uint32 flags2);
 
 	static void FX_SelectTechnique(CShader* pShader, SShaderTechnique* pTech);
->>>>>>> 91547e78
-
-  static void FX_SelectTechnique(CShader *pShader, SShaderTechnique *pTech);
-
-  void FX_UnbindBuffer(D3DBuffer*);
-  void FX_Flush_ForProfiler(int nEnd);
-
-  void EF_Scissor(bool bEnable, int sX, int sY, int sWdt, int sHgt);
-	bool EF_GetScissorState(int& sX, int& sY, int& sWdt, int& sHgt);
-
-  void EF_SetFogColor(const ColorF &Color);
-  void FX_FogCorrection();
+
+	void        FX_UnbindBuffer(D3DBuffer*);
+	void        FX_Flush_ForProfiler(int nEnd);
+
+	void        EF_Scissor(bool bEnable, int sX, int sY, int sWdt, int sHgt);
+	bool        EF_GetScissorState(int& sX, int& sY, int& sWdt, int& sHgt);
+
+	void        EF_SetFogColor(const ColorF& Color);
+	void        FX_FogCorrection();
 
 #if defined(DO_RENDERSTATS)
 	bool FX_ShouldTrackStats();
-  void FX_TrackStats( CRenderObject *pObj, IRenderMesh *pRenderMesh);
-#endif
-
-	void FX_DrawIndexedMesh (const ERenderPrimitiveType nPrimType);
+	void FX_TrackStats(CRenderObject* pObj, IRenderMesh* pRenderMesh);
+#endif
+
+	void FX_DrawIndexedMesh(const ERenderPrimitiveType nPrimType);
 #ifdef CD3D9RENDERER_DEBUG_CONSISTENCY_CHECK
 	bool FX_DebugCheckConsistency(int FirstVertex, int FirstIndex, int RendNumVerts, int RendNumIndices);
 #else
 	bool FX_DebugCheckConsistency(int FirstVertex, int FirstIndex, int RendNumVerts, int RendNumIndices) { return true; }
 #endif
-  bool FX_SetResourcesState();
-
-  int  EF_Preprocess(SRendItem *ri, uint32 nums, uint32 nume, RenderFunc pRenderFunc, const SRenderingPassInfo &passInfo);
-
-  void FX_StartBatching();
+	bool FX_SetResourcesState();
+
+	int  EF_Preprocess(SRendItem* ri, uint32 nums, uint32 nume, RenderFunc pRenderFunc, const SRenderingPassInfo& passInfo);
+
+	void FX_StartBatching();
 
 	void DrawRenderItems(const SGraphicsPipelinePassContext& passContext);
 
 	void FX_ProcessRenderStates(int nums, int nume, const SGraphicsPipelinePassContext& passContext);
-  void FX_ProcessZPassRenderLists();
-  void FX_ProcessZPassRender_List(ERenderListID list, uint32 filter);
-  void FX_ProcessSoftAlphaTestRenderLists();
-	void FX_ProcessSkinRenderLists(int nList, void (*RenderFunc)(), bool bLighting);
-	void FX_ProcessEyeOverlayRenderLists(int nList, void (*RenderFunc)(), bool bLightin);
+	void FX_ProcessZPassRenderLists();
+	void FX_ProcessZPassRender_List(ERenderListID list, uint32 filter);
+	void FX_ProcessSoftAlphaTestRenderLists();
+	void FX_ProcessSkinRenderLists(int nList, void (* RenderFunc)(), bool bLighting);
+	void FX_ProcessEyeOverlayRenderLists(int nList, void (* RenderFunc)(), bool bLightin);
 	void FX_ProcessHalfResParticlesRenderList(CRenderView* pRenderView, int nList, void (* RenderFunc)(), bool bLighting);
-  void FX_ProcessPostRenderLists(uint32 nBatchFilter);
-
-  void FX_ProcessRenderList(int nList, uint32 nBatchFilter);
+	void FX_WaterVolumesPreprocess();
+	void FX_ProcessPostRenderLists(uint32 nBatchFilter);
+
+	void FX_ProcessRenderList(int nList, uint32 nBatchFilter);
 	void FX_ProcessRenderList(int nList, void (* RenderFunc)(), bool bLighting, uint32 nBatchFilter = FB_GENERAL, uint32 nBatchExcludeFilter = 0);
 
 	void OldPipeline_ProcessRenderList(CRenderView::RenderItems& renderItems, int nums, int nume, int nList, void (* RenderFunc)(), bool bLighting, uint32 nBatchFilter = FB_GENERAL, uint32 nBatchExcludeFilter = 0);
 	void OldPipeline_ProcessBatchesList(CRenderView::RenderItems& renderItems, int nums, int nume, uint32 nBatchFilter, uint32 nBatchExcludeFilter = 0);
-	void FX_ProcessCharDeformation(CRenderView* pRenderView);
+
+	void FX_WaterVolumesCaustics(CRenderView* pRenderView);
+	void FX_WaterVolumesCausticsPreprocess(N3DEngineCommon::SCausticInfo& causticInfo);
+	bool FX_WaterVolumesCausticsUpdateGrid(N3DEngineCommon::SCausticInfo& causticInfo);
 
 	// This method takes CRenderView prepared by 3D engine after it fully finished,and send it to the Renderer for drawing.
-	void SubmitRenderViewForRendering(void (* RenderFunc)(), int nFlags, SViewport& VP, const SRenderingPassInfo& passInfo, bool bSync3DEngineJobs);
-
-  void FX_ProcessPostGroups(int nums, int nume);
-	  
-  virtual void EF_EndEf3D (const int nFlags, const int nPrecacheUpdateId, const int nNearPrecacheUpdateId, const SRenderingPassInfo &passInfo) override;
-  virtual void EF_EndEf2D(const bool bSort) override;  // 2d only
-  
-  virtual WIN_HWND GetHWND() override { return  m_hWnd; }
-  virtual bool SetWindowIcon(const char* path) override;
+	void             SubmitRenderViewForRendering(void (* RenderFunc)(), int nFlags, SViewport& VP, const SRenderingPassInfo& passInfo, bool bSync3DEngineJobs);
+
+	void             FX_ProcessPostGroups(int nums, int nume);
+
+	virtual void     EF_EndEf3D(const int nFlags, const int nPrecacheUpdateId, const int nNearPrecacheUpdateId, const SRenderingPassInfo& passInfo) override;
+	virtual void     EF_EndEf2D(const bool bSort) override; // 2d only
+
+	virtual WIN_HWND GetHWND() override { return m_hWnd; }
+	virtual bool     SetWindowIcon(const char* path) override;
 	static void      SetWindowIconCVar(ICVar* pVar);
 
-	static void SetMouseCursorIconCVar(ICVar* pVar);
-
-  virtual void SetColorOp(byte eCo, byte eAo, byte eCa, byte eAa) override;
-
-//////////////////////////////////////////////////////////////////////////
+	static void      SetMouseCursorIconCVar(ICVar* pVar);
+
+	virtual void     SetColorOp(byte eCo, byte eAo, byte eCa, byte eAa) override;
+
+	//////////////////////////////////////////////////////////////////////////
 public:
-	bool IsDeviceLost() { return( m_bDeviceLost!=0 ); }
+	bool IsDeviceLost() { return(m_bDeviceLost != 0); }
 	void InitNVAPI();
 	void InitAMDAPI();
 
@@ -1264,54 +1239,64 @@
 	virtual ISvoRenderer* GetISvoRenderer() override;
 #endif
 
-	virtual IRenderAuxGeom* GetIRenderAuxGeom(void* jobID = 0) override;
+	virtual IRenderAuxGeom*          GetIRenderAuxGeom(void* jobID = 0) override;
 
 	virtual IColorGradingController* GetIColorGradingController() override;
 
-	virtual IStereoRenderer* GetIStereoRenderer() override;
-
-	virtual void StartLoadtimeFlashPlayback(ILoadtimeCallback* pCallback) override;
-	virtual void StopLoadtimeFlashPlayback() override;
+	virtual IStereoRenderer*         GetIStereoRenderer() override;
+
+	virtual void                     StartLoadtimeFlashPlayback(ILoadtimeCallback* pCallback) override;
+	virtual void                     StopLoadtimeFlashPlayback() override;
 
 	CStandardGraphicsPipeline& GetGraphicsPipeline() { return *m_pGraphicsPipeline; }
-	CTiledShading &GetTiledShading() { return *m_pTiledShading; }
-
-	CD3DStereoRenderer& GetS3DRend() const { return *m_pStereoRenderer; }
-	virtual bool        IsStereoEnabled() const override;
+	CTiledShading&             GetTiledShading()     { return *m_pTiledShading; }
+
+	CVolumetricFog&            GetVolumetricFog()    { return m_volumetricFog; }
+
+	CVolumetricCloudManager&   GetVolumetricCloud()  { return *m_pVolumetricCloudMan; }
+
+	virtual void               PushVolumetricCloudBlocker(const Vec3& pos, const Vec3& param, int flag) override;
+	virtual void                   PushFogVolume(class CREFogVolume* pFogVolume, const SRenderingPassInfo& passInfo) override;
+
+	CD3DStereoRenderer&            GetS3DRend() const { return *m_pStereoRenderer; }
+	virtual bool                   IsStereoEnabled() const override;
+
+	virtual void                   EnableGPUTimers2(bool bEnabled) override;
+	virtual void                   AllowGPUTimers2(bool bAllow) override;
 
 	virtual const RPProfilerStats* GetRPPStats(ERenderPipelineProfilerStats eStat, bool bCalledFromMainThread = true) override;
 	virtual const RPProfilerStats* GetRPPStatsArray(bool bCalledFromMainThread = true) override;
 
-	virtual int GetPolygonCountByType(uint32 EFSList, EVertexCostTypes vct, uint32 z, bool bCalledFromMainThread = true) override;
-	
-	virtual void LogShaderImportMiss(const CShader *pShader) override;
-
-	void BeginRenderDocCapture();
-	void EndRenderDocCapture();
-	
+	virtual int                    GetPolygonCountByType(uint32 EFSList, EVertexCostTypes vct, uint32 z, bool bCalledFromMainThread = true) override;
+
+	virtual void                   LogShaderImportMiss(const CShader* pShader) override;
+
+	void                           BeginRenderDocCapture();
+	void                           EndRenderDocCapture();
+
 #ifdef SUPPORT_HW_MOUSE_CURSOR
 	virtual IHWMouseCursor* GetIHWMouseCursor() override;
 #endif
 
 	virtual IGraphicsDeviceConstantBufferPtr CreateGraphiceDeviceConstantBuffer() final;
 
-	virtual gpu_pfx2::IManager* GetGpuParticleManager() override;
-	virtual compute_skinning::IComputeSkinningStorage* GetComputeSkinningStorage() override;
-	const std::vector<SSkinningData*>& GetComputeSkinningDataListRT() const;
+	virtual gpu_pfx2::IManager*              GetGpuParticleManager() override;
+
 private:
-	void HandleDisplayPropertyChanges();
-
-	bool CaptureFrameBufferToFile(const char* pFilePath, CTexture* pRenderTarget = 0);
+	void         HandleDisplayPropertyChanges();
+
+	bool         CaptureFrameBufferToFile(const char* pFilePath, CTexture* pRenderTarget = 0);
 	// Store local pointers to CVars used for capturing
-	void CaptureFrameBuffer();
+	void         CaptureFrameBuffer();
 	// Resolve supersampled back buffer
-	void ResolveSupersampledBackbuffer();
+	void         ResolveSupersampledBackbuffer();
 	// Scale back buffer contents to match viewport
 	void         ScaleBackbufferToViewport();
 	virtual void EnablePipelineProfiler(bool bEnable) override;
 
 	// Called before starting drawing new frame
-	virtual void ClearPerFrameData(const SRenderingPassInfo& passInfo) override;
+	virtual void ClearPerFrameData() override;
+
 #if CRY_PLATFORM_WINDOWS
 public:
 	// Called to inspect window messages sent to this renderer's windows
@@ -1334,7 +1319,7 @@
 #endif
 
 #if ENABLE_STATOSCOPE
-	IStatoscopeDataGroup * m_pGPUTimesDG;
+	IStatoscopeDataGroup * m_pGPUTimersDG;
 	IStatoscopeDataGroup* m_pGraphicsDG;
 	IStatoscopeDataGroup* m_pPerformanceOverviewDG;
 #endif
@@ -1344,11 +1329,11 @@
 
 #if defined(SUPPORT_D3D_DEBUG_RUNTIME)
 	CD3DDebug m_d3dDebug;
-	bool m_bUpdateD3DDebug;
-#endif
-
-	DWORD m_DeviceOwningthreadID;         // thread if of thread who is allows to access the D3D Context
-	volatile int m_nAsyncDeviceState;     // counter of how many jobs are currently executed in parallel on the device
+	bool      m_bUpdateD3DDebug;
+#endif
+
+	DWORD              m_DeviceOwningthreadID; // thread if of thread who is allows to access the D3D Context
+	volatile int       m_nAsyncDeviceState;    // counter of how many jobs are currently executed in parallel on the device
 
 	ID3D11InputLayout* m_pLastVDeclaration;
 
@@ -1356,50 +1341,43 @@
 	ID3DXboxPerformanceContext* m_pPerformanceDeviceContext;
 #endif
 
-	DXGI_SURFACE_DESC m_d3dsdBackBuffer;  // Surface desc of the BackBuffer
-	DXGI_FORMAT m_ZFormat;
+	DXGI_SURFACE_DESC        m_d3dsdBackBuffer; // Surface desc of the BackBuffer
+	DXGI_FORMAT              m_ZFormat;
 	D3D11_PRIMITIVE_TOPOLOGY m_CurTopology;
 
-	TArray<SStateBlend>  m_StatesBL;
-	TArray<SStateRaster> m_StatesRS;
-	TArray<SStateDepth>  m_StatesDP;
-	uint32 m_nCurStateBL;
-	uint32 m_nCurStateRS;
-	uint32 m_nCurStateDP;
-	uint8  m_nCurStencRef;
+	TArray<SStateBlend>      m_StatesBL;
+	TArray<SStateRaster>     m_StatesRS;
+	TArray<SStateDepth>      m_StatesDP;
+	uint32                   m_nCurStateBL;
+	uint32                   m_nCurStateRS;
+	uint32                   m_nCurStateDP;
+	uint8                    m_nCurStencRef;
 
 #ifdef USE_PIX_DURANGO
 	ID3DUserDefinedAnnotation* m_pPixPerf;
 #endif
-	SDepthTexture m_DepthBufferOrig;
-	SDepthTexture m_DepthBufferOrigMSAA;
-	SDepthTexture m_DepthBufferNative;
+	SDepthTexture              m_DepthBufferOrig;
+	SDepthTexture              m_DepthBufferOrigMSAA;
+	SDepthTexture              m_DepthBufferNative;
 
 	// x = average luminance, y = max luminance, z = min luminance,
-	Vec4 m_vSceneLuminanceInfo;
-
-	float m_fScotopicSceneScale;
-	float m_fAdaptedSceneScale;
-	float m_fAdaptedSceneScaleLBuffer;
+	Vec4        m_vSceneLuminanceInfo;
+
+	float       m_fScotopicSceneScale;
+	float       m_fAdaptedSceneScale;
+	float       m_fAdaptedSceneScaleLBuffer;
 
 	ETEX_Format m_HDR_FloatFormat_Scalar;
 	ETEX_Format m_HDR_FloatFormat;
-	int m_MaxAnisotropyLevel;
-	int m_nMaterialAnisoHighSampler;
-	int m_nMaterialAnisoLowSampler;
-	int m_nMaterialAnisoSamplerBorder;
-	int m_nPointWrapSampler;
-	int m_nPointClampSampler;
-	int m_nLinearClampComparisonSampler;
-	int m_nBilinearWrapSampler;
-	int m_nBilinearClampSampler;
-	int m_nBilinearBorderSampler;
-	int m_nTrilinearWrapSampler;
-	int m_nTrilinearClampSampler;
-	int m_nTrilinearBorderSampler;
-
-	CCryNameR m_nmInstancingParams;
-	CCryNameR m_nmInstancingData;
+	int         m_MaxAnisotropyLevel;
+	int         m_nMaterialAnisoHighSampler;
+	int         m_nMaterialAnisoLowSampler;
+	int         m_nMaterialAnisoSamplerBorder;
+	int         m_nPointWrapSampler;
+	int         m_nPointClampSampler;
+
+	CCryNameR   m_nmInstancingParams;
+	CCryNameR   m_nmInstancingData;
 
 	//////////////////////////////////////////////////////////////////////////
 	enum { kUnitObjectIndexSizeof = 2 };
@@ -1407,27 +1385,27 @@
 	D3DVertexBuffer* m_pUnitFrustumVB[SHAPE_MAX];
 	D3DIndexBuffer*  m_pUnitFrustumIB[SHAPE_MAX];
 
-	int m_UnitFrustVBSize[SHAPE_MAX];
-	int m_UnitFrustIBSize[SHAPE_MAX];
+	int              m_UnitFrustVBSize[SHAPE_MAX];
+	int              m_UnitFrustIBSize[SHAPE_MAX];
 
 	D3DVertexBuffer* m_pQuadVB;
-	int16 m_nQuadVBSize;
+	int16            m_nQuadVBSize;
 
 	//////////////////////////////////////////////////////////////////////////
-	SPixFormatSupport m_hwTexFormatSupport;
-
-	byte m_GammmaTable[256];
-
-	int m_fontBlendMode;
-
-	CCryNameTSCRC m_LevelShaderCacheMissIcon;
+	SPixFormatSupport           m_hwTexFormatSupport;
+
+	byte                        m_GammmaTable[256];
+
+	int                         m_fontBlendMode;
+
+	CCryNameTSCRC               m_LevelShaderCacheMissIcon;
 
 	CColorGradingControllerD3D* m_pColorGradingControllerD3D;
 
-	CRenderPipelineProfiler* m_pPipelineProfiler;
+	CRenderPipelineProfiler*    m_pPipelineProfiler;
 
 #if CRY_PLATFORM_DURANGO
-	CryCriticalSection m_dma1Lock;
+	CryCriticalSection       m_dma1Lock;
 	ID3D11DmaEngineContextX* m_pDMA1;
 #endif
 
@@ -1435,39 +1413,39 @@
 	std::vector<CAsyncShaderTask*> m_AsyncShaderTasks;
 #endif
 
-	Matrix44 m_matPsmWarp;
-	Matrix44 m_matViewInv;
-	int m_MatDepth;
-
-	string m_Description;
-	bool m_bFullScreen;
+	Matrix44             m_matPsmWarp;
+	Matrix44             m_matViewInv;
+	int                  m_MatDepth;
+
+	string               m_Description;
+	bool                 m_bFullScreen;
 
 	TArray<SD3DContext*> m_RContexts;
-	SD3DContext* m_CurrContext;
-
-	TArray<CTexture*> m_RTargets;
-
-	short m_nPrepareShadowFrame;
-
-	static const int MAX_RT_STACK = 8;
+	SD3DContext*         m_CurrContext;
+
+	TArray<CTexture*>    m_RTargets;
+
+	short                m_nPrepareShadowFrame;
+
+	static const int     MAX_RT_STACK = 8;
 
 #if CRY_PLATFORM_WINDOWS || defined(OPENGL)
-	static const int RT_STACK_WIDTH = D3D11_SIMULTANEOUS_RENDER_TARGET_COUNT;
+	static const int       RT_STACK_WIDTH = D3D11_SIMULTANEOUS_RENDER_TARGET_COUNT;
 #else
-	static const int RT_STACK_WIDTH = 4;
-#endif
-	int m_nRTStackLevel[RT_STACK_WIDTH];
-	SRenderTargetStack m_RTStack[RT_STACK_WIDTH][MAX_RT_STACK];
-
-	int m_nMaxRT2Commit;
-	SRenderTargetStack* m_pNewTarget[RT_STACK_WIDTH];
-	CTexture* m_pCurTarget[RT_STACK_WIDTH];
+	static const int       RT_STACK_WIDTH = 4;
+#endif
+	int                    m_nRTStackLevel[RT_STACK_WIDTH];
+	SRenderTargetStack     m_RTStack[RT_STACK_WIDTH][MAX_RT_STACK];
+
+	int                    m_nMaxRT2Commit;
+	SRenderTargetStack*    m_pNewTarget[RT_STACK_WIDTH];
+	CTexture*              m_pCurTarget[RT_STACK_WIDTH];
 
 	TArray<SDepthTexture*> m_TempDepths;
 
 	enum { MAX_WIREFRAME_STACK = 10 };
-	int m_arrWireFrameStack[MAX_WIREFRAME_STACK];
-	int m_nWireFrameStack;
+	int   m_arrWireFrameStack[MAX_WIREFRAME_STACK];
+	int   m_nWireFrameStack;
 
 	bool  m_bDepthBoundsEnabled;
 	float m_fDepthBoundsMin, m_fDepthBoundsMax;
@@ -1480,107 +1458,118 @@
 	bool m_bScissorPrev;
 
 	// Windows context
-	char m_WinTitle[80];
-	HWND m_hWnd;                   // The main app window
-	HWND m_hWndDesktop;            // The desktop window
+	char      m_WinTitle[80];
+	HINSTANCE m_hInst;
+	HWND      m_hWnd;              // The main app window
+	HWND      m_hWndDesktop;       // The desktop window
 #if CRY_PLATFORM_WINDOWS
-	HICON  m_hIconBig;             // Icon currently being used on the taskbar
-	HICON  m_hIconSmall;           // Icon currently being used on the window
-	string m_iconPath;             // Path to the icon currently loaded
-#endif
-
-	uint32 m_frameFenceCounter;
-	uint32 m_completedFrameFenceCounter;
-	DeviceFenceHandle m_frameFences[MAX_FRAMES_IN_FLIGHT];
-
-	int m_bDraw2dImageStretchMode;
-	int m_nPointState;
-	uint32 m_uLastBlendFlagsPassGroup;
-
-	DWORD m_FenceOcclusionReady;
-	DWORD m_PrevFenceOcclusionReady;
-	int m_numOcclusionDownsampleStages;
-	uint16 m_occlusionDownsampleSizeX;
-	uint16 m_occlusionDownsampleSizeY;
-	uint16 m_occlusionRequestedSizeX;
-	uint16 m_occlusionRequestedSizeY;
-	uint16 m_occlusionSourceSizeX;
-	uint16 m_occlusionSourceSizeY;
+	HICON     m_hIconBig;          // Icon currently being used on the taskbar
+	HICON     m_hIconSmall;        // Icon currently being used on the window
+	string    m_iconPath;          // Path to the icon currently loaded
+#endif
+
+	uint32             m_frameFenceCounter;
+	uint32             m_completedFrameFenceCounter;
+	DeviceFenceHandle  m_frameFences[MAX_FRAMES_IN_FLIGHT];
+
+	int                m_bDraw2dImageStretchMode;
+	int                m_nPointState;
+	uint32             m_uLastBlendFlagsPassGroup;
+
+	DWORD              m_FenceOcclusionReady;
+	DWORD              m_PrevFenceOcclusionReady;
+	int                m_numOcclusionDownsampleStages;
+	uint16             m_occlusionDownsampleSizeX;
+	uint16             m_occlusionDownsampleSizeY;
+	uint16             m_occlusionRequestedSizeX;
+	uint16             m_occlusionRequestedSizeY;
+	uint16             m_occlusionSourceSizeX;
+	uint16             m_occlusionSourceSizeY;
 	std::vector<float> m_occlusionZBuffer;
-	Matrix44A m_occlusionViewProjBuffer[4];
-	Matrix44  m_occlusionLastProj;
-	float m_occlusionLastZNear;
-	float m_occlusionLastZFar;
-	Matrix44A m_occlusionViewProj;
-	size_t m_occlusionBuffer;
+	Matrix44A          m_occlusionViewProjBuffer[4];
+	Matrix44           m_occlusionLastProj;
+	float              m_occlusionLastZNear;
+	float              m_occlusionLastZFar;
+	Matrix44A          m_occlusionViewProj;
+	size_t             m_occlusionBuffer;
 
 #if CRY_PLATFORM_DURANGO // members used for reprojection on durango
-	int m_occlusionDataPitch;
-	float m_occlusionZNear[2];
-	float m_occlusionZFar[2];
+	int               m_occlusionDataPitch;
+	float             m_occlusionZNear[2];
+	float             m_occlusionZFar[2];
 	DeviceFenceHandle m_occlusionFence[2];
-	void* m_occlusionGPUData[2];
-	D3DTexture* m_occlusionReadBackTexture[2];
-#endif
-
-	bool m_bOcclusionTexturesValid;
-
-	CStandardGraphicsPipeline* m_pGraphicsPipeline;
-	CTiledShading* m_pTiledShading;
-	CD3DStereoRenderer* m_pStereoRenderer;
-
-	std::vector<_smart_ptr<D3DSurface> > m_pBackBuffers;
-	D3DSurface*  m_pBackBuffer;
-	unsigned int m_pCurrentBackBufferIndex;
-
-	CTexture*                           m_pBackBufferTexture;
+	void*             m_occlusionGPUData[2];
+	D3DTexture*       m_occlusionReadBackTexture[2];
+#endif
+
+	bool                                m_bOcclusionTexturesValid;
+
+	CStandardGraphicsPipeline*          m_pGraphicsPipeline;
+	CTiledShading*                      m_pTiledShading;
+	CD3DStereoRenderer*                 m_pStereoRenderer;
+	CVolumetricFog                      m_volumetricFog;
+
+	CVolumetricCloudManager*            m_pVolumetricCloudMan;
+
+	std::vector<_smart_ptr<D3DSurface>> m_pBackBuffers;
+	D3DSurface*                         m_pBackBuffer;
+	unsigned int                        m_pCurrentBackBufferIndex;
+
 	CTexture*                           m_pZTexture;
-	CTexture*                           m_pZTextureMSAA;
+	D3DTexture*                         m_pZTarget;
+	D3DDepthSurface*                    m_pZSurface;
+
 	CTexture*                           m_pNativeZTexture;
-
-	volatile int m_lockCharCB;
-	util::list<SCharacterInstanceCB> m_CharCBFreeList;
-	util::list<SCharacterInstanceCB> m_CharCBActiveList[3];
-	volatile int m_CharCBFrameRequired[3];
-	volatile int m_CharCBAllocated;
-
-	DXGISwapChain*   m_pSwapChain;
+	D3DTexture*                         m_pNativeZTarget;
+	D3DDepthSurface*                    m_pNativeZSurface;
+
+	volatile int                        m_lockCharCB;
+	util::list<SCharacterInstanceCB>    m_CharCBFreeList;
+	util::list<SCharacterInstanceCB>    m_CharCBActiveList[3];
+	volatile int                        m_CharCBFrameRequired[3];
+	volatile int                        m_CharCBAllocated;
+
+#if !CRY_PLATFORM_DURANGO
+	IDXGISwapChain*  m_pSwapChain;
+#else
+	IDXGISwapChain1* m_pSwapChain;
+#endif
 	enum PresentStatus
 	{
 		epsOccluded     = 1 << 0,
 		epsNonExclusive = 1 << 1,
 	};
-	DWORD m_dwPresentStatus;    // Indicate present status
-
-	DWORD m_dwCreateFlags;      // Indicate sw or hw vertex processing
-	DWORD m_dwWindowStyle;      // Saved window style for mode switches
-	char  m_strDeviceStats[90]; // String to hold D3D device stats
-
-	int m_SceneRecurseCount;
-
-	SRenderTileInfo m_RenderTileInfo;
+	DWORD            m_dwPresentStatus;      // Indicate present status
+
+	DWORD            m_dwCreateFlags;      // Indicate sw or hw vertex processing
+	DWORD            m_dwWindowStyle;      // Saved window style for mode switches
+	char             m_strDeviceStats[90]; // String to hold D3D device stats
+
+	int              m_SceneRecurseCount;
+
+	SRenderTileInfo  m_RenderTileInfo;
 
 	TArray<S2DImage> m_2dImages;
 	TArray<S2DImage> m_uiImages;
 	//==================================================================
 
 #if CRY_PLATFORM_WINDOWS
-	uint m_nConnectedMonitors;  // The number of monitors currently connected to the system
-	bool m_bDisplayChanged;     // Dirty-flag set when the number of monitors in the system changes
+	uint m_nConnectedMonitors; // The number of monitors currently connected to the system
+	bool m_bDisplayChanged;    // Dirty-flag set when the number of monitors in the system changes
 #endif
 
 #if defined(ENABLE_PROFILING_CODE)
-#	if CRY_PLATFORM_WINDOWS || CRY_PLATFORM_DURANGO || CRY_PLATFORM_ORBIS || defined(OPENGL)
+	#if CRY_PLATFORM_WINDOWS || CRY_PLATFORM_DURANGO || CRY_PLATFORM_ORBIS || defined(OPENGL)
 	CTexture* m_pSaveTexture[2];
-#	endif
+	#endif
 
 	// Surfaces used to capture the current screen
-	unsigned int m_captureFlipFlop;
+	unsigned int           m_captureFlipFlop;
 	// Variables used for frame buffer capture and callback
-	ICaptureFrameListener *m_pCaptureCallBack[MAXFRAMECAPTURECALLBACK];
-	unsigned int m_frameCaptureRegisterNum;
-	int m_nScreenCaptureRequestFrame[RT_COMMAND_BUF_COUNT];
-	int m_screenCapTexHandle[RT_COMMAND_BUF_COUNT];
+	ICaptureFrameListener* m_pCaptureCallBack[MAXFRAMECAPTURECALLBACK];
+	unsigned int           m_frameCaptureRegisterNum;
+	int                    m_nScreenCaptureRequestFrame[RT_COMMAND_BUF_COUNT];
+	int                    m_screenCapTexHandle[RT_COMMAND_BUF_COUNT];
 #endif
 
 	// fields to access the D3D Driver: Device, Context and other related objects
@@ -1588,11 +1577,11 @@
 	// GetDevice(), GetDeviceContext() and so on
 	// To access the device without synchronization (which happens in presentce of a asynchrounous device)
 	// please use GetDevice_Unsynchronized(), GetDeviceContext_Unsynchronized() etc
-	CCryDeviceWrapper m_DeviceWrapper;
+	CCryDeviceWrapper        m_DeviceWrapper;
 	CCryDeviceContextWrapper m_DeviceContextWrapper;
 
 #if defined(DEVICE_SUPPORTS_PERFORMANCE_DEVICE)
-	CCryPerformanceDeviceWrapper m_PerformanceDeviceWrapper;
+	CCryPerformanceDeviceWrapper        m_PerformanceDeviceWrapper;
 	CCryPerformanceDeviceContextWrapper m_PerformanceDeviceContextWrapper;
 #endif
 
@@ -1603,23 +1592,21 @@
 	DeviceInfo m_devInfo;
 #endif
 
-<<<<<<< HEAD
-#if RENDERER_SUPPORT_SCALEFORM
-=======
 #if defined(INCLUDE_SCALEFORM_SDK) || defined(CRY_FEATURE_SCALEFORM_HELPER)
->>>>>>> 91547e78
 	struct SSF_ResourcesD3D* m_pSFResD3D;
 #endif
 
 #if defined(ENABLE_RENDER_AUX_GEOM)
-	CRenderAuxGeomD3D* m_pRenderAuxGeomD3D;
-#endif
-	CAuxGeomCB_Null m_renderAuxGeomNull;
-
-	CShadowTextureGroupManager			m_ShadowTextureGroupManager;			// to combine multiple shadowmaps into one texture
-
-	static TArray<CRenderObject *> s_tempObjects[2];
-	static TArray<SRendItem *> s_tempRIs;
+	CRenderAuxGeomD3D*                  m_pRenderAuxGeomD3D;
+#endif
+	CAuxGeomCB_Null                     m_renderAuxGeomNull;
+
+	std::unique_ptr<gpu_pfx2::CManager> m_gpuParticleManager;
+
+	CShadowTextureGroupManager          m_ShadowTextureGroupManager;  // to combine multiple shadowmaps into one texture
+
+	static TArray<CRenderObject*>       s_tempObjects[2];
+	static TArray<SRendItem*>           s_tempRIs;
 
 	//#FIX , temporary code to define window parameters that don't change when the rendering resolution changes
 	bool  m_windowParametersOverridden;
@@ -1638,49 +1625,49 @@
 
 struct SPersistentConstBufferInfo
 {
-	uint64						m_crc[SPCBI_NUMBER_OF_BUFFERS];
-	CConstantBuffer*	m_pStaticInstCB[SPCBI_NUMBER_OF_BUFFERS];
-	int								m_frameID;
-	int 							m_buffer;
+	uint64           m_crc[SPCBI_NUMBER_OF_BUFFERS];
+	CConstantBuffer* m_pStaticInstCB[SPCBI_NUMBER_OF_BUFFERS];
+	int              m_frameID;
+	int              m_buffer;
 };
 
 ///////////////////////////////////////////////////////////////////////////////
 inline void CD3D9Renderer::BindContextToThread(DWORD threadID)
 {
-#if ENABLE_CONTEXT_THREAD_CHECKING      
+#if ENABLE_CONTEXT_THREAD_CHECKING
 	m_DeviceOwningthreadID = threadID;
-#endif 
+#endif
 }
 
 ///////////////////////////////////////////////////////////////////////////////
 inline void CD3D9Renderer::CheckContextThreadAccess() const
 {
-#if ENABLE_CONTEXT_THREAD_CHECKING      
-  if (m_DeviceOwningthreadID != CryGetCurrentThreadId()) 
-    CryFatalError("accessing d3d11 immediate context from unbound thread!");
-#endif 
+#if ENABLE_CONTEXT_THREAD_CHECKING
+	if (m_DeviceOwningthreadID != CryGetCurrentThreadId())
+		CryFatalError("accessing d3d11 immediate context from unbound thread!");
+#endif
 }
 
 ///////////////////////////////////////////////////////////////////////////////
 inline DWORD CD3D9Renderer::GetBoundThreadID() const
-{ 
-	return m_DeviceOwningthreadID; 
+{
+	return m_DeviceOwningthreadID;
 }
 
 ///////////////////////////////////////////////////////////////////////////////
 inline void CD3D9Renderer::WaitForAsynchronousDevice() const
 {
-	if(m_nAsyncDeviceState)
+	if (m_nAsyncDeviceState)
 	{
 		CRY_PROFILE_REGION_WAITING(PROFILE_RENDERER, "Sync Async DIPS");
 		CRYPROFILE_SCOPE_PROFILE_MARKER("Sync Async DIPS");
 
-		while(m_nAsyncDeviceState) 
-		{        
+		while (m_nAsyncDeviceState)
+		{
 #if CRY_PLATFORM_ORBIS || CRY_PLATFORM_APPLE || CRY_PLATFORM_LINUX || CRY_PLATFORM_ANDROID
 			CrySleep(0);
 #else
-			SwitchToThread(); 
+			SwitchToThread();
 #endif
 		}
 	}
@@ -1690,8 +1677,8 @@
 inline volatile int* CD3D9Renderer::GetAsynchronousDeviceState()
 {
 	CryInterlockedIncrement(&m_nAsyncDeviceState);
-	return &m_nAsyncDeviceState; 
-	
+	return &m_nAsyncDeviceState;
+
 }
 
 //////////////////////////////////////////////////////////////////////////
@@ -1717,7 +1704,7 @@
 {
 	if (CV_r_usehwskinning && m_RP.m_pRE && (m_RP.m_pRE->m_Flags & FCEF_SKINNED))
 	{
-		m_RP.m_FlagsStreams_Decl   |= VSM_HWSKIN;
+		m_RP.m_FlagsStreams_Decl |= VSM_HWSKIN;
 		m_RP.m_FlagsStreams_Stream |= VSM_HWSKIN;
 		return true;
 	}
@@ -1734,8 +1721,6 @@
 #endif
 }
 
-<<<<<<< HEAD
-=======
 #if defined(INCLUDE_SCALEFORM_SDK) || defined(CRY_FEATURE_SCALEFORM_HELPER)
 inline SSF_ResourcesD3D& CD3D9Renderer::SF_GetResources()
 {
@@ -1744,12 +1729,11 @@
 }
 #endif // #if defined(INCLUDE_SCALEFORM_SDK) || defined(CRY_FEATURE_SCALEFORM_HELPER)
 
->>>>>>> 91547e78
 ///////////////////////////////////////////////////////////////////////////////
 ///////////////////////////////////////////////////////////////////////////////
 inline CCryDeviceWrapper& CD3D9Renderer::GetDevice()
-{ 
-	return m_DeviceWrapper; 
+{
+	return m_DeviceWrapper;
 }
 
 inline const CCryDeviceWrapper& CD3D9Renderer::GetDevice() const
@@ -1759,25 +1743,25 @@
 
 ///////////////////////////////////////////////////////////////////////////////
 inline CCryDeviceContextWrapper& CD3D9Renderer::GetDeviceContext()
-{ 
-	CheckContextThreadAccess(); 
-	WaitForAsynchronousDevice(); 
-	return m_DeviceContextWrapper; 
+{
+	CheckContextThreadAccess();
+	WaitForAsynchronousDevice();
+	return m_DeviceContextWrapper;
 }
 
 #if defined(DEVICE_SUPPORTS_PERFORMANCE_DEVICE)
 ///////////////////////////////////////////////////////////////////////////////
 inline CCryPerformanceDeviceWrapper& CD3D9Renderer::GetPerformanceDevice()
-{ 
-	return m_PerformanceDeviceWrapper; 
+{
+	return m_PerformanceDeviceWrapper;
 }
 
 ///////////////////////////////////////////////////////////////////////////////
 inline CCryPerformanceDeviceContextWrapper& CD3D9Renderer::GetPerformanceDeviceContext()
-{ 
-	CheckContextThreadAccess(); 
-	WaitForAsynchronousDevice(); 
-	return m_PerformanceDeviceContextWrapper; 
+{
+	CheckContextThreadAccess();
+	WaitForAsynchronousDevice();
+	return m_PerformanceDeviceContextWrapper;
 }
 #endif // DEVICE_SUPPORTS_PERFORMANCE_DEVICE
 
@@ -1791,6 +1775,7 @@
 
 #include "D3DHWShader.h"
 
+#include "../Common/FencedBuffer.h"
 #include "../Common/ParticleBuffer.h"
 #include "DeviceManager/TempDynBuffer.h"
 
