--- conflicted
+++ resolved
@@ -206,7 +206,7 @@
 		PrintMessage("Voxel texture format: %s", GetRenderer()->GetTextureFormatName(m_nVoxTexFormat));
 
 		SAFE_DELETE(m_pSvoRoot);
-		m_pSvoRoot = new CSvoNode(m_worldBox, NULL);
+		m_pSvoRoot = new CSvoNode(AABB(Vec3(0, 0, 0), Vec3((float)GetCVars()->e_svoRootSize)), NULL);
 		m_pSvoRoot->AllocateSegment(CVoxelSegment::m_nNextCloudId++, 0, ecss_NotLoaded, ecss_NotLoaded, true);
 		nNodesCreated++;
 
@@ -334,6 +334,10 @@
 		}
 	}
 
+	// Teleport SVO root when camera comes close to the border of current SVO bounds
+	if (m_pSvoRoot && CVoxelSegment::m_nStreamingTasksInProgress == 0)
+		ProcessSvoRootTeleport();
+
 	static int nPrev_UpdateLighting = GetCVars()->e_svoTI_UpdateLighting;
 	if ((!nPrev_UpdateLighting || gEnv->IsEditing()) && GetCVars()->e_svoTI_UpdateLighting && GetCVars()->e_svoTI_IntegrationMode && m_bReady && m_pSvoRoot)
 		DetectMovement_StatLights();
@@ -341,7 +345,10 @@
 
 	static int nPrev_UpdateGeometry = GetCVars()->e_svoTI_UpdateGeometry;
 	if (!nPrev_UpdateGeometry && GetCVars()->e_svoTI_UpdateGeometry && m_bReady && m_pSvoRoot)
+	{
 		DetectMovement_StaticGeom();
+		CVoxelSegment::m_nVoxTrisCounter = 0;
+	}
 	nPrev_UpdateGeometry = GetCVars()->e_svoTI_UpdateGeometry;
 
 	bool bMultiUserMode = false;
@@ -599,8 +606,14 @@
 		static _smart_ptr<IMaterial> pMat = Cry3DEngineBase::MakeSystemMaterialFromShader("Total_Illumination.SvoDebugDraw", &res);
 		pObjVox->m_pCurrMaterial = pMat;
 
-		Cry3DEngineBase::GetRenderer()->EF_AddPolygonToScene(pMat->GetShaderItem(),
-		                                                     4, &arrVerts[0], NULL, pObjVox, (*CVoxelSegment::m_pCurrPassInfo), &arrIndices[0], 6, false);
+		SRenderPolygonDescription poly(
+		  pObjVox,
+		  pMat->GetShaderItem(),
+		  4, &arrVerts[0], nullptr,
+		  &arrIndices[0], 6,
+		  EFSLIST_DECAL, false);
+
+		CVoxelSegment::m_pCurrPassInfo->GetIRenderView()->AddPolygon(poly, (*CVoxelSegment::m_pCurrPassInfo));
 
 		if (ICVar* pV = gEnv->pConsole->GetCVar("r_UseAlphaBlend"))
 			pV->Set(1);
@@ -664,6 +677,78 @@
 	}
 
 	return true;
+}
+
+void CSvoEnv::ProcessSvoRootTeleport()
+{
+	if (GetCVars()->e_svoDebug == 3 || GetCVars()->e_svoDebug == 6)
+		Cry3DEngineBase::Get3DEngine()->DrawBBox(m_pSvoRoot->m_nodeBox, Col_Yellow);
+
+	AABB rootBox = m_pSvoRoot->m_nodeBox;
+	Vec3 rootCenter = rootBox.GetCenter();
+	float fRootSize = rootBox.GetSize().x;
+	Vec3 vCamPos = gEnv->pSystem->GetViewCamera().GetPosition();
+
+	for (int nA = 0; nA < 3; nA++)
+	{
+		float fScrollDir = 0;
+		float fThreshold = 2.f;
+
+		if (vCamPos[nA] > (rootBox.max[nA] - fRootSize / 4.f + fThreshold))
+			fScrollDir = 1.f;
+		else if (vCamPos[nA] < (rootBox.min[nA] + fRootSize / 4.f - fThreshold))
+			fScrollDir = -1.f;
+
+		if (fScrollDir)
+		{
+			// scroll root node bounding box
+			m_pSvoRoot->m_nodeBox.min[nA] += fRootSize / 2 * fScrollDir;
+			m_pSvoRoot->m_nodeBox.max[nA] += fRootSize / 2 * fScrollDir;
+
+			if (m_pSvoRoot->m_pSeg)
+			{
+				m_pSvoRoot->m_pSeg->m_nChildOffsetsDirty = 2;
+				m_pSvoRoot->m_pSeg->m_vSegOrigin[nA] = (m_pSvoRoot->m_nodeBox.max[nA] + m_pSvoRoot->m_nodeBox.min[nA]) / 2;
+			}
+
+			// scroll pointers to childs, delete unnecessary childs
+			if (m_pSvoRoot->m_ppChilds)
+			{
+				for (int i = 0; i < 2; i++)
+				{
+					for (int j = 0; j < 2; j++)
+					{
+						int nChildIdOld, nChildIdNew;
+
+						bool o = vCamPos[nA] > rootCenter[nA];
+						bool n = !o;
+
+						if (nA == 0) // X
+						{
+							nChildIdOld = (o ? 4 : 0) | (i ? 2 : 0) | (j ? 1 : 0);
+							nChildIdNew = (n ? 4 : 0) | (i ? 2 : 0) | (j ? 1 : 0);
+						}
+						else if (nA == 1) // Y
+						{
+							nChildIdOld = (i ? 4 : 0) | (o ? 2 : 0) | (j ? 1 : 0);
+							nChildIdNew = (i ? 4 : 0) | (n ? 2 : 0) | (j ? 1 : 0);
+						}
+						else if (nA == 2) // Z
+						{
+							nChildIdOld = (j ? 4 : 0) | (i ? 2 : 0) | (o ? 1 : 0);
+							nChildIdNew = (j ? 4 : 0) | (i ? 2 : 0) | (n ? 1 : 0);
+						}
+
+						SAFE_DELETE(m_pSvoRoot->m_ppChilds[nChildIdNew]);
+						m_pSvoRoot->m_ppChilds[nChildIdNew] = m_pSvoRoot->m_ppChilds[nChildIdOld];
+						m_pSvoRoot->m_ppChilds[nChildIdOld] = NULL;
+					}
+				}
+			}
+		}
+	}
+
+	gSvoEnv->m_vSvoOriginAndSize = Vec4(m_pSvoRoot->m_nodeBox.min, m_pSvoRoot->m_nodeBox.max.x - m_pSvoRoot->m_nodeBox.min.x);
 }
 
 CSvoNode* CSvoNode::FindNodeByPosition(const Vec3& vPosWS, int nTreeLevelToFind, int nTreeLevelCur)
@@ -826,19 +911,15 @@
 
 void CSvoNode::Render(PodArray<struct SPvsItem>* pSortedPVS, uint64 nNodeKey, CRenderObject* pObj, int nTreeLevel, PodArray<SVF_P3F_C4B_T2F>& arrVertsOut, PodArray<CVoxelSegment*> arrForStreaming[nVoxStreamQueueMaxSize][nVoxStreamQueueMaxSize])
 {
-	//	if(!CVoxelSegment::voxCamera.IsAABBVisible_E(m_nodeBox))
-	//	return;
-
 	float fBoxSize = m_nodeBox.GetSize().x;
+
 	Vec3 vCamPos = CVoxelSegment::m_voxCam.GetPosition();
 
+	const float fNodeToCamDist = m_nodeBox.GetDistance(vCamPos);
+
+	const float fBoxSizeRated = fBoxSize * Cry3DEngineBase::GetCVars()->e_svoTI_VoxelizaionLODRatio;
+
 	bool bDrawThisNode = false;
-
-	//	const Plane * pNearPlane = CVoxelSegment::voxCamera.GetFrustumPlane(FR_PLANE_NEAR);
-	//float fDistToPlane = max(0,-pNearPlane->DistFromPlane(m_nodeBox.GetCenter()) - m_nodeBox.GetSize().x/2);
-	const float fDistToPlane = m_nodeBox.GetCenter().GetDistance(CVoxelSegment::m_voxCam.GetPosition()) / 1.50f * 1.25f;
-
-	const float fBoxSizeRated = fBoxSize * Cry3DEngineBase::GetCVars()->e_svoTI_VoxelizaionLODRatio / 1.50f * 1.25f;
 
 	if (m_ppChilds)
 	{
@@ -857,14 +938,14 @@
 	if (Cry3DEngineBase::GetCVars()->e_svoTI_Active && m_pSeg && m_pSeg->m_eStreamingStatus == ecss_Ready && m_pSeg->m_pBlockInfo)
 		if (m_pSeg->m_dwChildTrisTest || (m_pSeg->GetBoxSize() > Cry3DEngineBase::GetCVars()->e_svoMaxNodeSize) || (Cry3DEngineBase::GetCVars()->e_svoTI_Troposphere_Subdivide))
 		{
-			if (fDistToPlane < fBoxSizeRated && !bDrawThisNode)
+			if (fNodeToCamDist < fBoxSizeRated && !bDrawThisNode)
 			{
 				CheckAllocateChilds();
 			}
 		}
 
-	if ((!m_ppChilds || (fDistToPlane > fBoxSizeRated) || (fBoxSize <= Cry3DEngineBase::GetCVars()->e_svoMinNodeSize))
-	    || (!CVoxelSegment::m_voxCam.IsAABBVisible_E(m_nodeBox) && (fDistToPlane * 1.5 > fBoxSizeRated)))
+	if ((!m_ppChilds || (fNodeToCamDist > fBoxSizeRated) || (fBoxSize <= Cry3DEngineBase::GetCVars()->e_svoMinNodeSize))
+	    || (!CVoxelSegment::m_voxCam.IsAABBVisible_E(m_nodeBox) && (fNodeToCamDist * 1.5 > fBoxSizeRated)))
 	{
 		bDrawThisNode = true;
 	}
@@ -1075,6 +1156,7 @@
 {
 	gSvoEnv = this;
 
+	m_vSvoOriginAndSize = Vec4(worldBox.min, worldBox.max.x - worldBox.min.x);
 	m_nDebugDrawVoxelsCounter = 0;
 	m_nVoxTexFormat = eTF_R8G8B8A8; // eTF_BC3
 
@@ -1095,7 +1177,6 @@
 	m_nTexNodePoolId = 0;
 
 	m_prevCheckVal = -1000000;
-	m_worldBox.Reset();
 	m_matDvrTm = Matrix44(Matrix34::CreateIdentity());
 	m_fStreamingStartTime = 0;
 	m_nNodeCounter = 0;
@@ -1110,7 +1191,7 @@
 
 	m_worldBox = worldBox;
 	m_bReady = false;
-	m_pSvoRoot = new CSvoNode(m_worldBox, NULL);
+	m_pSvoRoot = new CSvoNode(AABB(Vec3(0, 0, 0), Vec3((float)GetCVars()->e_svoRootSize)), NULL);
 	m_pGlobalSpecCM = (ITexture*)0;
 	m_fGlobalSpecCM_Mult = 1;
 	m_fSvoFreezeTime = -1;
@@ -1186,6 +1267,9 @@
 
 	m_pParent = pParent;
 	m_nodeBox = box;
+
+	if (!pParent)
+		gSvoEnv->m_vSvoOriginAndSize = Vec4(box.min, box.max.x- box.min.x);
 
 	gSvoEnv->m_nNodeCounter++;
 }
@@ -1711,8 +1795,15 @@
 
 	ZeroStruct(svoInfo.arrAnalyticalOccluders);
 	for (int nStage = 0; nStage < 2; nStage++)
+	{
 		if (m_AnalyticalOccluders[nStage].Count())
-			memcpy(&svoInfo.arrAnalyticalOccluders[nStage][0], m_AnalyticalOccluders[nStage].GetElements(), m_AnalyticalOccluders[nStage].GetDataSize());
+		{
+			uint32 bytesToCopy = min((unsigned int)sizeof(svoInfo.arrAnalyticalOccluders[nStage]), m_AnalyticalOccluders[nStage].GetDataSize());
+			memcpy(&svoInfo.arrAnalyticalOccluders[nStage][0], m_AnalyticalOccluders[nStage].GetElements(), bytesToCopy);
+		}
+	}
+
+	svoInfo.vSvoOriginAndSize = m_vSvoOriginAndSize;
 
 	if (GetCVars()->e_svoTI_UseTODSkyColor)
 	{
@@ -2035,7 +2126,7 @@
 			{
 				IRenderNode* pNode = lstObjects[i];
 
-				if (pNode->GetVoxMode() == IRenderNode::VM_Static)
+				if (pNode->GetGIMode() == IRenderNode::eGM_StaticVoxelization)
 				{
 					if (pNode->GetRenderNodeType() == eERType_Light)
 					{
@@ -2250,18 +2341,7 @@
 
 	// Total illumination
 	if (GetCVars()->e_svoTI_Active >= 0)
-	{
 		GetCVars()->e_svoTI_Apply = (int)atof(GetXMLAttribText(pInputNode, szXmlNodeName, "Active", "0"));
-
-		//    if(GetCVars()->e_svoTI_Apply)
-		//    {
-		//      GetCVars()->e_svoTI_Active = 1;
-		//      GetCVars()->e_GI = 0;
-		//      GetCVars()->e_Clouds = 0;
-		//      if(ICVar * pV = gEnv->pConsole->GetCVar("r_UseAlphaBlend"))
-		//        pV->Set(0);
-		//    }
-	}
 
 	GetCVars()->e_svoVoxelPoolResolution = 64;
 	int nVoxelPoolResolution = (int)atof(GetXMLAttribText(pInputNode, szXmlNodeName, "VoxelPoolResolution", "0"));
@@ -2328,6 +2408,7 @@
 
 	GetCVars()->e_svoTI_AnalyticalOccluders = (int)atof(GetXMLAttribText(pInputNode, szXmlNodeName, "AnalyticalOccluders", "0"));
 	GetCVars()->e_svoTI_AnalyticalGI = (int)atof(GetXMLAttribText(pInputNode, szXmlNodeName, "AnalyticalGI", "0"));
+	GetCVars()->e_svoTI_TraceVoxels = (int)atof(GetXMLAttribText(pInputNode, szXmlNodeName, "TraceVoxels", "1"));
 
 	int nLowSpecMode = (int)atof(GetXMLAttribText(pInputNode, szXmlNodeName, "LowSpecMode", "0"));
 	if (nLowSpecMode > -2 && gEnv->IsEditor()) // otherwise we use value from sys_spec_Light.cfg
@@ -2338,6 +2419,7 @@
 	GetCVars()->e_svoTI_UseTODSkyColor = (float)atof(GetXMLAttribText(pInputNode, szXmlNodeName, "UseTODSkyColor", "0"));
 
 	GetCVars()->e_svoTI_HighGlossOcclusion = (float)atof(GetXMLAttribText(pInputNode, szXmlNodeName, "HighGlossOcclusion", "0"));
+	GetCVars()->e_svoTI_TranslucentBrightness = (float)atof(GetXMLAttribText(pInputNode, szXmlNodeName, "TranslucentBrightness", "2.5"));
 
 	#ifdef FEATURE_SVO_GI_ALLOW_HQ
 	GetCVars()->e_svoTI_IntegrationMode = (int)atof(GetXMLAttribText(pInputNode, szXmlNodeName, "IntegrationMode", "0"));
@@ -2420,7 +2502,7 @@
 			I3DEngine::SLightTI lightTI;
 			ZeroStruct(lightTI);
 
-			IRenderNode::EVoxMode eVoxMode = pRN->GetVoxMode();
+			IRenderNode::EGIMode eVoxMode = pRN->GetGIMode();
 
 			if (eVoxMode)
 			{
@@ -2431,7 +2513,7 @@
 				else
 					lightTI.vDirF = Vec4(0, 0, 0, 0);
 
-				if (eVoxMode == IRenderNode::VM_Dynamic)
+				if (eVoxMode == IRenderNode::eGM_DynamicVoxelization)
 					lightTI.vCol = rLight.m_Color.toVec4();
 				else
 					lightTI.vCol = rLight.m_BaseColor.toVec4();
@@ -2443,11 +2525,7 @@
 				else
 					lightTI.fSortVal = vCamPos.GetDistance(rLight.m_Origin) / max(24.f, rLight.m_fRadius);
 
-<<<<<<< HEAD
-				if (eVoxMode == IRenderNode::VM_Dynamic)
-=======
 				if (eVoxMode == IRenderNode::eGM_DynamicVoxelization || !GetCVars()->e_svoTI_IntegrationMode)
->>>>>>> 98428a17
 				{
 					if ((pRN->GetDrawFrame(0) > 10) && (pRN->GetDrawFrame(0) >= (int)GetCurrPassMainFrameID()))
 					{
@@ -2503,10 +2581,10 @@
 
 	Vec3 vCamPos = CVoxelSegment::m_voxCam.GetPosition();
 
-	if (int nCount = gEnv->p3DEngine->GetObjectsByTypeInBox(eERType_RenderProxy, areaBox, (IRenderNode**)0))
+	if (int nCount = gEnv->p3DEngine->GetObjectsByTypeInBox(eERType_Brush, areaBox, (IRenderNode**)0))
 	{
 		PodArray<IRenderNode*> arrObjects(nCount, nCount);
-		nCount = gEnv->p3DEngine->GetObjectsByTypeInBox(eERType_RenderProxy, areaBox, arrObjects.GetElements());
+		nCount = gEnv->p3DEngine->GetObjectsByTypeInBox(eERType_Brush, areaBox, arrObjects.GetElements());
 
 		Vec3 camPos = gEnv->pSystem->GetViewCamera().GetPosition();
 
@@ -2525,11 +2603,11 @@
 			// make a sphere, box or capsule from geom entity
 			if (CStatObj* pStatObj = (CStatObj*)pRN->GetEntityStatObj(0, 0, &matParent, true))
 			{
-				bool bPO = (strstr(pRN->GetName(), "_TI_PO") != NULL) && GetCVars()->e_svoTI_AnalyticalOccluders;				
-				bool bAO = (strstr(pRN->GetName(), "_TI_AO") != NULL) && GetCVars()->e_svoTI_AnalyticalGI;
-				bool bAOHard = (strstr(pRN->GetName(), "_TI_AOH") != NULL) && GetCVars()->e_svoTI_AnalyticalGI;
-
-				if (bPO || bAO)
+				bool bPO     = (pRN->GetGIMode() == IRenderNode::eGM_AnalytPostOccluder) && GetCVars()->e_svoTI_AnalyticalOccluders;				
+				bool bAO     = (pRN->GetGIMode() == IRenderNode::eGM_AnalyticalProxy_Soft) && (GetCVars()->e_svoTI_AnalyticalGI || GetCVars()->e_svoTI_AnalyticalOccluders);
+				bool bAOHard = (pRN->GetGIMode() == IRenderNode::eGM_AnalyticalProxy_Hard) && (GetCVars()->e_svoTI_AnalyticalGI || GetCVars()->e_svoTI_AnalyticalOccluders);
+
+				if (bPO || bAO || bAOHard)
 				{
 					bool bSphere = strstr(pStatObj->GetFilePath(), "sphere") != NULL;
 					bool bCube = strstr(pStatObj->GetFilePath(), "cube") != NULL;
@@ -2586,8 +2664,8 @@
 
 						m_AnalyticalOccluders[bPO].Add(capsule);
 					}
-					}
 				}
+			}
 
 			if (ICharacterInstance* pCharacter = (ICharacterInstance*)pRN->GetEntityCharacter(0, &matParent))
 				if (GetCVars()->e_svoTI_AnalyticalOccluders)
