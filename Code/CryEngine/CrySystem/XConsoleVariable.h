// Copyright 2001-2016 Crytek GmbH / Crytek Group. All rights reserved.

#if !defined(AFX_XCONSOLEVARIABLE_H__AB510BA3_4D53_4C45_A2A0_EA15BABE0C34__INCLUDED_)
#define AFX_XCONSOLEVARIABLE_H__AB510BA3_4D53_4C45_A2A0_EA15BABE0C34__INCLUDED_

#if _MSC_VER > 1000
	#pragma once
#endif // _MSC_VER > 1000

#include <CrySystem/ISystem.h>
#include <CryCore/BitFiddling.h>
#include <CryCore/SFunctor.h>

struct IScriptSystem;
class CXConsole;

inline int64 TextToInt64(const char* s, int64 nCurrent, bool bBitfield)
{
	int64 nValue = 0;
	if (s)
	{
		char* e;
		if (bBitfield)
		{
			// Bit manipulation.
			if (*s == '^')
			// Bit number
#if defined(_MSC_VER)
				nValue = 1LL << _strtoi64(++s, &e, 10);
#else
				nValue = 1LL << strtoll(++s, &e, 10);
#endif
			else
			// Full number
#if defined(_MSC_VER)
				nValue = _strtoi64(s, &e, 10);
#else
				nValue = strtoll(s, &e, 10);
#endif
			// Check letter codes.
			for (; (*e >= 'a' && *e <= 'z') || (*e >= 'A' && *e <= 'Z'); e++)
				nValue |= AlphaBit64(*e);

			if (*e == '+')
				nValue = nCurrent | nValue;
			else if (*e == '-')
				nValue = nCurrent & ~nValue;
			else if (*e == '^')
				nValue = nCurrent ^ nValue;
		}
		else
#if defined(_MSC_VER)
			nValue = _strtoi64(s, &e, 10);
#else
			nValue = strtoll(s, &e, 10);
#endif
	}
	return nValue;
}

inline int TextToInt(const char* s, int nCurrent, bool bBitfield)
{
	return (int)TextToInt64(s, nCurrent, bBitfield);
}

class CXConsoleVariableBase : public ICVar
{
public:
	//! constructor
	//! \param pConsole must not be 0
	CXConsoleVariableBase(CXConsole* pConsole, const char* sName, int nFlags, const char* help);
	//! destructor
	virtual ~CXConsoleVariableBase();

	// interface ICVar --------------------------------------------------------------------------------------

<<<<<<< HEAD
	virtual void            ClearFlags(int flags);
	virtual int             GetFlags() const;
	virtual int             SetFlags(int flags);
	virtual const char*     GetName() const;
	virtual const char*     GetHelp();
	virtual void            Release();
	virtual void            ForceSet(const char* s);
	virtual void            SetOnChangeCallback(ConsoleVarFunc pChangeFunc);
	virtual void            AddOnChangeFunctor(const SFunctor& pChangeFunctor);
	virtual bool            RemoveOnChangeFunctor(const uint64 nElement);
	virtual uint64          GetNumberOfOnChangeFunctors() const;
	virtual const SFunctor& GetOnChangeFunctor(uint64 nFunctorIndex) const;
	virtual ConsoleVarFunc  GetOnChangeCallback() const;

	virtual int             GetRealIVal() const { return GetIVal(); }
	virtual bool            IsConstCVar() const { return (m_nFlags & VF_CONST_CVAR) != 0; }
=======
	virtual void            ClearFlags(int flags) override;
	virtual int             GetFlags() const override;
	virtual int             SetFlags(int flags) override;
	virtual const char*     GetName() const override;
	virtual const char*     GetHelp() override;
	virtual void            Release() override;
	virtual void            ForceSet(const char* s) override;
	virtual void            SetOnChangeCallback(ConsoleVarFunc pChangeFunc) override;
	virtual uint64          AddOnChangeFunctor(const SFunctor& pChangeFunctor) override;
	virtual bool            RemoveOnChangeFunctor(const uint64 nElement) override;
	virtual bool            RemoveOnChangeFunctor(const SFunctor& changeFunctor) override;
	virtual uint64          GetNumberOfOnChangeFunctors() const override;
	virtual const SFunctor& GetOnChangeFunctor(uint64 nFunctorIndex) const override;
	virtual ConsoleVarFunc  GetOnChangeCallback() const override;

	virtual int             GetRealIVal() const override { return GetIVal(); }
	virtual bool            IsConstCVar() const override { return (m_nFlags & VF_CONST_CVAR) != 0; }
>>>>>>> b983e156
#if defined(DEDICATED_SERVER)
	virtual void            SetDataProbeString(const char* pDataProbeString) override
	{
		CRY_ASSERT(m_pDataProbeString == NULL);
		m_pDataProbeString = new char[strlen(pDataProbeString) + 1];
		strcpy(m_pDataProbeString, pDataProbeString);
	}
#endif
	virtual const char* GetDataProbeString() const override
	{
#if defined(DEDICATED_SERVER)
		if (m_pDataProbeString)
		{
			return m_pDataProbeString;
		}
#endif
		return GetOwnDataProbeString();
	}

protected: // ------------------------------------------------------------------------------------------

	virtual const char* GetOwnDataProbeString() const
	{
		return GetString();
	}

	void CallOnChangeFunctions();

	char*                 m_szName;                 // if VF_COPYNAME then this data need to be deleteed, otherwise it's pointer to .dll/.exe

	char*                 m_psHelp;                 // pointer to the help string, might be 0
#if defined(DEDICATED_SERVER)
	char*                 m_pDataProbeString;       // value client is required to have for data probes
#endif
	int                   m_nFlags;                 // e.g. VF_CHEAT, ...

	std::vector<SFunctor> m_cpChangeFunctors;
	ConsoleVarFunc        m_pChangeFunc;            // Callback function that is called when this variable changes.
	CXConsole*            m_pConsole;               // used for the callback OnBeforeVarChange()
};

//////////////////////////////////////////////////////////////////////////
class CXConsoleVariableString : public CXConsoleVariableBase
{
public:
	// constructor
	CXConsoleVariableString(CXConsole* pConsole, const char* sName, const char* szDefault, int nFlags, const char* help)
		: CXConsoleVariableBase(pConsole, sName, nFlags, help)
	{
		m_sValue = szDefault;
	}

	// interface ICVar --------------------------------------------------------------------------------------

	virtual int         GetIVal() const   { return atoi(m_sValue); }
	virtual int64       GetI64Val() const { return _atoi64(m_sValue); }
	virtual float       GetFVal() const   { return (float)atof(m_sValue); }
	virtual const char* GetString() const { return m_sValue; }
	virtual void        Set(const char* s)
	{
		if (!s)
			return;

		if ((m_sValue == s) && (m_nFlags & VF_ALWAYSONCHANGE) == 0)
			return;

		if (m_pConsole->OnBeforeVarChange(this, s))
		{
			m_nFlags |= VF_MODIFIED;
			{
				m_sValue = s;
			}

			CallOnChangeFunctions();

			m_pConsole->OnAfterVarChange(this);
		}
	}

	virtual void Set(const float f)
	{
		stack_string s;
		s.Format("%g", f);

		if ((m_sValue == s.c_str()) && (m_nFlags & VF_ALWAYSONCHANGE) == 0)
			return;

		m_nFlags |= VF_MODIFIED;
		Set(s.c_str());
	}

	virtual void Set(const int i)
	{
		stack_string s;
		s.Format("%d", i);

		if ((m_sValue == s.c_str()) && (m_nFlags & VF_ALWAYSONCHANGE) == 0)
			return;

		m_nFlags |= VF_MODIFIED;
		Set(s.c_str());
	}
	virtual int  GetType()                                     { return CVAR_STRING; }

	virtual void GetMemoryUsage(class ICrySizer* pSizer) const { pSizer->AddObject(this, sizeof(*this)); }
private:           // --------------------------------------------------------------------------------------------
	string m_sValue; //!<
};

class CXConsoleVariableInt : public CXConsoleVariableBase
{
public:
	// constructor
	CXConsoleVariableInt(CXConsole* pConsole, const char* sName, const int iDefault, int nFlags, const char* help)
		: CXConsoleVariableBase(pConsole, sName, nFlags, help), m_iValue(iDefault)
	{
	}

	// interface ICVar --------------------------------------------------------------------------------------

	virtual int         GetIVal() const   { return m_iValue; }
	virtual int64       GetI64Val() const { return m_iValue; }
	virtual float       GetFVal() const   { return (float)GetIVal(); }
	virtual const char* GetString() const
	{
		static char szReturnString[256];

		cry_sprintf(szReturnString, "%d", GetIVal());
		return szReturnString;
	}
	virtual void Set(const char* s)
	{
		int nValue = TextToInt(s, m_iValue, (m_nFlags & VF_BITFIELD) != 0);

		Set(nValue);
	}
	virtual void Set(const float f)
	{
		Set((int)f);
	}
	virtual void Set(const int i)
	{
		if (i == m_iValue && (m_nFlags & VF_ALWAYSONCHANGE) == 0)
			return;

		stack_string s;
		s.Format("%d", i);

		if (m_pConsole->OnBeforeVarChange(this, s.c_str()))
		{
			m_nFlags |= VF_MODIFIED;
			m_iValue = i;

			CallOnChangeFunctions();

			m_pConsole->OnAfterVarChange(this);
		}
	}
	virtual int  GetType()                                     { return CVAR_INT; }

	virtual void GetMemoryUsage(class ICrySizer* pSizer) const { pSizer->AddObject(this, sizeof(*this)); }
protected: // --------------------------------------------------------------------------------------------

	int m_iValue;                                   //!<
};

class CXConsoleVariableInt64 : public CXConsoleVariableBase
{
public:
	// constructor
	CXConsoleVariableInt64(CXConsole* pConsole, const char* sName, const int64 iDefault, int nFlags, const char* help)
		: CXConsoleVariableBase(pConsole, sName, nFlags, help), m_iValue(iDefault)
	{
	}

	// interface ICVar --------------------------------------------------------------------------------------

	virtual int         GetIVal() const   { return (int)m_iValue; }
	virtual int64       GetI64Val() const { return m_iValue; }
	virtual float       GetFVal() const   { return (float)GetIVal(); }
	virtual const char* GetString() const
	{
		static char szReturnString[256];
		cry_sprintf(szReturnString, "%" PRIi64, GetI64Val());
		return szReturnString;
	}
	virtual void Set(const char* s)
	{
		int64 nValue = TextToInt64(s, m_iValue, (m_nFlags & VF_BITFIELD) != 0);

		Set(nValue);
	}
	virtual void Set(const float f)
	{
		Set((int)f);
	}
	virtual void Set(const int i)
	{
		Set((int64)i);
	}
	virtual void Set(const int64 i)
	{
		if (i == m_iValue && (m_nFlags & VF_ALWAYSONCHANGE) == 0)
			return;

		stack_string s;
		s.Format("%" PRIi64, i);

		if (m_pConsole->OnBeforeVarChange(this, s.c_str()))
		{
			m_nFlags |= VF_MODIFIED;
			m_iValue = i;

			CallOnChangeFunctions();

			m_pConsole->OnAfterVarChange(this);
		}
	}
	virtual int  GetType()                                     { return CVAR_INT; }

	virtual void GetMemoryUsage(class ICrySizer* pSizer) const { pSizer->AddObject(this, sizeof(*this)); }
protected: // --------------------------------------------------------------------------------------------

	int64 m_iValue;                                   //!<
};

//////////////////////////////////////////////////////////////////////////
class CXConsoleVariableFloat : public CXConsoleVariableBase
{
public:
	// constructor
	CXConsoleVariableFloat(CXConsole* pConsole, const char* sName, const float fDefault, int nFlags, const char* help)
		: CXConsoleVariableBase(pConsole, sName, nFlags, help), m_fValue(fDefault)
	{
	}

	// interface ICVar --------------------------------------------------------------------------------------

	virtual int         GetIVal() const   { return (int)m_fValue; }
	virtual int64       GetI64Val() const { return (int64)m_fValue; }
	virtual float       GetFVal() const   { return m_fValue; }
	virtual const char* GetString() const
	{
		static char szReturnString[256];

		cry_sprintf(szReturnString, "%g", m_fValue);    // %g -> "2.01",   %f -> "2.01000"
		return szReturnString;
	}
	virtual void Set(const char* s)
	{
		float fValue = 0;
		if (s)
			fValue = (float)atof(s);

		if (fValue == m_fValue && (m_nFlags & VF_ALWAYSONCHANGE) == 0)
			return;

		if (m_pConsole->OnBeforeVarChange(this, s))
		{
			m_nFlags |= VF_MODIFIED;
			m_fValue = fValue;

			CallOnChangeFunctions();

			m_pConsole->OnAfterVarChange(this);
		}
	}
	virtual void Set(const float f)
	{
		if (f == m_fValue && (m_nFlags & VF_ALWAYSONCHANGE) == 0)
			return;

		stack_string s;
		s.Format("%g", f);

		if (m_pConsole->OnBeforeVarChange(this, s.c_str()))
		{
			m_nFlags |= VF_MODIFIED;
			m_fValue = f;

			CallOnChangeFunctions();

			m_pConsole->OnAfterVarChange(this);
		}
	}
	virtual void Set(const int i)
	{
		if ((float)i == m_fValue && (m_nFlags & VF_ALWAYSONCHANGE) == 0)
			return;

		char sTemp[128];
		cry_sprintf(sTemp, "%d", i);

		if (m_pConsole->OnBeforeVarChange(this, sTemp))
		{
			m_nFlags |= VF_MODIFIED;
			m_fValue = (float)i;
			CallOnChangeFunctions();
			m_pConsole->OnAfterVarChange(this);
		}
	}
	virtual int  GetType()                                     { return CVAR_FLOAT; }

	virtual void GetMemoryUsage(class ICrySizer* pSizer) const { pSizer->AddObject(this, sizeof(*this)); }

protected:

	virtual const char* GetOwnDataProbeString() const
	{
		static char szReturnString[8];

		cry_sprintf(szReturnString, "%.1g", m_fValue);
		return szReturnString;
	}

private: // --------------------------------------------------------------------------------------------

	float m_fValue;                                   //!<
};

class CXConsoleVariableIntRef : public CXConsoleVariableBase
{
public:
	//! constructor
	//!\param pVar must not be 0
	CXConsoleVariableIntRef(CXConsole* pConsole, const char* sName, int32* pVar, int nFlags, const char* help)
		: CXConsoleVariableBase(pConsole, sName, nFlags, help), m_iValue(*pVar)
	{
		assert(pVar);
	}

	// interface ICVar --------------------------------------------------------------------------------------

	virtual int         GetIVal() const   { return m_iValue; }
	virtual int64       GetI64Val() const { return m_iValue; }
	virtual float       GetFVal() const   { return (float)m_iValue; }
	virtual const char* GetString() const
	{
		static char szReturnString[256];

		cry_sprintf(szReturnString, "%d", m_iValue);
		return szReturnString;
	}
	virtual void Set(const char* s)
	{
		int nValue = TextToInt(s, m_iValue, (m_nFlags & VF_BITFIELD) != 0);
		if (nValue == m_iValue && (m_nFlags & VF_ALWAYSONCHANGE) == 0)
			return;

		if (m_pConsole->OnBeforeVarChange(this, s))
		{
			m_nFlags |= VF_MODIFIED;
			m_iValue = nValue;

			CallOnChangeFunctions();
			m_pConsole->OnAfterVarChange(this);
		}
	}
	virtual void Set(const float f)
	{
		if ((int)f == m_iValue && (m_nFlags & VF_ALWAYSONCHANGE) == 0)
			return;

		char sTemp[128];
		cry_sprintf(sTemp, "%g", f);

		if (m_pConsole->OnBeforeVarChange(this, sTemp))
		{
			m_nFlags |= VF_MODIFIED;
			m_iValue = (int)f;
			CallOnChangeFunctions();
			m_pConsole->OnAfterVarChange(this);
		}
	}
	virtual void Set(const int i)
	{
		if (i == m_iValue && (m_nFlags & VF_ALWAYSONCHANGE) == 0)
			return;

		char sTemp[128];
		cry_sprintf(sTemp, "%d", i);

		if (m_pConsole->OnBeforeVarChange(this, sTemp))
		{
			m_nFlags |= VF_MODIFIED;
			m_iValue = i;
			CallOnChangeFunctions();
			m_pConsole->OnAfterVarChange(this);
		}
	}
	virtual int  GetType()                                     { return CVAR_INT; }

	virtual void GetMemoryUsage(class ICrySizer* pSizer) const { pSizer->AddObject(this, sizeof(*this)); }
private: // --------------------------------------------------------------------------------------------

	int& m_iValue;                                  //!<
};

class CXConsoleVariableFloatRef : public CXConsoleVariableBase
{
public:
	//! constructor
	//!\param pVar must not be 0
	CXConsoleVariableFloatRef(CXConsole* pConsole, const char* sName, float* pVar, int nFlags, const char* help)
		: CXConsoleVariableBase(pConsole, sName, nFlags, help), m_fValue(*pVar)
	{
		assert(pVar);
	}

	// interface ICVar --------------------------------------------------------------------------------------

	virtual int         GetIVal() const   { return (int)m_fValue; }
	virtual int64       GetI64Val() const { return (int64)m_fValue; }
	virtual float       GetFVal() const   { return m_fValue; }
	virtual const char* GetString() const
	{
		static char szReturnString[256];

		cry_sprintf(szReturnString, "%g", m_fValue);
		return szReturnString;
	}
	virtual void Set(const char* s)
	{
		float fValue = 0;
		if (s)
			fValue = (float)atof(s);
		if (fValue == m_fValue && (m_nFlags & VF_ALWAYSONCHANGE) == 0)
			return;

		if (m_pConsole->OnBeforeVarChange(this, s))
		{
			m_nFlags |= VF_MODIFIED;
			m_fValue = fValue;

			CallOnChangeFunctions();
			m_pConsole->OnAfterVarChange(this);
		}
	}
	virtual void Set(const float f)
	{
		if (f == m_fValue && (m_nFlags & VF_ALWAYSONCHANGE) == 0)
			return;

		char sTemp[128];
		cry_sprintf(sTemp, "%g", f);

		if (m_pConsole->OnBeforeVarChange(this, sTemp))
		{
			m_nFlags |= VF_MODIFIED;
			m_fValue = f;
			CallOnChangeFunctions();
			m_pConsole->OnAfterVarChange(this);
		}
	}
	virtual void Set(const int i)
	{
		if ((float)i == m_fValue && (m_nFlags & VF_ALWAYSONCHANGE) == 0)
			return;

		char sTemp[128];
		cry_sprintf(sTemp, "%d", i);

		if (m_pConsole->OnBeforeVarChange(this, sTemp))
		{
			m_nFlags |= VF_MODIFIED;
			m_fValue = (float)i;
			CallOnChangeFunctions();
			m_pConsole->OnAfterVarChange(this);
		}
	}
	virtual int  GetType()                                     { return CVAR_FLOAT; }

	virtual void GetMemoryUsage(class ICrySizer* pSizer) const { pSizer->AddObject(this, sizeof(*this)); }

protected:

	virtual const char* GetOwnDataProbeString() const
	{
		static char szReturnString[8];

		cry_sprintf(szReturnString, "%.1g", m_fValue);
		return szReturnString;
	}

private: // --------------------------------------------------------------------------------------------

	float& m_fValue;                                  //!<
};

class CXConsoleVariableStringRef : public CXConsoleVariableBase
{
public:
	//! constructor
	//!\param userBuf must not be 0
	CXConsoleVariableStringRef(CXConsole* pConsole, const char* sName, const char** userBuf, const char* defaultValue, int nFlags, const char* help)
		: CXConsoleVariableBase(pConsole, sName, nFlags, help), m_sValue(defaultValue), m_userPtr(*userBuf)
	{
		m_userPtr = m_sValue.c_str();
		assert(userBuf);
	}

	// interface ICVar --------------------------------------------------------------------------------------

	virtual int         GetIVal() const   { return atoi(m_sValue.c_str()); }
	virtual int64       GetI64Val() const { return _atoi64(m_sValue.c_str()); }
	virtual float       GetFVal() const   { return (float)atof(m_sValue.c_str()); }
	virtual const char* GetString() const
	{
		return m_sValue.c_str();
	}
	virtual void Set(const char* s)
	{
		if ((m_sValue == s) && (m_nFlags & VF_ALWAYSONCHANGE) == 0)
			return;

		if (m_pConsole->OnBeforeVarChange(this, s))
		{
			m_nFlags |= VF_MODIFIED;
			{
				m_sValue = s;
				m_userPtr = m_sValue.c_str();
			}

			CallOnChangeFunctions();
			m_pConsole->OnAfterVarChange(this);
		}
	}
	virtual void Set(const float f)
	{
		stack_string s;
		s.Format("%g", f);
		Set(s.c_str());
	}
	virtual void Set(const int i)
	{
		stack_string s;
		s.Format("%d", i);
		Set(s.c_str());
	}
	virtual int  GetType()                                     { return CVAR_STRING; }

	virtual void GetMemoryUsage(class ICrySizer* pSizer) const { pSizer->AddObject(this, sizeof(*this)); }
private: // --------------------------------------------------------------------------------------------

	string       m_sValue;
	const char*& m_userPtr;                     //!<
};

// works like CXConsoleVariableInt but when changing it sets other console variables
// getting the value returns the last value it was set to - if that is still what was applied
// to the cvars can be tested with GetRealIVal()
class CXConsoleVariableCVarGroup : public CXConsoleVariableInt, public ILoadConfigurationEntrySink
{
public:
	// constructor
	CXConsoleVariableCVarGroup(CXConsole* pConsole, const char* sName, const char* szFileName, int nFlags);

	// destructor
	~CXConsoleVariableCVarGroup();

	// Returns:
	//   part of the help string - useful to log out detailed description without additional help text
	string GetDetailedInfo() const;

	// interface ICVar -----------------------------------------------------------------------------------

	virtual const char* GetHelp();

	virtual int         GetRealIVal() const;

	virtual void        DebugLog(const int iExpectedValue, const ICVar::EConsoleLogMode mode) const;

	virtual void        Set(const int i);

	// ConsoleVarFunc ------------------------------------------------------------------------------------

	static void OnCVarChangeFunc(ICVar* pVar);

	// interface ILoadConfigurationEntrySink -------------------------------------------------------------

	virtual void OnLoadConfigurationEntry(const char* szKey, const char* szValue, const char* szGroup);
	virtual void OnLoadConfigurationEntry_End();

	virtual void GetMemoryUsage(class ICrySizer* pSizer) const
	{
		pSizer->AddObject(this, sizeof(*this));
		pSizer->AddObject(m_sDefaultValue);
		pSizer->AddObject(m_CVarGroupStates);

	}
private: // --------------------------------------------------------------------------------------------

	struct SCVarGroup
	{
		std::map<string, string> m_KeyValuePair;                    // e.g. m_KeyValuePair["r_fullscreen"]="0"
		void                     GetMemoryUsage(class ICrySizer* pSizer) const
		{
			pSizer->AddObject(m_KeyValuePair);
		}
	};

	SCVarGroup         m_CVarGroupDefault;
	typedef std::map<int, SCVarGroup*> TCVarGroupStateMap;
	TCVarGroupStateMap m_CVarGroupStates;
	string             m_sDefaultValue;                           // used by OnLoadConfigurationEntry_End()

	void ApplyCVars(const SCVarGroup& rGroup, const SCVarGroup* pExclude = 0);

	// Arguments:
	//   sKey - must exist, at least in default
	//   pSpec - can be 0
	string GetValueSpec(const string& sKey, const int* pSpec = 0) const;

	// should only be used by TestCVars()
	// Returns:
	//   true=all console variables match the state (excluding default state), false otherwise
	bool _TestCVars(const SCVarGroup& rGroup, const ICVar::EConsoleLogMode mode, const SCVarGroup* pExclude = 0) const;

	// Arguments:
	//   pGroup - can be 0 to test if the default state is set
	// Returns:
	//   true=all console variables match the state (including default state), false otherwise
	bool TestCVars(const SCVarGroup* pGroup, const ICVar::EConsoleLogMode mode = ICVar::eCLM_Off) const;
};

#endif // !defined(AFX_XCONSOLEVARIABLE_H__AB510BA3_4D53_4C45_A2A0_EA15BABE0C34__INCLUDED_)<|MERGE_RESOLUTION|>--- conflicted
+++ resolved
@@ -74,24 +74,6 @@
 
 	// interface ICVar --------------------------------------------------------------------------------------
 
-<<<<<<< HEAD
-	virtual void            ClearFlags(int flags);
-	virtual int             GetFlags() const;
-	virtual int             SetFlags(int flags);
-	virtual const char*     GetName() const;
-	virtual const char*     GetHelp();
-	virtual void            Release();
-	virtual void            ForceSet(const char* s);
-	virtual void            SetOnChangeCallback(ConsoleVarFunc pChangeFunc);
-	virtual void            AddOnChangeFunctor(const SFunctor& pChangeFunctor);
-	virtual bool            RemoveOnChangeFunctor(const uint64 nElement);
-	virtual uint64          GetNumberOfOnChangeFunctors() const;
-	virtual const SFunctor& GetOnChangeFunctor(uint64 nFunctorIndex) const;
-	virtual ConsoleVarFunc  GetOnChangeCallback() const;
-
-	virtual int             GetRealIVal() const { return GetIVal(); }
-	virtual bool            IsConstCVar() const { return (m_nFlags & VF_CONST_CVAR) != 0; }
-=======
 	virtual void            ClearFlags(int flags) override;
 	virtual int             GetFlags() const override;
 	virtual int             SetFlags(int flags) override;
@@ -109,7 +91,6 @@
 
 	virtual int             GetRealIVal() const override { return GetIVal(); }
 	virtual bool            IsConstCVar() const override { return (m_nFlags & VF_CONST_CVAR) != 0; }
->>>>>>> b983e156
 #if defined(DEDICATED_SERVER)
 	virtual void            SetDataProbeString(const char* pDataProbeString) override
 	{
