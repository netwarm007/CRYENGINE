--- conflicted
+++ resolved
@@ -5,18 +5,19 @@
 #include "Entity.h"
 #include <CryNetwork/ISerialize.h>
 
-std::vector<Vec3> CAreaProxy::s_tmpWorldPoints;
-
-//////////////////////////////////////////////////////////////////////////
-void CAreaProxy::ResetTempState()
+CRYREGISTER_CLASS(CEntityComponentArea);
+
+std::vector<Vec3> CEntityComponentArea::s_tmpWorldPoints;
+
+//////////////////////////////////////////////////////////////////////////
+void CEntityComponentArea::ResetTempState()
 {
 	stl::free_container(s_tmpWorldPoints);
 }
 
 //////////////////////////////////////////////////////////////////////////
-CAreaProxy::CAreaProxy()
-	: m_pEntity(nullptr)
-	, m_nFlags(0)
+CEntityComponentArea::CEntityComponentArea()
+	: m_nFlags(0)
 	, m_pArea(nullptr)
 	, m_fRadius(0.0f)
 	, m_fGravity(0.0f)
@@ -30,44 +31,22 @@
 }
 
 //////////////////////////////////////////////////////////////////////////
-CAreaProxy::~CAreaProxy()
+CEntityComponentArea::~CEntityComponentArea()
 {
 	SAFE_RELEASE(m_pArea);
 }
 
 //////////////////////////////////////////////////////////////////////////
-void CAreaProxy::Initialize(const SComponentInitializer& init)
-{
-	m_pEntity = (CEntity*)init.m_pEntity;
-
-	m_pArea = static_cast<CAreaManager*>(m_pEntity->GetCEntitySystem()->GetAreaManager())->CreateArea();
+void CEntityComponentArea::Initialize()
+{
+	m_pArea = static_cast<CAreaManager*>(gEnv->pEntitySystem->GetAreaManager())->CreateArea();
 	m_pArea->SetEntityID(m_pEntity->GetId());
 
 	Reset();
 }
 
 //////////////////////////////////////////////////////////////////////////
-void CAreaProxy::Reload(IEntity* pEntity, SEntitySpawnParams& params)
-{
-	m_pEntity = (CEntity*)pEntity;
-
-	CRY_ASSERT(m_pArea);
-	if (m_pArea)
-	{
-		m_pArea->SetEntityID(pEntity->GetId());
-	}
-
-	Reset();
-}
-
-//////////////////////////////////////////////////////////////////////////
-void CAreaProxy::Release()
-{
-	delete this;
-}
-
-//////////////////////////////////////////////////////////////////////////
-void CAreaProxy::Reset()
+void CEntityComponentArea::Reset()
 {
 	m_nFlags = 0;
 
@@ -83,7 +62,7 @@
 }
 
 //////////////////////////////////////////////////////////////////////////
-void CAreaProxy::OnMove()
+void CEntityComponentArea::OnMove()
 {
 	if ((m_nFlags & FLAG_NOT_UPDATE_AREA) == 0)
 	{
@@ -131,7 +110,7 @@
 }
 
 //////////////////////////////////////////////////////////////////////////
-void CAreaProxy::OnEnable(bool bIsEnable, bool bIsCallScript)
+void CEntityComponentArea::OnEnable(bool bIsEnable, bool bIsCallScript)
 {
 	m_bIsEnable = bIsEnable;
 	if (m_pArea->GetAreaType() == ENTITY_AREA_TYPE_GRAVITYVOLUME)
@@ -175,7 +154,7 @@
 }
 
 //////////////////////////////////////////////////////////////////////////
-void CAreaProxy::ProcessEvent(SEntityEvent& event)
+void CEntityComponentArea::ProcessEvent(SEntityEvent& event)
 {
 	switch (event.event)
 	{
@@ -191,51 +170,21 @@
 				OnEnable(false);
 		}
 		break;
-	case ENTITY_EVENT_RENDER:
-		{
+	case ENTITY_EVENT_RENDER_VISIBILITY_CHANGE:
+		{
+			bool bVisible = event.nParam[0] != 0;
+			
 			if (m_pArea->GetAreaType() == ENTITY_AREA_TYPE_GRAVITYVOLUME)
 			{
-				if (!m_bDontDisableInvisible)
-				{
-					m_lastFrameTime = gEnv->pTimer->GetCurrTime();
-				}
-				if (!m_bIsEnableInternal)
+				if (bVisible && !m_bIsEnableInternal)
 				{
 					m_bIsEnableInternal = true;
 					OnEnable(m_bIsEnable, false);
-					m_pEntity->SetTimer(0, 11000);
-				}
-			}
-		}
-		break;
-	case ENTITY_EVENT_TIMER:
-		{
-			if (m_pArea->GetAreaType() == ENTITY_AREA_TYPE_GRAVITYVOLUME)
-			{
-				if (!m_bDontDisableInvisible)
-				{
-					bool bOff = false;
-					if (gEnv->pTimer->GetCurrTime() - m_lastFrameTime > 10.0f)
-					{
-						bOff = true;
-						IEntityRenderProxy* pEntPr = (IEntityRenderProxy*)m_pEntity->GetProxy(ENTITY_PROXY_RENDER);
-						if (pEntPr)
-						{
-							IRenderNode* pRendNode = pEntPr->GetRenderNode();
-							if (pRendNode)
-							{
-								if (pEntPr->IsRenderProxyVisAreaVisible())
-									bOff = false;
-							}
-						}
-						if (bOff)
-						{
-							m_bIsEnableInternal = false;
-							OnEnable(m_bIsEnable, false);
-						}
-					}
-					if (!bOff)
-						m_pEntity->SetTimer(0, 11000);
+				}
+				if (!bVisible && m_bIsEnableInternal && !m_bDontDisableInvisible)
+				{
+					m_bIsEnableInternal = false;
+					OnEnable(m_bIsEnable, false);
 				}
 			}
 		}
@@ -244,9 +193,6 @@
 }
 
 //////////////////////////////////////////////////////////////////////////
-<<<<<<< HEAD
-void CAreaProxy::SerializeXML(XmlNodeRef& entityNode, bool bLoading)
-=======
 uint64 CEntityComponentArea::GetEventMask() const
 {
 	return BIT64(ENTITY_EVENT_XFORM) |
@@ -256,7 +202,6 @@
 
 //////////////////////////////////////////////////////////////////////////
 void CEntityComponentArea::LegacySerializeXML(XmlNodeRef& entityNode, XmlNodeRef& componentNode, bool bLoading)
->>>>>>> 98428a17
 {
 	if (m_nFlags & FLAG_NOT_SERIALIZE)
 		return;
@@ -398,20 +343,17 @@
 				}
 			}
 			m_pArea->SetAreaType(ENTITY_AREA_TYPE_GRAVITYVOLUME);
-			if (!m_pEntity->GetRenderProxy())
-			{
-				IEntityRenderProxyPtr pRenderProxy = crycomponent_cast<IEntityRenderProxyPtr>(m_pEntity->CreateProxy(ENTITY_PROXY_RENDER));
-				m_pEntity->SetFlags(m_pEntity->GetFlags() | ENTITY_FLAG_SEND_RENDER_EVENT);
-
-				if (box.min.x > box.max.x)
-					box.min = box.max = Vec3(0, 0, 0);
-				box.min -= Vec3(m_fRadius, m_fRadius, m_fRadius);
-				box.max += Vec3(m_fRadius, m_fRadius, m_fRadius);
-
-				box.SetTransformedAABB(m_pEntity->GetWorldTM().GetInverted(), box);
-
-				pRenderProxy->SetLocalBounds(box, true);
-			}
+
+			m_pEntity->SetFlags(m_pEntity->GetFlags() | ENTITY_FLAG_SEND_RENDER_EVENT);
+
+			if (box.min.x > box.max.x)
+				box.min = box.max = Vec3(0, 0, 0);
+			box.min -= Vec3(m_fRadius, m_fRadius, m_fRadius);
+			box.max += Vec3(m_fRadius, m_fRadius, m_fRadius);
+
+			box.SetTransformedAABB(m_pEntity->GetWorldTM().GetInverted(), box);
+
+			m_pEntity->GetRenderInterface()->SetLocalBounds(box, true);
 
 			OnEnable(m_bIsEnable);
 		}
@@ -633,7 +575,7 @@
 }
 
 //////////////////////////////////////////////////////////////////////////
-void CAreaProxy::ReadPolygonsForAreaSolid(CCryFile& file, int numberOfPolygons, bool bObstruction)
+void CEntityComponentArea::ReadPolygonsForAreaSolid(CCryFile& file, int numberOfPolygons, bool bObstruction)
 {
 	static const int numberOfStaticVertices(200);
 	Vec3 pStaticVertices[numberOfStaticVertices];
@@ -656,20 +598,12 @@
 }
 
 //////////////////////////////////////////////////////////////////////////
-bool CAreaProxy::GetSignature(TSerialize signature)
-{
-	signature.BeginGroup("AreaProxy");
-	signature.EndGroup();
-	return true;
-}
-
-//////////////////////////////////////////////////////////////////////////
-void CAreaProxy::Serialize(TSerialize ser)
-{
-}
-
-//////////////////////////////////////////////////////////////////////////
-void CAreaProxy::SetPoints(Vec3 const* const pPoints, bool const* const pSoundObstructionSegments, size_t const numLocalPoints, float const height)
+void CEntityComponentArea::GameSerialize(TSerialize ser)
+{
+}
+
+//////////////////////////////////////////////////////////////////////////
+void CEntityComponentArea::SetPoints(Vec3 const* const pPoints, bool const* const pSoundObstructionSegments, size_t const numLocalPoints, float const height)
 {
 	m_pArea->SetHeight(height);
 	m_pArea->SetAreaType(ENTITY_AREA_TYPE_SHAPE);
@@ -715,7 +649,7 @@
 }
 
 //////////////////////////////////////////////////////////////////////////
-const Vec3* CAreaProxy::GetPoints()
+const Vec3* CEntityComponentArea::GetPoints()
 {
 	if (m_localPoints.empty())
 		return 0;
@@ -723,7 +657,7 @@
 }
 
 //////////////////////////////////////////////////////////////////////////
-void CAreaProxy::SetBox(const Vec3& min, const Vec3& max, const bool* const pabSoundObstructionSides, size_t const nSideCount)
+void CEntityComponentArea::SetBox(const Vec3& min, const Vec3& max, const bool* const pabSoundObstructionSides, size_t const nSideCount)
 {
 	m_pArea->SetBox(min, max, m_pEntity->GetWorldTM());
 	m_localPoints.clear();
@@ -755,7 +689,7 @@
 }
 
 //////////////////////////////////////////////////////////////////////////
-void CAreaProxy::SetSphere(const Vec3& vCenter, float fRadius)
+void CEntityComponentArea::SetSphere(const Vec3& vCenter, float fRadius)
 {
 	m_vCenter = vCenter;
 	m_fRadius = fRadius;
@@ -764,26 +698,26 @@
 }
 
 //////////////////////////////////////////////////////////////////////////
-void CAreaProxy::BeginSettingSolid(const Matrix34& worldTM)
+void CEntityComponentArea::BeginSettingSolid(const Matrix34& worldTM)
 {
 	m_pArea->BeginSettingSolid(worldTM);
 	m_pArea->SetAreaType(ENTITY_AREA_TYPE_SOLID);
 }
 
 //////////////////////////////////////////////////////////////////////////
-void CAreaProxy::AddConvexHullToSolid(const Vec3* verticesOfConvexHull, bool bObstruction, int numberOfVertices)
+void CEntityComponentArea::AddConvexHullToSolid(const Vec3* verticesOfConvexHull, bool bObstruction, int numberOfVertices)
 {
 	m_pArea->AddConvexHullToSolid(verticesOfConvexHull, bObstruction, numberOfVertices);
 }
 
 //////////////////////////////////////////////////////////////////////////
-void CAreaProxy::EndSettingSolid()
+void CEntityComponentArea::EndSettingSolid()
 {
 	m_pArea->EndSettingSolid();
 }
 
 //////////////////////////////////////////////////////////////////////////
-void CAreaProxy::SetGravityVolume(const Vec3* pPoints, int nNumPoints, float fRadius, float fGravity, bool bDontDisableInvisible, float fFalloff, float fDamping)
+void CEntityComponentArea::SetGravityVolume(const Vec3* pPoints, int nNumPoints, float fRadius, float fGravity, bool bDontDisableInvisible, float fFalloff, float fDamping)
 {
 	m_bIsEnableInternal = true;
 	m_fRadius = fRadius;
@@ -803,7 +737,7 @@
 }
 
 //////////////////////////////////////////////////////////////////////////
-void CAreaProxy::SetSoundObstructionOnAreaFace(size_t const index, bool const bObstructs)
+void CEntityComponentArea::SetSoundObstructionOnAreaFace(size_t const index, bool const bObstructs)
 {
 	CRY_ASSERT(index < m_abObstructSound.size());
 	m_abObstructSound[index] = bObstructs;
@@ -811,13 +745,13 @@
 }
 
 //////////////////////////////////////////////////////////////////////////
-size_t CAreaProxy::GetNumberOfEntitiesInArea() const
+size_t CEntityComponentArea::GetNumberOfEntitiesInArea() const
 {
 	return m_pArea->GetEntityAmount();
 }
 
 //////////////////////////////////////////////////////////////////////////
-EntityId CAreaProxy::GetEntityInAreaByIdx(size_t const index) const
+EntityId CEntityComponentArea::GetEntityInAreaByIdx(size_t const index) const
 {
 	return m_pArea->GetEntityByIdx(index);
 }