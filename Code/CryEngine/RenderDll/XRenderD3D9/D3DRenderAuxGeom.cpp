--- conflicted
+++ resolved
@@ -3,6 +3,8 @@
 #include "StdAfx.h"
 #include "DriverD3D.h"
 #include "D3DRenderAuxGeom.h"
+#include "GraphicsPipeline/StandardGraphicsPipeline.h"
+#include <climits>
 
 #if defined(ENABLE_RENDER_AUX_GEOM)
 
@@ -35,11 +37,7 @@
 
 CRenderAuxGeomD3D::CRenderAuxGeomD3D(CD3D9Renderer& renderer)
 	: m_renderer(renderer)
-	, m_pAuxGeomVB(0)
-	, m_pAuxGeomIB(0)
-	, m_pCurVB(0)
-	, m_pCurIB(0)
-	, m_auxGeomSBM()
+	, m_geomPass(false)
 	, m_wndXRes(0)
 	, m_wndYRes(0)
 	, m_aspect(1.0f)
@@ -62,7 +60,7 @@
 CRenderAuxGeomD3D::~CRenderAuxGeomD3D()
 {
 	ReleaseDeviceObjects();
-	
+
 	//SAFE_RELEASE(m_pAuxGeomShader);
 	// m_pAuxGeomShader released by CShaderMan ???
 	//delete m_pAuxGeomShader;
@@ -78,9 +76,6 @@
 
 void CRenderAuxGeomD3D::ReleaseDeviceObjects()
 {
-	SAFE_RELEASE(m_pAuxGeomVB);
-	SAFE_RELEASE(m_pAuxGeomIB);
-
 	for (uint32 i(0); i < e_auxObjNumLOD; ++i)
 	{
 		m_sphereObj[i].Release();
@@ -92,9 +87,6 @@
 int CRenderAuxGeomD3D::GetDeviceDataSize()
 {
 	int nSize = 0;
-
-	nSize += _VertBufferSize(m_pAuxGeomVB);
-	nSize += _IndexBufferSize(m_pAuxGeomIB);
 
 	for (uint32 i = 0; i < e_auxObjNumLOD; ++i)
 	{
@@ -400,6 +392,24 @@
 	unsigned int m_sections;
 };
 
+void CRenderAuxGeomD3D::SDrawObjMesh::Release()
+{
+	if( m_pVB != ~0u ) gcpRendD3D->m_DevBufMan.Destroy(m_pVB);
+	if( m_pIB != ~0u ) gcpRendD3D->m_DevBufMan.Destroy(m_pIB);
+
+	m_numVertices = 0;
+	m_numFaces = 0;
+}
+
+int CRenderAuxGeomD3D::SDrawObjMesh::GetDeviceDataSize() const
+{
+	int nSize = 0;
+	nSize += gcpRendD3D->m_DevBufMan.Size(m_pVB);
+	nSize += gcpRendD3D->m_DevBufMan.Size(m_pIB);
+
+	return nSize;
+}
+
 // Generalized CreateMesh function to create any mesh via passed-in functor.
 // The functor needs to provide a CreateMesh function which accepts an
 // AuxObjVertexBuffer and AuxObjIndexBuffer to stored the resulting mesh.
@@ -412,94 +422,36 @@
 	meshFunc.CreateMesh(vb, ib);
 
 	// create vertex buffer and copy data
-	HRESULT hr(S_OK);
-	D3D11_BUFFER_DESC BufDescV;
-	ZeroStruct(BufDescV);
-	BufDescV.ByteWidth = vb.size() * sizeof(SAuxObjVertex);
-	BufDescV.Usage = D3D11_USAGE_DEFAULT;
-	BufDescV.BindFlags = D3D11_BIND_VERTEX_BUFFER;
-	BufDescV.CPUAccessFlags = 0;
-	BufDescV.MiscFlags = 0;
-
-	D3D11_SUBRESOURCE_DATA InitData;
-	InitData.pSysMem = &vb[0];
-	InitData.SysMemPitch = 0;
-	InitData.SysMemSlicePitch = 0;
-	if (FAILED(hr = m_renderer.GetDevice().CreateBuffer(&BufDescV, &InitData, &mesh.m_pVB)))
-	{
-		assert(SUCCEEDED(hr));
-		return(hr);
-	}
-
-	D3D11_BUFFER_DESC BufDescI;
-	ZeroStruct(BufDescI);
-	BufDescI.ByteWidth = ib.size() * sizeof(vtx_idx);
-	BufDescI.Usage = D3D11_USAGE_DEFAULT;
-	BufDescI.BindFlags = D3D11_BIND_INDEX_BUFFER;
-	BufDescI.CPUAccessFlags = 0;
-	BufDescI.MiscFlags = 0;
-
-	InitData.pSysMem = &ib[0];
-	InitData.SysMemPitch = 0;
-	InitData.SysMemSlicePitch = 0;
-	if (FAILED(hr = m_renderer.GetDevice().CreateBuffer(&BufDescI, &InitData, &mesh.m_pIB)))
-	{
-		assert(SUCCEEDED(hr));
-		return(hr);
-	}
-
-	#if !defined(RELEASE) && CRY_PLATFORM_WINDOWS
-	mesh.m_pVB->SetPrivateData(WKPDID_D3DDebugObjectName, strlen("Aux Geom Mesh"), "Aux Geom Mesh");
-	mesh.m_pIB->SetPrivateData(WKPDID_D3DDebugObjectName, strlen("Aux Geom Mesh"), "Aux Geom Mesh");
-	#endif
+
+	mesh.m_pVB = gcpRendD3D->m_DevBufMan.Create(BBT_VERTEX_BUFFER, BU_STATIC, vb.size() * sizeof(SAuxObjVertex));
+	mesh.m_pIB = gcpRendD3D->m_DevBufMan.Create(BBT_INDEX_BUFFER,  BU_STATIC, ib.size() * sizeof(vtx_idx));
+
+	gcpRendD3D->m_DevBufMan.UpdateBuffer(mesh.m_pVB, &vb[0], vb.size() * sizeof(SAuxObjVertex));
+	gcpRendD3D->m_DevBufMan.UpdateBuffer(mesh.m_pIB, &ib[0], ib.size() * sizeof(vtx_idx));
+
+
+#if !defined(RELEASE) && CRY_PLATFORM_WINDOWS
+	{
+		size_t vbOffset = 0, ibOffset = 0;
+		D3DVertexBuffer* vbAux = gcpRendD3D->m_DevBufMan.GetD3DVB(mesh.m_pVB, &vbOffset);
+		D3DIndexBuffer * ibAux = gcpRendD3D->m_DevBufMan.GetD3DIB(mesh.m_pIB, &ibOffset);
+
+		vbAux->SetPrivateData(WKPDID_D3DDebugObjectName, strlen("Aux Geom Mesh"), "Aux Geom Mesh");
+		ibAux->SetPrivateData(WKPDID_D3DDebugObjectName, strlen("Aux Geom Mesh"), "Aux Geom Mesh");
+	}
+#endif
 
 	// write mesh info
 	mesh.m_numVertices = vb.size();
 	mesh.m_numFaces = ib.size() / 3;
 
-	return(hr);
+	return S_OK;
 }
 
 HRESULT CRenderAuxGeomD3D::RestoreDeviceObjects()
 {
 	HRESULT hr(S_OK);
 
-	// recreate vertex buffer
-	SAFE_RELEASE(m_pAuxGeomVB);
-
-	D3D11_BUFFER_DESC BufDescV;
-	ZeroStruct(BufDescV);
-	BufDescV.ByteWidth = e_auxGeomVBSize * sizeof(SAuxVertex);
-	BufDescV.Usage = D3D11_USAGE_DYNAMIC;
-	BufDescV.BindFlags = D3D11_BIND_VERTEX_BUFFER;
-	BufDescV.CPUAccessFlags = D3D11_CPU_ACCESS_WRITE;
-	BufDescV.MiscFlags = 0;
-
-	if (FAILED(hr = m_renderer.GetDevice().CreateBuffer(&BufDescV, 0, &m_pAuxGeomVB)))
-	{
-		assert(0);
-		return(hr);
-	}
-
-	// recreate index buffer
-	SAFE_RELEASE(m_pAuxGeomIB);
-	D3D11_BUFFER_DESC BufDescI;
-	ZeroStruct(BufDescI);
-	BufDescI.ByteWidth = e_auxGeomIBSize * sizeof(vtx_idx);
-	BufDescI.Usage = D3D11_USAGE_DYNAMIC;
-	BufDescI.BindFlags = D3D11_BIND_INDEX_BUFFER;
-	BufDescI.CPUAccessFlags = D3D11_CPU_ACCESS_WRITE;
-	BufDescI.MiscFlags = 0;
-	if (FAILED(hr = m_renderer.GetDevice().CreateBuffer(&BufDescI, 0, &m_pAuxGeomIB)))
-	{
-		assert(0);
-		return(hr);
-	}
-
-	#if !defined(RELEASE) && CRY_PLATFORM_WINDOWS
-	m_pAuxGeomVB->SetPrivateData(WKPDID_D3DDebugObjectName, strlen("Aux Geom"), "Aux Geom");
-	m_pAuxGeomIB->SetPrivateData(WKPDID_D3DDebugObjectName, strlen("Aux Geom"), "Aux Geom");
-	#endif
 
 	// recreate aux objects
 	for (uint32 i(0); i < e_auxObjNumLOD; ++i)
@@ -525,277 +477,308 @@
 	return(hr);
 }
 
-void CRenderAuxGeomD3D::DrawAuxPrimitives(CAuxGeomCB::AuxSortedPushBuffer::const_iterator itBegin, CAuxGeomCB::AuxSortedPushBuffer::const_iterator itEnd, const CAuxGeomCB::EPrimType& primType)
-{
-	assert(CAuxGeomCB::e_PtList == primType || CAuxGeomCB::e_LineList == primType || CAuxGeomCB::e_TriList == primType);
-
-	HRESULT hr(S_OK);
-
-	// bind vertex and index streams and set vertex declaration
-	bool streamsBound = BindStreams(eVF_P3F_C4B_T2F, m_pAuxGeomVB, m_pAuxGeomIB);
-
-	// get aux vertex buffer
-	const CAuxGeomCB::AuxVertexBuffer& auxVertexBuffer(GetAuxVertexBuffer());
-
-	// determine flags for prim type
-	uint32 d3dNumPrimDivider;
-	ERenderPrimitiveType ePrimType;
-
-	DetermineAuxPrimitveFlags(d3dNumPrimDivider, ePrimType, primType);
-
-	// helpers for DP call
-	uint32 initialVBLockOffset(m_auxGeomSBM.m_curVBIndex);
-	uint32 numVerticesWrittenToVB(0);
-
-	m_renderer.FX_Commit();
+template<class T = vtx_idx, int size = sizeof(T)*CHAR_BIT> struct indexbuffer_type;
+
+template<class T> struct indexbuffer_type<T, 16> { static const RenderIndexType type = Index16; };
+template<class T> struct indexbuffer_type<T, 32> { static const RenderIndexType type = Index32; };
+
+
+CRenderAuxGeomD3D::CBufferManager::~CBufferManager()
+{
+	if( vbAux != ~0u ) gcpRendD3D->m_DevBufMan.Destroy(vbAux);
+	if( ibAux != ~0u ) gcpRendD3D->m_DevBufMan.Destroy(ibAux);
+}
+
+buffer_handle_t CRenderAuxGeomD3D::CBufferManager::update(BUFFER_BIND_TYPE type, const void* data, size_t size)
+{
+	buffer_handle_t buf = gcpRendD3D->m_DevBufMan.Create(type, BU_TRANSIENT, size);//BU_DYNAMIC
+
+	gcpRendD3D->m_DevBufMan.UpdateBuffer(buf, data, size);
+
+	return buf;
+}
+
+buffer_handle_t CRenderAuxGeomD3D::CBufferManager::fill(buffer_handle_t buf, BUFFER_BIND_TYPE type, const void* data, size_t size)
+{
+	if( buf != ~0u ) gcpRendD3D->m_DevBufMan.Destroy(buf);
+
+	return size ? update(type, data, size) : ~0u;
+}
+
+
+CRenderPrimitive& CRenderAuxGeomD3D::PreparePrimitive(const SAuxGeomRenderFlags& flags, const CCryNameTSCRC& techique, ERenderPrimitiveType topology, EVertexFormat format, size_t stride, buffer_handle_t vb, buffer_handle_t ib, const Matrix44* mViewProj)
+{
+	CD3D9Renderer* const __restrict renderer = gcpRendD3D;
+
+	CStandardGraphicsPipeline::SViewInfo viewInfo[2];
+	const int32 viewInfoCount = renderer->GetGraphicsPipeline().GetViewInfo(viewInfo);
+
+	const bool bReverseDepth = (viewInfo[0].flags & CStandardGraphicsPipeline::SViewInfo::eFlags_ReverseDepth) != 0;
+	int32 gsFunc = bReverseDepth ? GS_DEPTHFUNC_GEQUAL : GS_DEPTHFUNC_LEQUAL;
+
+
+	const SViewport& vp = viewInfo[0].viewport;
+	D3DViewPort viewport = { float(vp.nX), float(vp.nY), float(vp.nX) + vp.nWidth, float(vp.nY) + vp.nHeight, vp.fMinZ, vp.fMaxZ };
+
+
+	m_geomPass.ClearPrimitives();
+	m_geomPass.SetViewport(viewport);
+
+	m_geomPass.SetRenderTarget(0, renderer->GetBackBufferTexture());
+	m_geomPass.SetDepthTarget(&renderer->m_DepthBufferNative);
+
+	auto& prim = m_geomPrimitiveCache[topology];
+
+	prim.SetFlags(CRenderPrimitive::eFlags_ReflectConstantBuffersFromShader);
+
+	prim.SetTechnique(m_pAuxGeomShader, techique, 0);
+
+
+	if( flags.GetDepthTestFlag()  == e_DepthTestOff ) gsFunc |= GS_NODEPTHTEST;
+	if( flags.GetDepthWriteFlag() == e_DepthWriteOn ) gsFunc |= GS_DEPTHWRITE;
+
+	if( flags.GetFillMode() == e_FillModeWireframe ) gsFunc |= GS_WIREFRAME;
+
+
+	switch( flags.GetAlphaBlendMode() )
+	{
+		case e_AlphaBlended : gsFunc |= GS_BLSRC_SRCALPHA | GS_BLDST_ONEMINUSSRCALPHA; break;
+		case e_AlphaAdditive: gsFunc |= GS_BLSRC_ONE | GS_BLDST_ONE;
+	}
+
+	switch( flags.GetCullMode() )
+	{
+		case e_CullModeFront: prim.SetCullMode(eCULL_Front); break;
+		case e_CullModeNone : prim.SetCullMode(eCULL_None);  break;
+		default:              prim.SetCullMode(eCULL_Back);
+	}
+
+	prim.SetRenderState(gsFunc);
+
+
+	prim.SetCustomVertexStream(vb, format, stride);
+	prim.SetCustomIndexStream (ib, indexbuffer_type<vtx_idx>::type);
+
+	//		prim.SetTexture(0, CTexture::GetByID(pfProxy->GetTexture()));
+	//		prim.SetSampler(0, CTexture::GetTexState(STexState(FILTER_LINEAR, true)));
+
+
+	if( mViewProj )
+	{
+		static CCryNameR matViewProjName("matViewProj");
+
+		auto& constantManager = prim.GetConstantManager();
+
+		constantManager.BeginNamedConstantUpdate();
+		constantManager.SetNamedConstantArray(matViewProjName, (Vec4*)mViewProj, 4, eHWSC_Vertex);
+		constantManager.EndNamedConstantUpdate();
+	}
+
+	prim.m_instances.resize(1);
+
+	return prim;
+}
+
+
+void CRenderAuxGeomD3D::DrawAuxPrimitives(CAuxGeomCB::AuxSortedPushBuffer::const_iterator itBegin, CAuxGeomCB::AuxSortedPushBuffer::const_iterator itEnd, const Matrix44& mViewProj)
+{
+	ERenderPrimitiveType topology;
+
+	const SAuxGeomRenderFlags& flags = (*itBegin)->m_renderFlags;
+	CAuxGeomCB::EPrimType primType(CAuxGeomCB::GetPrimType(flags));
+
+	if     ( primType == CAuxGeomCB::e_LineList ) topology = eptLineList;
+	else if( primType == CAuxGeomCB::e_TriList  ) topology = eptTriangleList;
+	else if( primType == CAuxGeomCB::e_PtList   ) topology = eptPointList;
+	else
+	{
+		assert(false);
+		return;
+	}
+
+	static CCryNameTSCRC tGeom("AuxGeometry");
+
+	CRenderPrimitive& prim = PreparePrimitive(flags, tGeom, topology, eVF_P3F_C4B_T2F, sizeof(SVF_P3F_C4B_T2F), m_bufman.GetVB(), ~0u, &mViewProj);
+
+	prim.SetDrawInfo(topology, 0, (*itBegin)->m_vertexOffs, (*itBegin)->m_numVertices);
+
+	for( CAuxGeomCB::AuxSortedPushBuffer::const_iterator it(itBegin); ++it != itEnd; )
+	{
+		SCompiledRenderPrimitive::SInstanceInfo instance;
+
+		instance.vertexBaseOffset = 0;
+		instance.vertexOrIndexOffset = (*it)->m_vertexOffs;
+		instance.vertexOrIndexCount = (*it)->m_numVertices;
+
+		prim.m_instances.push_back(instance);
+	}
+
+	if( !m_geomPass.AddPrimitive(&prim) )
+	{
+		return;
+	}
+
+	m_geomPass.Execute();
+}
+
+void CRenderAuxGeomD3D::DrawAuxIndexedPrimitives(CAuxGeomCB::AuxSortedPushBuffer::const_iterator itBegin, CAuxGeomCB::AuxSortedPushBuffer::const_iterator itEnd, const Matrix44& mViewProj)
+{
+	ERenderPrimitiveType topology;
+
+	const SAuxGeomRenderFlags& flags = (*itBegin)->m_renderFlags;
+	CAuxGeomCB::EPrimType primType(CAuxGeomCB::GetPrimType(flags));
+
+	if     ( primType == CAuxGeomCB::e_LineListInd ) topology = eptLineList;
+	else if( primType == CAuxGeomCB::e_TriListInd  ) topology = eptTriangleList;
+	else
+	{
+		assert(false);
+		return;
+	}
+
+	static CCryNameTSCRC tGeom("AuxGeometry");
+
+	CRenderPrimitive& prim = PreparePrimitive(flags, tGeom, topology, eVF_P3F_C4B_T2F, sizeof(SVF_P3F_C4B_T2F), m_bufman.GetVB(), m_bufman.GetIB(), &mViewProj);
+
+	prim.SetDrawInfo(topology, (*itBegin)->m_vertexOffs, (*itBegin)->m_indexOffs, (*itBegin)->m_numIndices);
+
+	for( CAuxGeomCB::AuxSortedPushBuffer::const_iterator it(itBegin); ++it != itEnd; )
+	{
+		SCompiledRenderPrimitive::SInstanceInfo instance;
+
+		instance.vertexBaseOffset = (*it)->m_vertexOffs;
+		instance.vertexOrIndexOffset = (*it)->m_indexOffs;
+		instance.vertexOrIndexCount = (*it)->m_numIndices;
+
+		prim.m_instances.push_back(instance);
+	}
+
+	if( !m_geomPass.AddPrimitive(&prim) )
+	{
+		return;
+	}
+
+	m_geomPass.Execute();
+}
+
+void CRenderAuxGeomD3D::DrawAuxObjects(CAuxGeomCB::AuxSortedPushBuffer::const_iterator itBegin, CAuxGeomCB::AuxSortedPushBuffer::const_iterator itEnd, const Matrix44& mViewProj)
+{
+	const SAuxGeomRenderFlags& flags    = (*itBegin)->m_renderFlags;
+	CAuxGeomCB::EAuxDrawObjType objType = CAuxGeomCB::GetAuxObjType(flags);
+
+	// get draw params buffer
+	const CAuxGeomCB::AuxDrawObjParamBuffer& auxDrawObjParamBuffer(GetAuxDrawObjParamBuffer());
 
 	// process each entry
 	for (CAuxGeomCB::AuxSortedPushBuffer::const_iterator it(itBegin); it != itEnd; ++it)
 	{
 		// get current push buffer entry
-		const CAuxGeomCB::SAuxPushBufferEntry* curPBEntry(*it);
-
-		// number of vertices to copy
-		uint32 verticesToCopy(curPBEntry->m_numVertices);
-		uint32 verticesCopied(0);
-
-		// stream vertex data
-		while (verticesToCopy > 0)
-		{
-			// number of vertices which fit into current vb
-			uint32 maxVerticesInThisBatch(e_auxGeomVBSize - m_auxGeomSBM.m_curVBIndex);
-
-			// round down to previous multiple of "d3dNumPrimDivider"
-			maxVerticesInThisBatch -= maxVerticesInThisBatch % d3dNumPrimDivider;
-
-			// still enough space to feed data in the current vb
-			if (maxVerticesInThisBatch > 0)
-			{
-				// compute amount of vertices to move in this batch
-				uint32 toCopy(verticesToCopy > maxVerticesInThisBatch ? maxVerticesInThisBatch : verticesToCopy);
-
-				// determine lock flags
-				D3D11_MAP mapFlags(D3D11_MAP_WRITE_NO_OVERWRITE_VB);
-				if (false != m_auxGeomSBM.m_discardVB)
-				{
-					m_auxGeomSBM.m_discardVB = false;
-					mapFlags = D3D11_MAP_WRITE_DISCARD_VB;
-				}
-
-				CDeviceManager::UploadContents<false>(m_pAuxGeomVB, 0, m_auxGeomSBM.m_curVBIndex * sizeof(SAuxVertex), toCopy * sizeof(SAuxVertex), mapFlags, &auxVertexBuffer[curPBEntry->m_vertexOffs + verticesCopied]);
-				
-				// update accumulators and buffer indices
-				verticesCopied += toCopy;
-				verticesToCopy -= toCopy;
-
-				m_auxGeomSBM.m_curVBIndex += toCopy;
-				numVerticesWrittenToVB += toCopy;
-			}
-			else
-			{
-				// not enough space in vb for (remainder of) current push buffer entry
-				if (numVerticesWrittenToVB > 0)
-				{
-					// commit batch
-					assert(0 == numVerticesWrittenToVB % d3dNumPrimDivider);
-					if (streamsBound)
-						m_renderer.FX_DrawPrimitive(ePrimType, initialVBLockOffset, numVerticesWrittenToVB);
-				}
-
-				// request a DISCARD lock of vb in the next run
-				m_auxGeomSBM.DiscardVB();
-				initialVBLockOffset = m_auxGeomSBM.m_curVBIndex;
-				numVerticesWrittenToVB = 0;
-			}
-		}
-	}
-
-	if (numVerticesWrittenToVB > 0)
-	{
-		// commit batch
-		assert(0 == numVerticesWrittenToVB % d3dNumPrimDivider);
-
-		if (streamsBound)
-			m_renderer.FX_DrawPrimitive(ePrimType, initialVBLockOffset, numVerticesWrittenToVB);
-	}
-}
-
-void CRenderAuxGeomD3D::DrawAuxIndexedPrimitives(CAuxGeomCB::AuxSortedPushBuffer::const_iterator itBegin, CAuxGeomCB::AuxSortedPushBuffer::const_iterator itEnd, const CAuxGeomCB::EPrimType& primType)
-{
-	assert(CAuxGeomCB::e_LineListInd == primType || CAuxGeomCB::e_TriListInd == primType);
-
-	HRESULT hr(S_OK);
-
-	// bind vertex and index streams and set vertex declaration
-	bool streamsBound = BindStreams(eVF_P3F_C4B_T2F, m_pAuxGeomVB, m_pAuxGeomIB);
-
-	// get aux vertex and index buffer
-	const CAuxGeomCB::AuxVertexBuffer& auxVertexBuffer(GetAuxVertexBuffer());
-	const CAuxGeomCB::AuxIndexBuffer& auxIndexBuffer(GetAuxIndexBuffer());
-	CAuxGeomCB::AuxIndexBuffer auxIndexBufferJoined(auxIndexBuffer.size());
-
-	// determine flags for prim type
-	uint32 d3dNumPrimDivider;
-	ERenderPrimitiveType ePrimType;
-	DetermineAuxPrimitveFlags(d3dNumPrimDivider, ePrimType, primType);
-
-	// helpers for DP call
-	uint32 initialVBLockOffset(m_auxGeomSBM.m_curVBIndex);
-	uint32 numVerticesWrittenToVB(0);
-	uint32 initialIBLockOffset(m_auxGeomSBM.m_curIBIndex);
-	uint32 numIndicesWrittenToIB(0);
-
-	m_renderer.FX_Commit();
-
-	// process each entry
-	for (CAuxGeomCB::AuxSortedPushBuffer::const_iterator it(itBegin); it != itEnd; )
-	{
-		// get current push buffer entry
-		const CAuxGeomCB::SAuxPushBufferEntry* curPBEntry(*it);
-
-		// process a push buffer entry if it can fit at all (otherwise silently skip it)
-		if (e_auxGeomVBSize >= curPBEntry->m_numVertices && e_auxGeomIBSize >= curPBEntry->m_numIndices)
-		{
-			// check if push buffer still fits into current buffer
-			if (e_auxGeomVBSize >= m_auxGeomSBM.m_curVBIndex + curPBEntry->m_numVertices && e_auxGeomIBSize >= m_auxGeomSBM.m_curIBIndex + curPBEntry->m_numIndices)
-			{
-				// move index data of this entry (modify indices to match VB insert location)
-				for (uint32 i(0); i < curPBEntry->m_numIndices; ++i)
-				{
-					// cppcheck-suppress nullPointer
-					auxIndexBufferJoined[curPBEntry->m_indexOffs + i] = numVerticesWrittenToVB + auxIndexBuffer[curPBEntry->m_indexOffs + i];
-				}
-
-				// determine lock vb flags
-				D3D11_MAP mapFlags(D3D11_MAP_WRITE_NO_OVERWRITE_VB);
-				if (m_auxGeomSBM.m_discardVB)
-				{
-					m_auxGeomSBM.m_discardVB = false;
-					mapFlags = D3D11_MAP_WRITE_DISCARD_VB;
-				}
-
-				CDeviceManager::UploadContents<false>(m_pAuxGeomVB, 0, m_auxGeomSBM.m_curVBIndex * sizeof(SAuxVertex), curPBEntry->m_numVertices * sizeof(SAuxVertex), mapFlags, &auxVertexBuffer[curPBEntry->m_vertexOffs]);
-
-				// determine lock ib flags
-				mapFlags = D3D11_MAP_WRITE_NO_OVERWRITE_IB;
-				if (m_auxGeomSBM.m_discardIB)
-				{
-					m_auxGeomSBM.m_discardIB = false;
-					mapFlags = D3D11_MAP_WRITE_DISCARD_IB;
-				}
-
-				CDeviceManager::UploadContents<false>(m_pAuxGeomIB, 0, m_auxGeomSBM.m_curIBIndex * sizeof(vtx_idx), curPBEntry->m_numIndices * sizeof(vtx_idx), mapFlags, &auxIndexBufferJoined[curPBEntry->m_indexOffs]);
-
-				// update buffer indices
-				m_auxGeomSBM.m_curVBIndex += curPBEntry->m_numVertices;
-				m_auxGeomSBM.m_curIBIndex += curPBEntry->m_numIndices;
-
-				numVerticesWrittenToVB += curPBEntry->m_numVertices;
-				numIndicesWrittenToIB += curPBEntry->m_numIndices;
-
-				// advance to next push puffer entry
-				++it;
-			}
-			else
-			{
-				// push buffer entry currently doesn't fit, will be processed in the next iteration when buffers got flushed
-				if (numVerticesWrittenToVB > 0 && numIndicesWrittenToIB > 0)
-				{
-					// commit batch
-					assert(0 == numIndicesWrittenToIB % d3dNumPrimDivider);
-					if (streamsBound)
-						m_renderer.FX_DrawIndexedPrimitive(ePrimType, initialVBLockOffset, 0, numVerticesWrittenToVB, initialIBLockOffset, numIndicesWrittenToIB);
-				}
-
-				// request a DISCARD lock / don't advance iterator!
-				m_auxGeomSBM.DiscardVB();
-				initialVBLockOffset = m_auxGeomSBM.m_curVBIndex;
-				numVerticesWrittenToVB = 0;
-
-				m_auxGeomSBM.DiscardIB();
-				initialIBLockOffset = m_auxGeomSBM.m_curIBIndex;
-				numIndicesWrittenToIB = 0;
-			}
+		const CAuxGeomCB::SAuxPushBufferEntry* obj(*it);
+
+		// assert than all objects in this batch are of same type
+		assert(CAuxGeomCB::GetAuxObjType(obj->m_renderFlags) == objType);
+
+		uint32 drawParamOffs;
+
+		if( !obj->GetDrawParamOffs(drawParamOffs) )
+		{
+			assert(false);
+			continue;
+		}
+
+		// get draw params
+		const CAuxGeomCB::SAuxDrawObjParams& drawParams(auxDrawObjParamBuffer[drawParamOffs]);
+
+		// Prepare d3d world space matrix in draw param structure
+		// Attention: in d3d terms matWorld is actually matWorld^T
+
+		const Matrix44A& matView = GetCurrentView();
+		Matrix44A        matWorld;
+
+		matWorld.SetIdentity();
+		memcpy(&matWorld, &drawParams.m_matWorld, sizeof(drawParams.m_matWorld));
+
+
+		// LOD calculation
+		Matrix44 matWorldTrans = matWorld.GetTransposed();
+		Vec4 objCenterWorld;
+		Vec3 nullVec(0.0f, 0.0f, 0.0f);
+		mathVec3TransformF(&objCenterWorld, &nullVec, &matWorldTrans);
+		Vec4 objOuterRightWorld(objCenterWorld + (Vec4(matView.m00, matView.m10, matView.m20, 0.0f) * drawParams.m_size));
+
+		Vec4 v0, v1;
+
+		Vec3 objCenterWorldVec(objCenterWorld.x, objCenterWorld.y, objCenterWorld.z);
+		Vec3 objOuterRightWorldVec(objOuterRightWorld.x, objOuterRightWorld.y, objOuterRightWorld.z);
+		mathVec3TransformF(&v0, &objCenterWorldVec, m_matrices.m_pCurTransMat);
+		mathVec3TransformF(&v1, &objOuterRightWorldVec, m_matrices.m_pCurTransMat);
+
+		float scale;
+		assert(fabs(v0.w - v0.w) < 1e-4);
+		if( fabs(v0.w) < 1e-2 )
+		{
+			scale = 0.5f;
 		}
 		else
 		{
-			// push buffer entry too big for dedicated vb/ib buffer
-			// advance to next push puffer entry
-			assert(0);
-			iLog->Log("ERROR: CD3DRenderAuxGeom::DrawAuxIndexedPrimitives() - Auxiliary geometry too big to render!");
-			++it;
-		}
-	}
-
-	if (numVerticesWrittenToVB > 0 && numIndicesWrittenToIB > 0)
-	{
-		// commit batch
-		assert(0 == numIndicesWrittenToIB % d3dNumPrimDivider);
-		if (streamsBound)
-			m_renderer.FX_DrawIndexedPrimitive(ePrimType, initialVBLockOffset, 0, numVerticesWrittenToVB, initialIBLockOffset, numIndicesWrittenToIB);
-	}
-}
-
-void CRenderAuxGeomD3D::DrawAuxObjects(CAuxGeomCB::AuxSortedPushBuffer::const_iterator itBegin, CAuxGeomCB::AuxSortedPushBuffer::const_iterator itEnd)
-{
-	CAuxGeomCB::EAuxDrawObjType objType(CAuxGeomCB::GetAuxObjType((*itBegin)->m_renderFlags));
-
-	// get draw params buffer
-	const CAuxGeomCB::AuxDrawObjParamBuffer& auxDrawObjParamBuffer(GetAuxDrawObjParamBuffer());
-
-	// process each entry
-	for (CAuxGeomCB::AuxSortedPushBuffer::const_iterator it(itBegin); it != itEnd; ++it)
-	{
-		// get current push buffer entry
-		const CAuxGeomCB::SAuxPushBufferEntry* curPBEntry(*it);
-
-		// assert than all objects in this batch are of same type
-		assert(CAuxGeomCB::GetAuxObjType(curPBEntry->m_renderFlags) == objType);
-
-		uint32 drawParamOffs(0);
-		if (curPBEntry->GetDrawParamOffs(drawParamOffs))
-		{
-			// get draw params
-			const CAuxGeomCB::SAuxDrawObjParams& drawParams(auxDrawObjParamBuffer[drawParamOffs]);
-
-			// Prepare d3d world space matrix in draw param structure
-			// Attention: in d3d terms matWorld is actually matWorld^T
-			Matrix44A matWorld;
-			matWorld.SetIdentity();
-			memcpy(&matWorld, &drawParams.m_matWorld, sizeof(drawParams.m_matWorld));
-
-			// set transformation matrices
-			static CCryNameR matWorldViewProjName("matWorldViewProj");
+			scale = ((v1.x - v0.x) / v0.w) * (float)max(m_wndXRes, m_wndYRes) / 500.0f;
+		}
+
+		// map scale to detail level
+		uint32 lodLevel((uint32)((scale / 0.5f) * (e_auxObjNumLOD - 1)));
+		if( lodLevel >= e_auxObjNumLOD )
+		{
+			lodLevel = e_auxObjNumLOD - 1;
+		}
+
+		// get appropriate mesh
+		assert(lodLevel >= 0 && lodLevel < e_auxObjNumLOD);
+
+		SDrawObjMesh* pMesh = 0;
+		switch( objType )
+		{
+			case CAuxGeomCB::eDOT_Cylinder: pMesh = m_cylinderObj;  break;
+			case CAuxGeomCB::eDOT_Cone:     pMesh = m_coneObj;      break;
+
+			default:
+			case CAuxGeomCB::eDOT_Sphere:   pMesh = m_sphereObj;
+		}
+
+		assert(0 != pMesh);
+
+		pMesh = &pMesh[lodLevel];
+
+		static CCryNameTSCRC techObj("AuxGeometryObj");
+
+		CRenderPrimitive& prim = PreparePrimitive(flags, techObj, eptTriangleList, eVF_P3F_T3F, sizeof(SVF_P3F_T3F), pMesh->m_pVB, pMesh->m_pIB, nullptr);
+
+		prim.SetDrawInfo(eptTriangleList, 0, 0, pMesh->m_numFaces * 3);
+
+
+		{
+			Matrix44A matWorldViewProj;
+
+			// calculate transformation matrices
 			if (m_curDrawInFrontMode == e_DrawInFrontOn)
 			{
 				Matrix44A matScale(Matrix34::CreateScale(Vec3(0.999f, 0.999f, 0.999f)));
 
-				Matrix44A matWorldViewScaleProjT;
-				matWorldViewScaleProjT = (GetCurrentView() * matScale);
+				Matrix44A& matWorldViewScaleProjT = matWorldViewProj;
+				matWorldViewScaleProjT = matView * matScale;
 				matWorldViewScaleProjT = matWorldViewScaleProjT * GetCurrentProj();
 
 				matWorldViewScaleProjT = matWorldViewScaleProjT.GetTransposed();
 				matWorldViewScaleProjT = matWorldViewScaleProjT * matWorld;
-				m_pAuxGeomShader->FXSetVSFloat(matWorldViewProjName, alias_cast<Vec4*>(&matWorldViewScaleProjT), 4);
 			}
 			else
 			{
-				Matrix44A matWorldViewProjT;
+				Matrix44A& matWorldViewProjT = matWorldViewProj;
 				matWorldViewProjT = m_matrices.m_pCurTransMat->GetTransposed();
 				matWorldViewProjT = matWorldViewProjT * matWorld;
-				m_pAuxGeomShader->FXSetVSFloat(matWorldViewProjName, alias_cast<Vec4*>(&matWorldViewProjT), 4);
 			}
 
 			// set color
 			ColorF col(drawParams.m_color);
-			Vec4 colVec(col.b, col.g, col.r, col.a);   // need to flip r/b as drawParams.m_color was originally argb
-			static CCryNameR auxGeomObjColorName("auxGeomObjColor");
-			m_pAuxGeomShader->FXSetVSFloat(auxGeomObjColorName, &colVec, 1);
-
-			// set shading flag
-			Vec4 shadingVec(drawParams.m_shaded ? 0.4f : 0, drawParams.m_shaded ? 0.6f : 1, 0, 0);
-			static CCryNameR auxGeomObjShadingName("auxGeomObjShading");
-			m_pAuxGeomShader->FXSetVSFloat(auxGeomObjShadingName, &shadingVec, 1);
 
 			// set light vector (rotate back into local space)
 			Matrix33 matWorldInv(drawParams.m_matWorld.GetInverted());
@@ -803,81 +786,35 @@
 
 			// normalize light vector (matWorld could contain non-uniform scaling)
 			lightLocalSpace.Normalize();
-			Vec4 lightVec(lightLocalSpace.x, lightLocalSpace.y, lightLocalSpace.z, 0.0f);
-			static CCryNameR globalLightLocalName("globalLightLocal");
-			m_pAuxGeomShader->FXSetVSFloat(globalLightLocalName, &lightVec, 1);
-
-			// LOD calculation
-			Matrix44A matWorldT;
-			matWorldT = matWorld.GetTransposed();
-
-			Vec4 objCenterWorld;
-			Vec3 nullVec(0.0f, 0.0f, 0.0f);
-			mathVec3TransformF(&objCenterWorld, &nullVec, &matWorldT);
-			Vec4 objOuterRightWorld(objCenterWorld + (Vec4(GetCurrentView().m00, GetCurrentView().m10, GetCurrentView().m20, 0.0f) * drawParams.m_size));
-
-			Vec4 v0, v1;
-
-			Vec3 objCenterWorldVec(objCenterWorld.x, objCenterWorld.y, objCenterWorld.z);
-			Vec3 objOuterRightWorldVec(objOuterRightWorld.x, objOuterRightWorld.y, objOuterRightWorld.z);
-			mathVec3TransformF(&v0, &objCenterWorldVec, m_matrices.m_pCurTransMat);
-			mathVec3TransformF(&v1, &objOuterRightWorldVec, m_matrices.m_pCurTransMat);
-
-			float scale;
-			assert(fabs(v0.w - v0.w) < 1e-4);
-			if (fabs(v0.w) < 1e-2)
-			{
-				scale = 0.5f;
-			}
-			else
-			{
-				scale = ((v1.x - v0.x) / v0.w) * (float) max(m_wndXRes, m_wndYRes) / 500.0f;
-			}
-
-			// map scale to detail level
-			uint32 lodLevel((uint32) ((scale / 0.5f) * (e_auxObjNumLOD - 1)));
-			if (lodLevel >= e_auxObjNumLOD)
-			{
-				lodLevel = e_auxObjNumLOD - 1;
-			}
-
-			// get appropriate mesh
-			assert(lodLevel >= 0 && lodLevel < e_auxObjNumLOD);
-			SDrawObjMesh* pMesh(0);
-			switch (objType)
-			{
-			case CAuxGeomCB::eDOT_Sphere:
-			default:
-				{
-					pMesh = &m_sphereObj[lodLevel];
-					break;
-				}
-			case CAuxGeomCB::eDOT_Cone:
-				{
-					pMesh = &m_coneObj[lodLevel];
-					break;
-				}
-			case CAuxGeomCB::eDOT_Cylinder:
-				{
-					pMesh = &m_cylinderObj[lodLevel];
-					break;
-				}
-			}
-			assert(0 != pMesh);
-
-			// bind vertex and index streams and set vertex declaration
-			if (BindStreams(eVF_P3F_T3F, pMesh->m_pVB, pMesh->m_pIB))
-			{
-				m_renderer.FX_Commit();
-
-				// draw mesh
-				m_renderer.FX_DrawIndexedPrimitive(eptTriangleList, 0, 0, pMesh->m_numVertices, 0, pMesh->m_numFaces * 3);
-			}
-		}
-		else
-		{
-			assert(0);   // GetDrawParamOffs( ... ) failed -- corrupt data in push buffer?
-		}
+
+
+			static CCryNameR matWorldViewProjName ("matWorldViewProj");
+			static CCryNameR auxGeomObjColorName  ("auxGeomObjColor");
+			static CCryNameR auxGeomObjShadingName("auxGeomObjShading");
+			static CCryNameR globalLightLocalName ("globalLightLocal");
+
+
+			Vec4 auxGeomObjColor  (col.b, col.g, col.r, col.a);                                           // need to flip r/b as drawParams.m_color was originally argb
+			Vec4 auxGeomObjShading(drawParams.m_shaded ? 0.4f : 0, drawParams.m_shaded ? 0.6f : 1, 0, 0); // set shading flag
+			Vec4 globalLightLocal (lightLocalSpace.x, lightLocalSpace.y, lightLocalSpace.z, 0.0f);        // normalize light vector (matWorld could contain non-uniform scaling)
+
+
+			auto& constantManager = prim.GetConstantManager();
+
+			constantManager.BeginNamedConstantUpdate();
+			constantManager.SetNamedConstantArray(matWorldViewProjName,  alias_cast<Vec4*>(&matWorldViewProj), 4, eHWSC_Vertex);
+			constantManager.SetNamedConstant     (auxGeomObjColorName,   auxGeomObjColor,   eHWSC_Vertex);
+			constantManager.SetNamedConstant     (auxGeomObjShadingName, auxGeomObjShading, eHWSC_Vertex);
+			constantManager.SetNamedConstant     (globalLightLocalName,  globalLightLocal,  eHWSC_Vertex);
+			constantManager.EndNamedConstantUpdate();
+		}
+
+		if( !m_geomPass.AddPrimitive(&prim) )
+		{
+			return;
+		}
+
+		m_geomPass.Execute();
 	}
 }
 
@@ -1163,7 +1100,7 @@
 	// update transformation matrices
 	m_matrices.UpdateMatrices(m_renderer);
 
-	// get current window resultion and update aspect ratios
+	// get current window resolution and update aspect ratios
 	m_wndXRes = m_renderer.GetWidth();
 	m_wndYRes = m_renderer.GetHeight();
 
@@ -1178,154 +1115,20 @@
 	// reset DrawInFront mode
 	m_curDrawInFrontMode = e_DrawInFrontOff;
 
-	// reset stream buffer manager
-	m_auxGeomSBM.Reset();
-
-	// reset current VB/IB
-	m_pCurVB = 0;
-	m_pCurIB = 0;
-
 	// reset current prim type
 	m_curPrimType = CAuxGeomCB::e_PrimTypeInvalid;
 }
 
 
-#include<climits>
-
-template<class T = vtx_idx, int size = sizeof(T)*CHAR_BIT> struct indexbuffer_type;
-
-template<class T> struct indexbuffer_type<T, 16> { static const RenderIndexType type = Index16; };
-template<class T> struct indexbuffer_type<T, 32> { static const RenderIndexType type = Index32; };
-
-bool CRenderAuxGeomD3D::BindStreams(EVertexFormat newVertexFormat, D3DVertexBuffer* pNewVB, D3DIndexBuffer* pNewIB)
-{
-	// set vertex declaration
-	if (FAILED(m_renderer.FX_SetVertexDeclaration(0, newVertexFormat)))
-		return false;
-
-	// bind streams
-	HRESULT hr = S_OK;
-	if (m_pCurVB != pNewVB)
-	{
-		hr = m_renderer.FX_SetVStream(0, pNewVB, 0, CRenderMesh::m_cSizeVF[newVertexFormat]);
-		m_pCurVB = pNewVB;
-	}
-	if (m_pCurIB != pNewIB)
-	{
-		hr = m_renderer.FX_SetIStream(pNewIB, 0, indexbuffer_type<>::type);
-		m_pCurIB = pNewIB;
-	}
-
-	return SUCCEEDED(hr);
-}
-
-void CRenderAuxGeomD3D::SetShader(const SAuxGeomRenderFlags& renderFlags)
-{
-	if (0 == m_pAuxGeomShader)
-	{
-		// allow invalid file access for this shader because it shouldn't be used in the final build anyway
-		CDebugAllowFileAccess ignoreInvalidFileAccess;
-		m_pAuxGeomShader = m_renderer.m_cEF.mfForName("AuxGeom", EF_SYSTEM);
-		assert(0 != m_pAuxGeomShader);
-	}
-
-	if (0 != m_pAuxGeomShader)
-	{
-		bool dirty(0 != (m_renderer.m_RP.m_TI[m_renderer.m_RP.m_nProcessThreadID].m_PersFlags & (RBPF_FP_DIRTY | RBPF_FP_MATRIXDIRTY)));
-		if (false != dirty)
-		{
-			// NOTE: dirty flags are either set when marking matrices as dirty or setting EF_ColorOp in AdjustRenderStates
-			m_renderer.m_RP.m_TI[m_renderer.m_RP.m_nProcessThreadID].m_PersFlags &= ~RBPF_FP_DIRTY | RBPF_FP_MATRIXDIRTY;
-			m_renderer.m_RP.m_ObjFlags &= ~FOB_TRANS_MASK;
-			m_renderer.m_RP.m_pCurObject = m_renderer.m_RP.m_pIdendityRenderObject;
-			m_renderer.m_RP.m_FlagsShader_LT = m_renderer.m_RP.m_TI[m_renderer.m_RP.m_nProcessThreadID].m_eCurColorOp | (m_renderer.m_RP.m_TI[m_renderer.m_RP.m_nProcessThreadID].m_eCurAlphaOp << 8) |
-			                                   (m_renderer.m_RP.m_TI[m_renderer.m_RP.m_nProcessThreadID].m_eCurColorArg << 16) | (m_renderer.m_RP.m_TI[m_renderer.m_RP.m_nProcessThreadID].m_eCurAlphaArg << 24);
-		}
-
-		EAuxGeomPublicRenderflags_DrawInFrontMode newDrawInFrontMode(renderFlags.GetDrawInFrontMode());
-		CAuxGeomCB::EPrimType newPrimType(CAuxGeomCB::GetPrimType(renderFlags));
-
-		if (false != dirty || m_pAuxGeomShader != m_renderer.m_RP.m_pShader || m_curDrawInFrontMode != newDrawInFrontMode || m_curPrimType != newPrimType)
-		{
-			if (CAuxGeomCB::e_Obj != newPrimType)
-			{
-				static CCryNameTSCRC techName("AuxGeometry");
-				m_pAuxGeomShader->FXSetTechnique(techName);
-				m_pAuxGeomShader->FXBegin(&m_renderer.m_RP.m_nNumRendPasses, FEF_DONTSETTEXTURES | FEF_DONTSETSTATES);
-				m_pAuxGeomShader->FXBeginPass(0);
-
-				static CCryNameR matViewProjName("matViewProj");
-				if (e_DrawInFrontOn == renderFlags.GetDrawInFrontMode() && e_Mode3D == renderFlags.GetMode2D3DFlag())
-				{
-					Matrix44A matScale(Matrix34::CreateScale(Vec3(0.999f, 0.999f, 0.999f)));
-
-					Matrix44A matViewScaleProjT;
-					if (HasWorldMatrix())
-					{
-						matViewScaleProjT = Matrix44A(GetAuxWorldMatrix(m_curWorldMatrixIdx)).GetTransposed() * GetCurrentView() * matScale;
-					}
-					else
-					{
-						matViewScaleProjT = GetCurrentView() * matScale;
-					}
-					matViewScaleProjT = matViewScaleProjT * GetCurrentProj();
-					matViewScaleProjT = matViewScaleProjT.GetTransposed();
-					m_pAuxGeomShader->FXSetVSFloat(matViewProjName, alias_cast<Vec4*>(&matViewScaleProjT), 4);
-					m_curDrawInFrontMode = e_DrawInFrontOn;
-				}
-				else
-				{
-					Matrix44A matViewProjT;
-					if (HasWorldMatrix())
-					{
-						matViewProjT = Matrix44(GetAuxWorldMatrix(m_curWorldMatrixIdx)).GetTransposed() *  *m_matrices.m_pCurTransMat;
-						matViewProjT = matViewProjT.GetTransposed();
-					}
-					else
-					{
-						matViewProjT = m_matrices.m_pCurTransMat->GetTransposed();
-					}
-					m_pAuxGeomShader->FXSetVSFloat(matViewProjName, alias_cast<Vec4*>(&matViewProjT), 4);
-					m_curDrawInFrontMode = e_DrawInFrontOff;
-				}
-			}
-			else
-			{
-				static CCryNameTSCRC techName("AuxGeometryObj");
-				m_pAuxGeomShader->FXSetTechnique(techName);
-				m_pAuxGeomShader->FXBegin(&m_renderer.m_RP.m_nNumRendPasses, FEF_DONTSETTEXTURES | FEF_DONTSETSTATES);
-				m_pAuxGeomShader->FXBeginPass(0);
-
-				if (e_DrawInFrontOn == renderFlags.GetDrawInFrontMode() && e_Mode3D == renderFlags.GetMode2D3DFlag())
-				{
-					m_curDrawInFrontMode = e_DrawInFrontOn;
-				}
-				else
-				{
-					m_curDrawInFrontMode = e_DrawInFrontOff;
-				}
-			}
-			m_curPrimType = newPrimType;
-		}
-	}
-	else
-	{
-		m_renderer.FX_SetFPMode();
-	}
-}
-
-void CRenderAuxGeomD3D::AdjustRenderStates(const SAuxGeomRenderFlags& renderFlags)
-{
-	// init current render states mask
-	uint32 curRenderStates(0);
-
+void CRenderAuxGeomD3D::Prepare(const SAuxGeomRenderFlags& renderFlags, Matrix44A& mat)
+{
 	// mode 2D/3D -- set new transformation matrix
 	const Matrix44A* pNewTransMat(&GetCurrentTrans3D());
-	if (e_Mode2D == renderFlags.GetMode2D3DFlag())
+	if( e_Mode2D == renderFlags.GetMode2D3DFlag() )
 	{
 		pNewTransMat = &GetCurrentTrans2D();
 	}
-	if (m_matrices.m_pCurTransMat != pNewTransMat)
+	if( m_matrices.m_pCurTransMat != pNewTransMat )
 	{
 		m_matrices.m_pCurTransMat = pNewTransMat;
 
@@ -1334,138 +1137,67 @@
 		m_renderer.EF_DirtyMatrix();
 	}
 
-	// set alpha blending mode
-	switch (renderFlags.GetAlphaBlendMode())
-	{
-	case e_AlphaAdditive:
-		{
-			curRenderStates |= GS_BLSRC_ONE | GS_BLDST_ONE;
-			break;
-		}
-	case e_AlphaBlended:
-		{
-			curRenderStates |= GS_BLSRC_SRCALPHA | GS_BLDST_ONEMINUSSRCALPHA;
-			break;
-		}
-	case e_AlphaNone:
-	default:
-		{
-			break;
-		}
-	}
-
-	// set fill mode
-	switch (renderFlags.GetFillMode())
-	{
-	case e_FillModeWireframe:
-		{
-			curRenderStates |= GS_WIREFRAME;
-			break;
-		}
-	case e_FillModeSolid:
-	default:
-		{
-			break;
-		}
-	}
-
-	// set cull mode
-	switch (renderFlags.GetCullMode())
-	{
-	case e_CullModeNone:
-		{
-			m_renderer.SetCullMode(R_CULL_NONE);
-			break;
-		}
-	case e_CullModeFront:
-		{
-			m_renderer.SetCullMode(R_CULL_FRONT);
-			break;
-		}
-	case e_CullModeBack:
-	default:
-		{
-			m_renderer.SetCullMode(R_CULL_BACK);
-			break;
-		}
-	}
-
-	// set depth write mode
-	switch (renderFlags.GetDepthWriteFlag())
-	{
-	case e_DepthWriteOff:
-		{
-			break;
-		}
-	case e_DepthWriteOn:
-	default:
-		{
-			curRenderStates |= GS_DEPTHWRITE;
-			break;
-		}
-	}
-
-	// set depth test mode
-	switch (renderFlags.GetDepthTestFlag())
-	{
-	case e_DepthTestOff:
-		{
-			curRenderStates |= GS_NODEPTHTEST;
-			break;
-		}
-	case e_DepthTestOn:
-	default:
-		{
-			break;
-		}
-	}
-
-	// set point size
-	uint8 newPointSize(m_curPointSize);
-	if (CAuxGeomCB::e_PtList == CAuxGeomCB::GetPrimType(renderFlags))
-	{
-		newPointSize = CAuxGeomCB::GetPointSize(renderFlags);
-	}
-	else
-	{
-		newPointSize = 1;
-	}
-
-	if (newPointSize != m_curPointSize)
-	{
-		assert(newPointSize > 0);
-		float pointSize((float) newPointSize);
-		assert(0);
-		m_curPointSize = newPointSize;
-	}
-
-	// apply states
-	m_renderer.FX_SetState(curRenderStates);
-
-	// set color operations
-	m_renderer.EF_SetColorOp(eCO_REPLACE, eCO_REPLACE, (eCA_Diffuse | (eCA_Diffuse << 3)), (eCA_Diffuse | (eCA_Diffuse << 3)));
-}
+	m_curPointSize = (CAuxGeomCB::e_PtList == CAuxGeomCB::GetPrimType(renderFlags)) ? CAuxGeomCB::GetPointSize(renderFlags) : 1;
+
+	EAuxGeomPublicRenderflags_DrawInFrontMode newDrawInFrontMode(renderFlags.GetDrawInFrontMode());
+	CAuxGeomCB::EPrimType newPrimType(CAuxGeomCB::GetPrimType(renderFlags));
+
+	m_curDrawInFrontMode = (e_DrawInFrontOn == renderFlags.GetDrawInFrontMode() && e_Mode3D == renderFlags.GetMode2D3DFlag()) ? e_DrawInFrontOn : e_DrawInFrontOff;
+
+	if( CAuxGeomCB::e_Obj != newPrimType )
+	{
+		if( m_curDrawInFrontMode == e_DrawInFrontOn )
+		{
+			Matrix44A matScale(Matrix34::CreateScale(Vec3(0.999f, 0.999f, 0.999f)));
+
+			mat = GetCurrentView();
+
+			if( HasWorldMatrix() )
+			{
+				mat = Matrix44A(GetAuxWorldMatrix(m_curWorldMatrixIdx)).GetTransposed() * mat;
+			}
+
+			mat = mat * matScale;
+			mat = mat * GetCurrentProj();
+			mat = mat.GetTransposed();
+		}
+		else
+		{
+			mat = *m_matrices.m_pCurTransMat;
+
+			if( HasWorldMatrix() )
+			{
+				mat = Matrix44(GetAuxWorldMatrix(m_curWorldMatrixIdx)).GetTransposed() *  mat;
+			}
+
+			mat = mat.GetTransposed();
+		}
+	}
+
+	m_curPrimType = newPrimType;
+
+}
+
 
 void CRenderAuxGeomD3D::RT_Flush(SAuxGeomCBRawDataPackaged& data, size_t begin, size_t end, bool reset)
 {
 	if (!CV_r_auxGeom)
 		return;
 
-	PROFILE_LABEL_SCOPE("AuxGeom");
+	CStandardGraphicsPipeline::SwitchFromLegacyPipeline();
+
+	PROFILE_LABEL_SCOPE("AuxGeom_Flush");
 
 	// should only be called from render thread
 	assert(m_renderer.m_pRT->IsRenderThread());
 
 	assert(data.m_pData);
 
-<<<<<<< HEAD
-=======
 	Matrix44 mViewProj;
 
 	// make sure any pending clear flags have been applied
 	m_renderer.FX_ClearTargets();
 
->>>>>>> 98428a17
 	if (begin < end)
 	{
 		m_pCurCBRawData = data.m_pData;
@@ -1481,8 +1213,7 @@
 			// get push buffer to process all submitted auxiliary geometries
 			m_pCurCBRawData->GetSortedPushBuffer(begin, end, m_auxSortedPushBuffer);
 
-			// process push buffer
-			for (CAuxGeomCB::AuxSortedPushBuffer::const_iterator it(m_auxSortedPushBuffer.begin()), itEnd(m_auxSortedPushBuffer.end()); it != itEnd; )
+			for( CAuxGeomCB::AuxSortedPushBuffer::const_iterator it(m_auxSortedPushBuffer.begin()), itEnd(m_auxSortedPushBuffer.end()); it != itEnd; )
 			{
 				// mark current push buffer position
 				CAuxGeomCB::AuxSortedPushBuffer::const_iterator itCur(it);
@@ -1496,23 +1227,20 @@
 				CAuxGeomCB::EPrimType primType(CAuxGeomCB::GetPrimType(curRenderFlags));
 
 				// find all entries sharing the same render flags
-				while (true)
+				while( true )
 				{
 					++it;
-					if ((it == itEnd) || ((*it)->m_renderFlags != curRenderFlags) || ((*it)->m_transMatrixIdx != m_curTransMatrixIdx) || 
-						((*it)->m_worldMatrixIdx != m_curWorldMatrixIdx))
+					if( (it == itEnd) || ((*it)->m_renderFlags != curRenderFlags) || ((*it)->m_transMatrixIdx != m_curTransMatrixIdx) ||
+						((*it)->m_worldMatrixIdx != m_curWorldMatrixIdx) )
 					{
 						break;
 					}
 				}
 
-				// adjust render states based on current render flags
-				AdjustRenderStates(curRenderFlags);
-
 				// prepare thick lines
-				if (CAuxGeomCB::e_TriList == primType && false != CAuxGeomCB::IsThickLine(curRenderFlags))
+				if( CAuxGeomCB::e_TriList == primType && CAuxGeomCB::IsThickLine(curRenderFlags) )
 				{
-					if (e_Mode3D == curRenderFlags.GetMode2D3DFlag())
+					if( e_Mode3D == curRenderFlags.GetMode2D3DFlag() )
 					{
 						PrepareThickLines3D(itCur, it);
 					}
@@ -1521,9 +1249,50 @@
 						PrepareThickLines2D(itCur, it);
 					}
 				}
-
-				// set appropriate shader
-				SetShader(curRenderFlags);
+			}
+
+			const CAuxGeomCB::AuxVertexBuffer& auxVertexBuffer(GetAuxVertexBuffer());
+			const CAuxGeomCB::AuxIndexBuffer&  auxIndexBuffer (GetAuxIndexBuffer());
+
+			m_bufman.FillVB(auxVertexBuffer.data(), auxVertexBuffer.size() * sizeof(SAuxVertex));
+			m_bufman.FillIB(auxIndexBuffer.data(),  auxIndexBuffer.size()  * sizeof(vtx_idx));
+
+
+			// process push buffer
+			for (CAuxGeomCB::AuxSortedPushBuffer::const_iterator it(m_auxSortedPushBuffer.begin()), itEnd(m_auxSortedPushBuffer.end()); it != itEnd; )
+			{
+				// mark current push buffer position
+				CAuxGeomCB::AuxSortedPushBuffer::const_iterator itCur(it);
+
+				// get current render flags
+				const SAuxGeomRenderFlags& curRenderFlags((*itCur)->m_renderFlags);
+				m_curTransMatrixIdx = (*itCur)->m_transMatrixIdx;
+				m_curWorldMatrixIdx = (*itCur)->m_worldMatrixIdx;
+
+				// get prim type
+				CAuxGeomCB::EPrimType primType(CAuxGeomCB::GetPrimType(curRenderFlags));
+
+				// find all entries sharing the same render flags
+				while (true)
+				{
+					++it;
+					if ((it == itEnd) || ((*it)->m_renderFlags != curRenderFlags) || ((*it)->m_transMatrixIdx != m_curTransMatrixIdx) ||
+						((*it)->m_worldMatrixIdx != m_curWorldMatrixIdx))
+					{
+						break;
+					}
+				}
+
+				// set appropriate rendering data
+				Prepare(curRenderFlags, mViewProj);
+
+				if( !m_pAuxGeomShader )
+				{
+					// allow invalid file access for this shader because it shouldn't be used in the final build anyway
+					CDebugAllowFileAccess ignoreInvalidFileAccess;
+					m_pAuxGeomShader = m_renderer.m_cEF.mfForName("AuxGeom", EF_SYSTEM);
+					assert(0 != m_pAuxGeomShader);
+				}
 
 				CD3DStereoRenderer& stereoRenderer = gcpRendD3D->GetS3DRend();
 				const bool bStereoEnabled = stereoRenderer.IsStereoEnabled();
@@ -1539,19 +1308,19 @@
 						if (bStereoEnabled)
 						{
 							stereoRenderer.BeginRenderingTo(LEFT_EYE);
-							DrawAuxPrimitives(itCur, it, primType);
+							DrawAuxPrimitives(itCur, it, mViewProj);
 							stereoRenderer.EndRenderingTo(LEFT_EYE);
 
 							if (bStereoSequentialMode)
 							{
 								stereoRenderer.BeginRenderingTo(RIGHT_EYE);
-								DrawAuxPrimitives(itCur, it, primType);
+								DrawAuxPrimitives(itCur, it, mViewProj);
 								stereoRenderer.EndRenderingTo(RIGHT_EYE);
 							}
 						}
 						else
 						{
-							DrawAuxPrimitives(itCur, it, primType);
+							DrawAuxPrimitives(itCur, it, mViewProj);
 						}
 					}
 					break;
@@ -1561,19 +1330,19 @@
 						if (bStereoEnabled)
 						{
 							stereoRenderer.BeginRenderingTo(LEFT_EYE);
-							DrawAuxIndexedPrimitives(itCur, it, primType);
+							DrawAuxIndexedPrimitives(itCur, it, mViewProj);
 							stereoRenderer.EndRenderingTo(LEFT_EYE);
 
 							if (bStereoSequentialMode)
 							{
 								stereoRenderer.BeginRenderingTo(RIGHT_EYE);
-								DrawAuxIndexedPrimitives(itCur, it, primType);
+								DrawAuxIndexedPrimitives(itCur, it, mViewProj);
 								stereoRenderer.EndRenderingTo(RIGHT_EYE);
 							}
 						}
 						else
 						{
-							DrawAuxIndexedPrimitives(itCur, it, primType);
+							DrawAuxIndexedPrimitives(itCur, it, mViewProj);
 						}
 					}
 					break;
@@ -1583,19 +1352,19 @@
 						if (bStereoEnabled)
 						{
 							stereoRenderer.BeginRenderingTo(LEFT_EYE);
-							DrawAuxObjects(itCur, it);
+							DrawAuxObjects(itCur, it, mViewProj);
 							stereoRenderer.EndRenderingTo(LEFT_EYE);
 
 							if (bStereoSequentialMode)
 							{
 								stereoRenderer.BeginRenderingTo(RIGHT_EYE);
-								DrawAuxObjects(itCur, it);
+								DrawAuxObjects(itCur, it, mViewProj);
 								stereoRenderer.EndRenderingTo(RIGHT_EYE);
 							}
 						}
 						else
 						{
-							DrawAuxObjects(itCur, it);
+							DrawAuxObjects(itCur, it, mViewProj);
 						}
 					}
 					break;
@@ -1612,11 +1381,9 @@
 		m_curWorldMatrixIdx = -1;
 	}
 
-	if (reset)
-	{
-		FlushTextMessages(data.m_pData->m_TextMessages, true);
-		data.m_pData->SetUsed(false);
-	}
+	CStandardGraphicsPipeline::SwitchToLegacyPipeline();
+
+	FlushTextMessages(data.m_pData->m_TextMessages, !reset);
 }
 
 void CRenderAuxGeomD3D::Flush(SAuxGeomCBRawDataPackaged& data, size_t begin, size_t end, bool reset)
@@ -1624,9 +1391,195 @@
 	m_renderer.m_pRT->RC_AuxFlush(this, data, begin, end, reset);
 }
 
-void CRenderAuxGeomD3D::FlushTextMessages(CTextMessages& tMessages, bool reset)
-{
-	gRenDev->FlushTextMessages(tMessages, reset);
+
+void CRenderAuxGeomD3D::DrawStringImmediate(IFFont_RenderProxy* pFont, float x, float y, float z, const char* pStr, const bool asciiMultiLine, const STextDrawContext& ctx)
+{
+	CD3DStereoRenderer* const __restrict rendS3D = &gcpRendD3D->GetS3DRend();
+
+	if( rendS3D->IsStereoEnabled() && !rendS3D->DisplayStereoDone() )
+	{
+		rendS3D->BeginRenderingTo(LEFT_EYE);
+		pFont->RenderCallback(x, y, z, pStr, asciiMultiLine, ctx);
+		rendS3D->EndRenderingTo(LEFT_EYE);
+
+		if( rendS3D->RequiresSequentialSubmission() )
+		{
+			rendS3D->BeginRenderingTo(RIGHT_EYE);
+			pFont->RenderCallback(x, y, z, pStr, asciiMultiLine, ctx);
+			rendS3D->EndRenderingTo(RIGHT_EYE);
+		}
+	}
+	else
+	{
+		pFont->RenderCallback(x, y, z, pStr, asciiMultiLine, ctx);
+	}
+}
+
+void CRenderAuxGeomD3D::FlushTextMessages(CTextMessages& messages, bool reset)
+{
+	CD3D9Renderer* const renderer = gcpRendD3D;
+	renderer->EnableFog(false);
+	int vx, vy, vw, vh;
+	renderer->GetViewport(&vx, &vy, &vw, &vh);
+
+	while( const CTextMessages::CTextMessageHeader* pEntry = messages.GetNextEntry() )
+	{
+		const CTextMessages::SText* pText = pEntry->CastTo_Text();
+
+		Vec3 vPos(0, 0, 0);
+		int  nDrawFlags = 0;
+		const char* szText = 0;
+		Vec4  vColor(1, 1, 1, 1);
+		Vec2 fSize;
+		bool bDraw = true;
+
+		if( !pText )
+		{
+			return;
+		}
+
+		nDrawFlags = pText->m_nDrawFlags;
+		szText = pText->GetText();
+		vPos = pText->m_vPos;
+		vColor = pText->m_Color.toVec4() * 1.0f / 255.0f;
+		fSize = pText->m_fFontSize;
+
+		if( (nDrawFlags & eDrawText_LegacyBehavior) == 0 )
+		{
+
+			bool b800x600 = (nDrawFlags & eDrawText_800x600) != 0;
+
+			float fMaxPosX = 100.0f;
+			float fMaxPosY = 100.0f;
+
+			if( !b800x600 )
+			{
+				fMaxPosX = (float)vw;
+				fMaxPosY = (float)vh;
+			}
+
+			if( !(nDrawFlags & eDrawText_2D) )
+			{
+				float fDist = 1;   //GetDistance(pTextInfo->pos,GetCamera().GetPosition());
+
+				const CCamera& cam = renderer->GetCamera();
+				float     ferPlane = cam.GetFarPlane();
+				float K = ferPlane / fDist;
+				if( fDist > ferPlane * 0.5 )
+					vPos = cam.GetPosition()*(1 - K) + K * vPos;
+
+				float sx, sy, sz;
+				renderer->ProjectToScreen(vPos.x, vPos.y, vPos.z, &sx, &sy, &sz);
+
+				vPos.x = sx;
+				vPos.y = sy;
+				vPos.z = sz;
+			}
+			else
+			{
+				if( b800x600 )
+				{
+					// Make 2D coords in range 0-100
+					vPos.x *= 100.0f / vw;
+					vPos.y *= 100.0f / vh;
+				}
+			}
+
+			bDraw = vPos.x >= 0 && vPos.x <= fMaxPosX;
+			bDraw &= vPos.y >= 0 && vPos.y <= fMaxPosY;
+			bDraw &= vPos.z >= 0 && vPos.z <= 1;
+			//
+			// 			if( nDrawFlags & eDrawText_DepthTest )
+			// 			{
+			// 				sz = 1.0f - 2.0f * sz;
+			// 			}
+			// 			else
+			// 			{
+			// 				sz = 1.0f;
+			// 			}
+
+			vPos.x *= (b800x600 ? 8.f : 1.f);
+			vPos.y *= (b800x600 ? 6.f : 1.f);
+		}
+
+		if( szText && bDraw )
+		{
+			IFFont* pFont = nullptr;
+
+			if( gEnv->pSystem->GetICryFont() )
+				pFont = gEnv->pSystem->GetICryFont()->GetFont("default");
+
+			if( !pFont )
+			{
+				return;
+			}
+
+			const float r = CLAMP(vColor[0], 0.0f, 1.0f);
+			const float g = CLAMP(vColor[1], 0.0f, 1.0f);
+			const float b = CLAMP(vColor[2], 0.0f, 1.0f);
+			const float a = CLAMP(vColor[3], 0.0f, 1.0f);
+
+			STextDrawContext ctx;
+			ctx.SetColor(ColorF(r, g, b, a));
+			ctx.SetCharWidthScale(1.0f);
+			ctx.EnableFrame((nDrawFlags & eDrawText_Framed) != 0);
+
+			if( nDrawFlags & eDrawText_Monospace )
+			{
+				if( nDrawFlags & eDrawText_FixedSize )
+					ctx.SetSizeIn800x600(false);
+				ctx.SetSize(Vec2(UIDRAW_TEXTSIZEFACTOR * fSize.x, UIDRAW_TEXTSIZEFACTOR * fSize.y));
+				ctx.SetCharWidthScale(0.5f);
+				ctx.SetProportional(false);
+
+				if( nDrawFlags & eDrawText_800x600 )
+					renderer->ScaleCoordInternal(vPos.x, vPos.y);
+			}
+			else if( nDrawFlags & eDrawText_FixedSize )
+			{
+				ctx.SetSizeIn800x600(false);
+				ctx.SetSize(Vec2(UIDRAW_TEXTSIZEFACTOR * fSize.x, UIDRAW_TEXTSIZEFACTOR * fSize.y));
+				ctx.SetProportional(true);
+
+				if( nDrawFlags & eDrawText_800x600 )
+					renderer->ScaleCoordInternal(vPos.x, vPos.y);
+			}
+			else
+			{
+				ctx.SetSizeIn800x600(true);
+				ctx.SetProportional(false);
+				ctx.SetCharWidthScale(0.5f);
+				ctx.SetSize(Vec2(UIDRAW_TEXTSIZEFACTOR * fSize.x, UIDRAW_TEXTSIZEFACTOR * fSize.y));
+			}
+
+			// align left/right/center
+			if( nDrawFlags & (eDrawText_Center | eDrawText_CenterV | eDrawText_Right) )
+			{
+				Vec2 textSize = pFont->GetTextSize(szText, true, ctx);
+
+				// If we're using virtual 800x600 coordinates, convert the text size from
+				// pixels to that before using it as an offset.
+				if( ctx.m_sizeIn800x600 )
+				{
+					textSize.x /= renderer->ScaleCoordXInternal(1.0f);
+					textSize.y /= renderer->ScaleCoordYInternal(1.0f);
+				}
+
+				if( nDrawFlags & eDrawText_Center ) vPos.x -= textSize.x * 0.5f;
+				else if( nDrawFlags & eDrawText_Right ) vPos.x -= textSize.x;
+
+				if( nDrawFlags & eDrawText_CenterV )
+					vPos.y -= textSize.y * 0.5f;
+			}
+
+			// Pass flags so that overscan borders can be applied if necessary
+			ctx.SetFlags(nDrawFlags);
+
+			pFont->DrawString(vPos.x, vPos.y, vPos.z, szText, true, ctx);
+		}
+	}
+
+	messages.Clear(!reset);
 }
 
 void CRenderAuxGeomD3D::SetOrthoMode(bool enable, Matrix44A* pMatrix)
