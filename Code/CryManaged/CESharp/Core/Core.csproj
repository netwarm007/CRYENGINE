--- conflicted
+++ resolved
@@ -1,4 +1,4 @@
-<?xml version="1.0" encoding="utf-8"?>
+﻿<?xml version="1.0" encoding="utf-8"?>
 <Project DefaultTargets="Build" ToolsVersion="4.0" xmlns="http://schemas.microsoft.com/developer/msbuild/2003">
   <PropertyGroup>
     <Configuration Condition=" '$(Configuration)' == '' ">Debug</Configuration>
@@ -9,6 +9,8 @@
     <AssemblyName>CryEngine.Core</AssemblyName>
     <TargetFrameworkVersion>v4.0</TargetFrameworkVersion>
     <UseMSBuildEngine>False</UseMSBuildEngine>
+    <TargetFrameworkProfile>
+    </TargetFrameworkProfile>
   </PropertyGroup>
   <PropertyGroup Condition="'$(Configuration)|$(Platform)' == 'Debug|x64'">
     <DebugSymbols>true</DebugSymbols>
@@ -26,7 +28,7 @@
     <OutputPath>..\..\..\..\bin\win_x64</OutputPath>
     <DefineConstants>TRACE;WIN64</DefineConstants>
     <Optimize>true</Optimize>
-    <PlatformTarget>x64</PlatformTarget>
+    <PlatformTarget>AnyCPU</PlatformTarget>
     <ErrorReport>prompt</ErrorReport>
     <CodeAnalysisRuleSet>MinimumRecommendedRules.ruleset</CodeAnalysisRuleSet>
     <Prefer32Bit>true</Prefer32Bit>
@@ -37,7 +39,7 @@
     <OutputPath>..\..\..\..\bin\win_x64</OutputPath>
     <DefineConstants>DEBUG;TRACE;WIN86</DefineConstants>
     <DebugType>full</DebugType>
-    <PlatformTarget>x86</PlatformTarget>
+    <PlatformTarget>AnyCPU</PlatformTarget>
     <ErrorReport>prompt</ErrorReport>
     <CodeAnalysisRuleSet>MinimumRecommendedRules.ruleset</CodeAnalysisRuleSet>
     <Prefer32Bit>true</Prefer32Bit>
@@ -49,26 +51,28 @@
     <OutputPath>..\..\..\..\bin\win_x64_release</OutputPath>
     <DefineConstants>TRACE;WIN86</DefineConstants>
     <Optimize>true</Optimize>
-    <PlatformTarget>x86</PlatformTarget>
+    <PlatformTarget>AnyCPU</PlatformTarget>
     <ErrorReport>prompt</ErrorReport>
     <CodeAnalysisRuleSet>MinimumRecommendedRules.ruleset</CodeAnalysisRuleSet>
     <Prefer32Bit>true</Prefer32Bit>
     <PlatformTarget>x86</PlatformTarget>
     <WarningLevel>4</WarningLevel>
   </PropertyGroup>
+  <PropertyGroup>
+    <RunPostBuildEvent>Always</RunPostBuildEvent>
+  </PropertyGroup>
   <ItemGroup>
     <Reference Include="System" />
+    <Reference Include="System.Data" />
     <Reference Include="System.Drawing" />
     <Reference Include="System.Runtime.Serialization" />
+    <Reference Include="System.Windows.Forms" />
     <Reference Include="System.Xml" />
-    <Reference Include="CryEngine.Common" Condition="'$(Platform)' == 'x64'">
+    <Reference Include="CryEngine.Common">
       <HintPath>..\..\..\..\bin\win_x64\CryEngine.Common.dll</HintPath>
     </Reference>
   </ItemGroup>
   <ItemGroup>
-<<<<<<< HEAD
-    <Compile Include="EntitySystem\EntityEventListener.cs" />
-=======
     <Compile Include="Audio\AudioManager.cs" />
     <Compile Include="Console\ConsoleCommand.cs" />
     <Compile Include="Console\ConsoleVariable.cs" />
@@ -80,37 +84,9 @@
     <Compile Include="Debugging\ExceptionMessage.Designer.cs">
       <DependentUpon>ExceptionMessage.cs</DependentUpon>
     </Compile>
->>>>>>> 98428a17
     <Compile Include="EntitySystem\EntityComponent.cs" />
+    <Compile Include="EntitySystem\EntityId.cs" />
     <Compile Include="EntitySystem\EntityPhysics.cs" />
-<<<<<<< HEAD
-    <Compile Include="Logger.cs" />
-    <Compile Include="SceneObject.cs" />
-    <Compile Include="System.cs" />
-    <Compile Include="UI\Canvas.cs" />
-    <Compile Include="UI\Panel.cs" />
-    <Compile Include="UI\UIElement.cs" />
-    <Compile Include="Components\Component.cs" />
-    <Compile Include="UI\Components\RectTransform.cs" />
-    <Compile Include="Components\Transform.cs" />
-    <Compile Include="UI\Components\Image.cs" />
-    <Compile Include="Resources\ImageSource.cs" />
-    <Compile Include="Resources\Resource.cs" />
-    <Compile Include="Resources\Texture.cs" />
-    <Compile Include="UI\Components\Text.cs" />
-    <Compile Include="Extentions.cs" />
-    <Compile Include="Resources\ScriptSystem.cs" />
-    <Compile Include="Util\Event.cs" />
-    <Compile Include="UI\CheckBox.cs" />
-    <Compile Include="UI\Components\UIComponent.cs" />
-    <Compile Include="UI\Splitter.cs" />
-    <Compile Include="EntitySystem\Entity.cs" />
-    <Compile Include="UI\Window.cs" />
-    <Compile Include="UI\Components\CollapseCtrl.cs" />
-    <Compile Include="UI\Components\TextCtrl.cs" />
-    <Compile Include="UI\ScrollPanel.cs" />
-    <Compile Include="UI\TextInput.cs" />
-=======
     <Compile Include="EntitySystem\Native\NativeEntityMethods.cs" />
     <Compile Include="EntitySystem\Attributes.cs" />
     <Compile Include="EntitySystem\EntityStatics.cs" />
@@ -147,57 +123,20 @@
     <Compile Include="Util\Event.cs" />
     <Compile Include="Util\FileSystem.cs" />
     <Compile Include="Util\ReflectionHelper.cs" />
->>>>>>> 98428a17
     <Compile Include="Util\Tools.cs" />
+    <Compile Include="Math\MathHelpers.cs" />
     <Compile Include="Attributes.cs" />
-    <Compile Include="Log.cs" />
+    <Compile Include="Debugging\Log.cs" />
     <Compile Include="FlowSystem\RunScene.cs" />
     <Compile Include="FlowSystem\FlowNode.cs" />
-<<<<<<< HEAD
-    <Compile Include="UI\Button.cs" />
-    <Compile Include="UI\ComboBox.cs" />
-    <Compile Include="UI\Components\ButtonCtrl.cs" />
-    <Compile Include="UI\Components\ComboBoxCtrl.cs" />
-    <Compile Include="UI\Components\CheckBoxCtrl.cs" />
-    <Compile Include="UI\Components\ScrollBarCtrl.cs" />
-    <Compile Include="UI\Components\SplitBarCtrl.cs" />
-    <Compile Include="Components\Camera.cs" />
-    <Compile Include="Components\Application.cs" />
-    <Compile Include="EntitySystem\Attributes.cs" />
-    <Compile Include="EntitySystem\EntityClassRegistry.cs" />
-    <Compile Include="EntitySystem\EntityFramework.cs" />
-    <Compile Include="EntitySystem\EntityUpdateListener.cs" />
-    <Compile Include="EntitySystem\EntitySystemSink.cs" />
-    <Compile Include="EntitySystem\EntityPropertyConverter.cs" />
-    <Compile Include="EntitySystem\BaseEntity.cs" />
-    <Compile Include="EntitySystem\EntityPropertyHandler.cs" />
-    <Compile Include="Resources\ReflectionHelper.cs" />
-    <Compile Include="Timer.cs" />
-    <Compile Include="UI\HorizontalLayoutGroup.cs" />
-    <Compile Include="UI\LayoutGroup.cs" />
-    <Compile Include="UI\VerticalLayoutGroup.cs" />
-    <Compile Include="UI\TextElement.cs" />
-    <Compile Include="EntitySystem\EntityCollisionListener.cs" />
-    <Compile Include="RaycastHelper.cs" />
-=======
     <Compile Include="Camera.cs" />
     <Compile Include="Timer.cs" />
     <Compile Include="Physics\Ray.cs" />
->>>>>>> 98428a17
+  </ItemGroup>
+  <ItemGroup>
+    <EmbeddedResource Include="Debugging\ExceptionMessage.resx">
+      <DependentUpon>ExceptionMessage.cs</DependentUpon>
+    </EmbeddedResource>
   </ItemGroup>
   <Import Project="$(MSBuildBinPath)\Microsoft.CSharp.targets" />
-  <ItemGroup>
-    <Folder Include="UI\" />
-    <Folder Include="Components\" />
-    <Folder Include="UI\Components\" />
-    <Folder Include="Resources\" />
-    <Folder Include="EntitySystem\" />
-    <Folder Include="FlowSystem\" />
-  </ItemGroup>
-  <ItemGroup>
-    <ProjectReference Include="..\DomainHandler\DomainHandler.csproj">
-      <Project>{7BD337C0-36D4-4048-93D2-08D613023978}</Project>
-      <Name>DomainHandler</Name>
-    </ProjectReference>
-  </ItemGroup>
 </Project>