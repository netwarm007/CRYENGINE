// Copyright 2001-2016 Crytek GmbH / Crytek Group. All rights reserved.

#include "StdAfx.h"
#include "StandardGraphicsPipeline.h"

#include "ShadowMap.h"
#include "SceneGBuffer.h"
#include "SceneForward.h"
#include "SceneCustom.h"
#include "AutoExposure.h"
#include "Bloom.h"
#include "HeightMapAO.h"
#include "ScreenSpaceObscurance.h"
#include "ScreenSpaceReflections.h"
#include "ScreenSpaceSSS.h"
#include "VolumetricFog.h"
#include "Fog.h"
#include "VolumetricClouds.h"
#include "MotionBlur.h"
#include "DepthOfField.h"
#include "SunShafts.h"
#include "ToneMapping.h"
#include "PostAA.h"
#include "ComputeSkinning.h"
#include "GpuParticles.h"
#include "ClipVolumes.h"
#include "ShadowMask.h"
#include "TiledShading.h"
#include "ColorGrading.h"
#include "WaterRipples.h"
#include "Common/TypedConstantBuffer.h"
#include "Common/Textures/TextureHelpers.h"
#include "Common/Include_HLSL_CPP_Shared.h"
#include "../Common/RenderView.h"

#include "DriverD3D.h" //for gcpRendD3D

#include "../D3DPostProcess.h"
#include "Common/ReverseDepth.h"
#include "D3D_SVO.h"

//////////////////////////////////////////////////////////////////////////
CStandardGraphicsPipeline::SViewInfo::SViewInfo()
	: pRenderCamera(nullptr)
	, pCamera(nullptr)
	, pFrustumPlanes(nullptr)
	, cameraProjZeroMatrix(IDENTITY)
	, cameraProjMatrix(IDENTITY)
	, cameraProjNearestMatrix(IDENTITY)
	, projMatrix(IDENTITY)
	, invCameraProjMatrix(IDENTITY)
	, prevCameraProjMatrix(IDENTITY)
	, prevCameraProjNearestMatrix(IDENTITY)
	, downscaleFactor(1)
	, flags(eFlags_None)
{
}

void CStandardGraphicsPipeline::SViewInfo::SetCamera(const CRenderCamera& renderCam, const CCamera& cam, const CCamera& previousCam, Vec2 subpixelShift, float drawNearestFov, float drawNearestFarPlane, Plane obliqueClippingPlane)
{
	pCamera = &cam;
	pRenderCamera = &renderCam;

	Matrix44A proj, nearestProj;
	{
		const CRenderCamera& cam = renderCam;

		if (flags & eFlags_ReverseDepth) mathMatrixPerspectiveOffCenterReverseDepth((Matrix44A*)&proj, cam.fWL, cam.fWR, cam.fWB, cam.fWT, cam.fNear, cam.fFar);
		else                             mathMatrixPerspectiveOffCenter((Matrix44A*)&proj, cam.fWL, cam.fWR, cam.fWB, cam.fWT, cam.fNear, cam.fFar);

		if (flags & eFlags_ObliqueFrustumClipping)
		{
			Matrix44A mObliqueProjMatrix(IDENTITY);
			mObliqueProjMatrix.m02 = obliqueClippingPlane.n[0];
			mObliqueProjMatrix.m12 = obliqueClippingPlane.n[1];
			mObliqueProjMatrix.m22 = obliqueClippingPlane.n[2];
			mObliqueProjMatrix.m32 = obliqueClippingPlane.d;

			proj = proj * mObliqueProjMatrix;
		}

		if (flags & eFlags_SubpixelShift)
		{
			proj.m20 += subpixelShift.x;
			proj.m21 += subpixelShift.y;
		}

		nearestProj = GetNearestProjection(drawNearestFov, drawNearestFarPlane, subpixelShift);
	}

	Matrix44 view, viewZero, invView;
	ExtractViewMatrices(cam, view, viewZero, invView);

	Matrix44 prevView, prevViewZero, prevInvView;
	ExtractViewMatrices(previousCam, prevView, prevViewZero, prevInvView);

	cameraProjMatrix = view * proj;
	cameraProjZeroMatrix = viewZero * proj;
	projMatrix = proj;
	viewMatrix = view;
	invViewMatrix = invView;
	cameraProjNearestMatrix = viewZero * nearestProj;

	prevCameraMatrix = prevView;
	prevCameraProjMatrix = prevView * proj;
	prevCameraProjNearestMatrix = prevView;
	prevCameraProjNearestMatrix.SetRow(3, Vec3(ZERO));
	prevCameraProjNearestMatrix = prevCameraProjNearestMatrix * nearestProj;

	Matrix44_tpl<f64> mProjInv;
	if (mathMatrixPerspectiveFovInverse(&mProjInv, &proj))
	{
		Matrix44_tpl<f64> mViewInv;
		mathMatrixLookAtInverse(&mViewInv, &view);
		invCameraProjMatrix = mProjInv * mViewInv;
	}
	else
	{
		invCameraProjMatrix = cameraProjMatrix.GetInverted();
	}
}

void CStandardGraphicsPipeline::SViewInfo::SetLegacyCamera(CD3D9Renderer* pRenderer, const Matrix44& previousFrameCameraMatrix)
{
	SRenderPipeline& RESTRICT_REFERENCE rp = pRenderer->m_RP;

	pCamera = &pRenderer->GetCamera();
	pRenderCamera = &pRenderer->GetRCamera();

	Matrix44 nearestProj = GetNearestProjection(pRenderer->GetDrawNearestFOV(), pRenderer->CV_r_DrawNearFarPlane, pRenderer->m_vProjMatrixSubPixoffset);

	cameraProjZeroMatrix = pRenderer->m_CameraProjZeroMatrix;
	cameraProjMatrix = pRenderer->m_CameraProjMatrix;
	projMatrix = pRenderer->m_ProjMatrix;
	invCameraProjMatrix = pRenderer->m_InvCameraProjMatrix;
	cameraProjNearestMatrix = pRenderer->m_CameraZeroMatrix * nearestProj;

	prevCameraProjMatrix = previousFrameCameraMatrix * pRenderer->m_ProjMatrix;
	prevCameraProjNearestMatrix = previousFrameCameraMatrix;
	prevCameraProjNearestMatrix.SetRow(3, Vec3(ZERO));
	prevCameraProjNearestMatrix = prevCameraProjNearestMatrix * nearestProj;
}

//////////////////////////////////////////////////////////////////////////

void CStandardGraphicsPipeline::SViewInfo::ExtractViewMatrices(const CCamera& cam, Matrix44& view, Matrix44& viewZero, Matrix44& invView) const
{
	Matrix34_tpl<f64> mCam34 = cam.GetMatrix();
	mCam34.OrthonormalizeFast();

	Matrix44_tpl<f64> mCam44T = mCam34.GetTransposed();

	// Rotate around x-axis by -PI/2
	Vec4_tpl<f64> row1 = mCam44T.GetRow4(1);
	mCam44T.SetRow4(1, mCam44T.GetRow4(2));
	mCam44T.SetRow4(2, Vec4_tpl<f64>(-row1.x, -row1.y, -row1.z, -row1.w));

	if (flags & eFlags_MirrorCamera)
	{
		Vec4_tpl<f64> _row1 = mCam44T.GetRow4(1);
		mCam44T.SetRow4(1, Vec4_tpl<f64>(-_row1.x, -_row1.y, -_row1.z, -_row1.w));
	}
	invView = (Matrix44_tpl<f32> )mCam44T;

	Matrix44_tpl<f64> mView64;
	mathMatrixLookAtInverse(&mView64, &mCam44T);
	view = (Matrix44_tpl<f32> )mView64;

	viewZero = view;
	viewZero.SetRow(3, Vec3(ZERO));
}

//////////////////////////////////////////////////////////////////////////

Matrix44 CStandardGraphicsPipeline::SViewInfo::GetNearestProjection(float nearestFOV, float farPlane, Vec2 subpixelShift)
{
	CRY_ASSERT(pCamera);

	Matrix44A result;

	float fFov = pCamera->GetFov();
	if (nearestFOV > 1.0f && nearestFOV < 179.0f)
		fFov = DEG2RAD(nearestFOV);

	float fNearRatio = DRAW_NEAREST_MIN / pCamera->GetNearPlane();
	float wT = tanf(fFov * 0.5f) * DRAW_NEAREST_MIN, wB = -wT;
	float wR = wT * pCamera->GetProjRatio(), wL = -wR;

	wL += pCamera->GetAsymL() * fNearRatio;
	wR += pCamera->GetAsymR() * fNearRatio;
	wB += pCamera->GetAsymB() * fNearRatio, wT += pCamera->GetAsymT() * fNearRatio;

	if (flags & eFlags_ReverseDepth) mathMatrixPerspectiveOffCenterReverseDepth(&result, wL, wR, wB, wT, DRAW_NEAREST_MIN, farPlane);
	else                             mathMatrixPerspectiveOffCenter(&result, wL, wR, wB, wT, DRAW_NEAREST_MIN, farPlane);

	if (flags & eFlags_SubpixelShift)
	{
		result.m20 += subpixelShift.x;
		result.m21 += subpixelShift.y;
	}

	return result;
}

//////////////////////////////////////////////////////////////////////////
CRenderView* CGraphicsPipelineStage::RenderView()
{
	return gcpRendD3D->GetGraphicsPipeline().GetCurrentRenderView();
}

CStandardGraphicsPipeline::CStandardGraphicsPipeline()
	: m_changedCVars(gEnv->pConsole)
{}

void CStandardGraphicsPipeline::Init()
{
	// default material resources
	{
		m_pDefaultMaterialResources = CCryDeviceWrapper::GetObjectFactory().CreateResourceSet();
		m_pDefaultMaterialResources->SetConstantBuffer(eConstantBufferShaderSlot_PerMaterial, CDeviceBufferManager::CreateNullConstantBuffer(), EShaderStage_AllWithoutCompute);

		for (EEfResTextures texType = EFTT_DIFFUSE; texType < EFTT_MAX; texType = EEfResTextures(texType + 1))
		{
			m_pDefaultMaterialResources->SetTexture(texType, CTexture::s_pTexNULL, SResourceView::DefaultView, EShaderStage_AllWithoutCompute);
		}
	}

	// default extra per instance
	{
		EShaderStage shaderStages = EShaderStage_Vertex | EShaderStage_Hull | EShaderStage_Domain;
		CGpuBuffer nullBuffer;
		nullBuffer.Create(0, 0, DXGI_FORMAT_R32G32B32A32_FLOAT, DX11BUF_NULL_RESOURCE | DX11BUF_BIND_SRV, nullptr);
		m_pDefaultInstanceExtraResources = CCryDeviceWrapper::GetObjectFactory().CreateResourceSet();
		m_pDefaultInstanceExtraResources->SetConstantBuffer(eConstantBufferShaderSlot_SkinQuat, CDeviceBufferManager::CreateNullConstantBuffer(), shaderStages);
		m_pDefaultInstanceExtraResources->SetConstantBuffer(eConstantBufferShaderSlot_SkinQuatPrev, CDeviceBufferManager::CreateNullConstantBuffer(), shaderStages);
		m_pDefaultInstanceExtraResources->SetBuffer(EReservedTextureSlot_SkinExtraWeights, nullBuffer, false, shaderStages);
		m_pDefaultInstanceExtraResources->SetBuffer(EReservedTextureSlot_AdjacencyInfo, nullBuffer, false, shaderStages);    // shares shader slot with EReservedTextureSlot_PatchID
		m_pDefaultInstanceExtraResources->SetBuffer(EReservedTextureSlot_ComputeSkinVerts, nullBuffer, false, shaderStages); // shares shader slot with EReservedTextureSlot_PatchID
		m_pDefaultInstanceExtraResources->Build();                                                                           // This needs to be a valid resource-set since it's shared by all CompiledRenderObject that don't need a unique instance
	}

	// per view constant buffer
	m_pPerViewConstantBuffer.Assign_NoAddRef(gcpRendD3D->m_DevBufMan.CreateConstantBuffer(sizeof(HLSL_PerViewGlobalConstantBuffer)));

	// Register scene stages that make use of the global PSO cache
	RegisterSceneStage<CShadowMapStage, eStage_ShadowMap>(m_pShadowMapStage);
	RegisterSceneStage<CSceneGBufferStage, eStage_SceneGBuffer>(m_pSceneGBufferStage);
	RegisterSceneStage<CSceneForwardStage, eStage_SceneForward>(m_pSceneForwardStage);
	RegisterSceneStage<CSceneCustomStage, eStage_SceneCustom>(m_pSceneCustomStage);

	// Register all other stages that don't need the global PSO cache
	RegisterStage<CHeightMapAOStage>(m_pHeightMapAOStage, eStage_HeightMapAO);
	RegisterStage<CScreenSpaceObscuranceStage>(m_pScreenSpaceObscuranceStage, eStage_ScreenSpaceObscurance);
	RegisterStage<CScreenSpaceReflectionsStage>(m_pScreenSpaceReflectionsStage, eStage_ScreenSpaceReflections);
	RegisterStage<CScreenSpaceSSSStage>(m_pScreenSpaceSSSStage, eStage_ScreenSpaceSSS);
	RegisterStage<CVolumetricFogStage>(m_pVolumetricFogStage, eStage_VolumetricFog);
	RegisterStage<CFogStage>(m_pFogStage, eStage_Fog);
	RegisterStage<CVolumetricCloudsStage>(m_pVolumetricCloudsStage, eStage_VolumetricClouds);
	RegisterStage<CWaterRipplesStage>(m_pWaterRipplesStage, eStage_WaterRipples);
	RegisterStage<CMotionBlurStage>(m_pMotionBlurStage, eStage_MotionBlur);
	RegisterStage<CDepthOfFieldStage>(m_pDepthOfFieldStage, eStage_DepthOfField);
	RegisterStage<CAutoExposureStage>(m_pAutoExposureStage, eStage_AutoExposure);
	RegisterStage<CBloomStage>(m_pBloomStage, eStage_Bloom);
	RegisterStage<CToneMappingStage>(m_pToneMappingStage, eStage_ToneMapping);
	RegisterStage<CSunShaftsStage>(m_pSunShaftsStage, eStage_Sunshafts);
	RegisterStage<CPostAAStage>(m_pPostAAStage, eStage_PostAA);
	RegisterStage<CComputeSkinningStage>(m_pComputeSkinningStage, eStage_ComputeSkinning);
	RegisterStage<CGpuParticlesStage>(m_pGpuParticlesStage, eStage_GpuParticles);
	RegisterStage<CClipVolumesStage>(m_pClipVolumesStage, eStage_ClipVolumes);
	RegisterStage<CShadowMaskStage>(m_pShadowMaskStage, eStage_ShadowMask);
	RegisterStage<CTiledShadingStage>(m_pTiledShadingStage, eStage_TiledShading);
	RegisterStage<CColorGradingStage>(m_pColorGradingStage, eStage_ColorGrading);
}

void CStandardGraphicsPipeline::Prepare(CRenderView* pRenderView, EShaderRenderingFlags renderingFlags)
{
	m_pCurrentRenderView = pRenderView;
	m_renderingFlags = renderingFlags;
	m_numInvalidDrawcalls = 0;

	if (!m_changedCVars.GetCVars().empty())
	{
		for (int i = 0; i < eStage_Count; ++i)
			m_pipelineStages[i]->OnCVarsChanged(m_changedCVars);

		m_changedCVars.Reset();
	}
}

bool CStandardGraphicsPipeline::CreatePipelineStates(DevicePipelineStatesArray* pStateArray, SGraphicsPipelineStateDescription stateDesc, CGraphicsPipelineStateLocalCache* pStateCache)
{
	// NOTE: Please update SDeviceObjectHelpers::CheckTessellationSupport when adding new techniques types here.

	bool bFullyCompiled = true;

	// GBuffer
	{
		stateDesc.technique = TTYPE_Z;
		bFullyCompiled &= m_pSceneGBufferStage->CreatePipelineStates(pStateArray, stateDesc, pStateCache);
	}

	// ShadowMap
	{
		stateDesc.technique = TTYPE_SHADOWGEN;
		bFullyCompiled &= m_pShadowMapStage->CreatePipelineStates(pStateArray, stateDesc, pStateCache);
	}

	// Custom
	{
		stateDesc.technique = TTYPE_DEBUG;
		bFullyCompiled &= m_pSceneCustomStage->CreatePipelineStates(pStateArray, stateDesc, pStateCache);
	}

	return bFullyCompiled;
}

void CStandardGraphicsPipeline::ApplyShaderQuality(CDeviceGraphicsPSODesc& psoDesc, const SShaderProfile& shaderProfile)
{
	const uint64 quality = g_HWSR_MaskBit[HWSR_QUALITY];
	const uint64 quality1 = g_HWSR_MaskBit[HWSR_QUALITY1];

	psoDesc.m_ShaderFlags_RT &= ~(quality | quality1);
	switch (psoDesc.m_ShaderQuality = shaderProfile.GetShaderQuality())
	{
	case eSQ_Medium:
		psoDesc.m_ShaderFlags_RT |= quality;
		break;
	case eSQ_High:
		psoDesc.m_ShaderFlags_RT |= quality1;
		break;
	case eSQ_VeryHigh:
		psoDesc.m_ShaderFlags_RT |= (quality | quality1);
		break;
	}
}

int CStandardGraphicsPipeline::GetViewInfo(CStandardGraphicsPipeline::SViewInfo viewInfo[2], const RECT* pCustomViewport)
{
	CD3D9Renderer* pRenderer = gcpRendD3D;
	SRenderPipeline& RESTRICT_REFERENCE rp = gRenDev->m_RP;

	SViewInfo::eFlags viewFlags = SViewInfo::eFlags_None;
	if (rp.m_TI[rp.m_nProcessThreadID].m_PersFlags & RBPF_REVERSE_DEPTH) viewFlags |= SViewInfo::eFlags_ReverseDepth;
	if (rp.m_TI[rp.m_nProcessThreadID].m_PersFlags & RBPF_MIRRORCULL)    viewFlags |= SViewInfo::eFlags_MirrorCull;
	if (!(rp.m_TI[rp.m_nProcessThreadID].m_PersFlags & (RBPF_DRAWTOTEXTURE | RBPF_SHADOWGEN)) && !(rp.m_PersFlags2 & RBPF2_NOPOSTAA))
		viewFlags |= SViewInfo::eFlags_SubpixelShift;

	SViewport viewport = pRenderer->GetViewport();

	if (pCustomViewport)
	{
		viewport.nX = pCustomViewport->left;
		viewport.nY = pCustomViewport->top;
		viewport.nWidth = pCustomViewport->right - pCustomViewport->left;
		viewport.nHeight = pCustomViewport->bottom - pCustomViewport->top;
	}

	int viewInfoCount = 0;

	if (m_pCurrentRenderView) // called from within CStandardGraphicsPipeline::Execute() scope => use renderview cameras
	{
		for (CCamera::EEye eye = CCamera::eEye_Left; eye != CCamera::eEye_eCount; eye = CCamera::EEye(eye + 1))
		{
			uint32 renderingFlags = m_renderingFlags;

			if ((renderingFlags & (SHDF_STEREO_LEFT_EYE | SHDF_STEREO_RIGHT_EYE)) == 0) // non-stereo case
				renderingFlags |= SHDF_STEREO_LEFT_EYE;

			uint32 currentEyeFlag = eye == CCamera::eEye_Left ? SHDF_STEREO_LEFT_EYE : SHDF_STEREO_RIGHT_EYE;

			if (renderingFlags & currentEyeFlag)
			{
				auto& cam = m_pCurrentRenderView->GetCamera(eye);
				auto& previousCam = m_pCurrentRenderView->GetPreviousCamera(eye);
				auto& rcam = m_pCurrentRenderView->GetRenderCamera(eye);

				viewInfo[viewInfoCount].flags = viewFlags;
				viewInfo[viewInfoCount].SetCamera(rcam, cam, previousCam, pRenderer->m_vProjMatrixSubPixoffset,
				                                  pRenderer->GetDrawNearestFOV(), pRenderer->CV_r_DrawNearFarPlane, rp.m_TI[rp.m_nProcessThreadID].m_pObliqueClipPlane);
				viewInfo[viewInfoCount].viewport = viewport;
				viewInfo[viewInfoCount].pFrustumPlanes = cam.GetFrustumPlane(0);
				viewInfo[viewInfoCount].downscaleFactor = Vec4(rp.m_CurDownscaleFactor.x, rp.m_CurDownscaleFactor.y, pRenderer->m_PrevViewportScale.x, pRenderer->m_PrevViewportScale.y);

				++viewInfoCount;
			}
		}
	}
	else
	{
		viewInfo[viewInfoCount].flags = viewFlags;
		viewInfo[viewInfoCount].SetLegacyCamera(pRenderer, pRenderer->GetPreviousFrameCameraMatrix());
		viewInfo[viewInfoCount].viewport = viewport;
		viewInfo[viewInfoCount].downscaleFactor = Vec4(rp.m_CurDownscaleFactor.x, rp.m_CurDownscaleFactor.y, pRenderer->m_PrevViewportScale.x, pRenderer->m_PrevViewportScale.y);

		if (rp.m_ShadowInfo.m_pCurShadowFrustum && (rp.m_TI[rp.m_nProcessThreadID].m_PersFlags & RBPF_SHADOWGEN))
		{
			const SRenderPipeline::ShadowInfo& shadowInfo = rp.m_ShadowInfo;
			assert(shadowInfo.m_nOmniLightSide >= 0 && shadowInfo.m_nOmniLightSide < OMNI_SIDES_NUM);

			CCamera& cam = shadowInfo.m_pCurShadowFrustum->FrustumPlanes[shadowInfo.m_nOmniLightSide];
			viewInfo[viewInfoCount].pFrustumPlanes = cam.GetFrustumPlane(0);
		}
		else
		{
			viewInfo[viewInfoCount].pFrustumPlanes = pRenderer->GetCamera().GetFrustumPlane(0);
		}

		++viewInfoCount;
	}

	return viewInfoCount;
}

void CStandardGraphicsPipeline::UpdatePerViewConstantBuffer(const RECT* pCustomViewport)
{
	CD3D9Renderer* pRenderer = gcpRendD3D;
	SRenderPipeline& RESTRICT_REFERENCE rp = gRenDev->m_RP;

	SViewInfo viewInfo[2];
	int viewInfoCount = GetViewInfo(viewInfo, pCustomViewport);
	UpdatePerViewConstantBuffer(viewInfo, viewInfoCount, m_pPerViewConstantBuffer);
}

void CStandardGraphicsPipeline::UpdatePerViewConstantBuffer(const SViewInfo* pViewInfo, int viewInfoCount, CConstantBufferPtr& pPerViewBuffer)
{
	if (!gEnv->p3DEngine || !pPerViewBuffer)
		return;

	CD3D9Renderer* pRenderer = gcpRendD3D;
	SRenderPipeline& RESTRICT_REFERENCE rp = gRenDev->m_RP;
	const SCGParamsPF& perFrameConstants = pRenderer->m_cEF.m_PF[rp.m_nProcessThreadID];
	CryStackAllocWithSizeVectorCleared(HLSL_PerViewGlobalConstantBuffer, viewInfoCount, bufferData, CDeviceBufferManager::AlignBufferSizeForStreaming);

	for (int i = 0; i < viewInfoCount; ++i)
	{
		CRY_ASSERT(pViewInfo[i].pCamera && pViewInfo[i].pRenderCamera);

		const SViewInfo& viewInfo = pViewInfo[i];
		HLSL_PerViewGlobalConstantBuffer& cb = bufferData[i];

		const float time = rp.m_TI[rp.m_nProcessThreadID].m_RealTime;
		const bool bReverseDepth = (viewInfo.flags & CStandardGraphicsPipeline::SViewInfo::eFlags_ReverseDepth) != 0;
		const bool bMirrorCull = (viewInfo.flags & CStandardGraphicsPipeline::SViewInfo::eFlags_MirrorCull) != 0;

		cb.CV_HPosScale = viewInfo.downscaleFactor;
		cb.CV_ScreenSize = Vec4(float(viewInfo.viewport.nWidth),
		                        float(viewInfo.viewport.nHeight),
		                        0.5f / (viewInfo.viewport.nWidth / viewInfo.downscaleFactor.x),
		                        0.5f / (viewInfo.viewport.nHeight / viewInfo.downscaleFactor.y));

		cb.CV_ViewProjZeroMatr = viewInfo.cameraProjZeroMatrix.GetTransposed();
		cb.CV_ViewProjMatr = viewInfo.cameraProjMatrix.GetTransposed();
		cb.CV_ViewProjNearestMatr = viewInfo.cameraProjNearestMatrix.GetTransposed();
		cb.CV_InvViewProj = viewInfo.invCameraProjMatrix.GetTransposed();
		cb.CV_PrevViewProjMatr = viewInfo.prevCameraProjMatrix.GetTransposed();
		cb.CV_PrevViewProjNearestMatr = viewInfo.prevCameraProjNearestMatrix.GetTransposed();
		cb.CV_ViewMatr = viewInfo.viewMatrix.GetTransposed();
		cb.CV_InvViewMatr = viewInfo.invViewMatrix.GetTransposed();

		Vec4r vWBasisX, vWBasisY, vWBasisZ, vCamPos;
		CShadowUtils::ProjectScreenToWorldExpansionBasis(Matrix44(IDENTITY), *viewInfo.pCamera, pRenderer->m_vProjMatrixSubPixoffset,
		                                                 float(viewInfo.viewport.nWidth), float(viewInfo.viewport.nHeight), vWBasisX, vWBasisY, vWBasisZ, vCamPos, true, NULL);

		cb.CV_ScreenToWorldBasis.SetColumn(0, Vec3r(vWBasisX));
		cb.CV_ScreenToWorldBasis.SetColumn(1, Vec3r(vWBasisY));
		cb.CV_ScreenToWorldBasis.SetColumn(2, Vec3r(vWBasisZ));
		cb.CV_ScreenToWorldBasis.SetColumn(3, viewInfo.pRenderCamera->vOrigin);

		Vec3 sunColor, skyColor;
		gEnv->p3DEngine->GetGlobalParameter(E3DPARAM_SUN_COLOR, sunColor);
		gEnv->p3DEngine->GetGlobalParameter(E3DPARAM_SKY_COLOR, skyColor);
		cb.CV_SunLightDir = Vec4(rp.m_pSunLight ? rp.m_pSunLight->GetPosition().normalized() : Vec3(0, 0, 0), 1.0f);
		cb.CV_SunColor = Vec4(sunColor, gEnv->p3DEngine->GetGlobalParameter(E3DPARAM_SUN_SPECULAR_MULTIPLIER));
		cb.CV_SkyColor = Vec4(skyColor, 1.0f);
		cb.CV_FogColor = Vec4(rp.m_TI[rp.m_nProcessThreadID].m_FS.m_CurColor.toVec3(), perFrameConstants.pVolumetricFogParams.z);
		cb.CV_TerrainInfo = Vec4(gEnv->p3DEngine->GetTerrainTextureMultiplier(), 0, 0, 0);

		cb.CV_AnimGenParams = Vec4(time * 2.0f, time * 0.25f, time * 1.0f, time * 0.125f);

		cb.CV_DecalZFightingRemedy = Vec4(perFrameConstants.pDecalZFightingRemedy, 0);

		cb.CV_CamFrontVector = Vec4(viewInfo.pRenderCamera->vZ.GetNormalized(), 0);
		cb.CV_CamUpVector = Vec4(viewInfo.pRenderCamera->vY.GetNormalized(), 0);

		// CV_NearFarClipDist
		{
			// Note: CV_NearFarClipDist.z is used to put the weapon's depth range into correct relation to the whole scene
			// when generating the depth texture in the z pass (_RT_NEAREST)
			cb.CV_NearFarClipDist = Vec4(viewInfo.pRenderCamera->fNear,
			                             viewInfo.pRenderCamera->fFar,
			                             viewInfo.pRenderCamera->fFar / gEnv->p3DEngine->GetMaxViewDistance(),
			                             1.0f / viewInfo.pRenderCamera->fFar);
		}

		// CV_ProjRatio
		{
			float zn = viewInfo.pRenderCamera->fNear;
			float zf = viewInfo.pRenderCamera->fFar;
			float hfov = viewInfo.pCamera->GetHorizontalFov();
			cb.CV_ProjRatio.x = bReverseDepth ? zn / (zn - zf) : zf / (zf - zn);
			cb.CV_ProjRatio.y = bReverseDepth ? zn / (zf - zn) : zn / (zn - zf);
			cb.CV_ProjRatio.z = 1.0f / hfov;
			cb.CV_ProjRatio.w = 1.0f;
		}

		// CV_NearestScaled
		{
			float zn = viewInfo.pRenderCamera->fNear;
			float zf = viewInfo.pRenderCamera->fFar;
			float nearZRange = pRenderer->CV_r_DrawNearZRange;
			float camScale = pRenderer->CV_r_DrawNearFarPlane / gEnv->p3DEngine->GetMaxViewDistance();
			cb.CV_NearestScaled.x = bReverseDepth ? 1.0f - zf / (zf - zn) * nearZRange : zf / (zf - zn) * nearZRange;
			cb.CV_NearestScaled.y = bReverseDepth ? zn / (zf - zn) * nearZRange * nearZRange : zn / (zn - zf) * nearZRange * nearZRange;
			cb.CV_NearestScaled.z = bReverseDepth ? 1.0f - (nearZRange - 0.001f) : nearZRange - 0.001f;
			cb.CV_NearestScaled.w = 1.0f;
		}

		// CV_TessInfo
		{
			// We want to obtain the edge length in pixels specified by CV_r_tessellationtrianglesize
			// Therefore the tess factor would depend on the viewport size and CV_r_tessellationtrianglesize
			static const ICVar* pCV_e_TessellationMaxDistance(gEnv->pConsole->GetCVar("e_TessellationMaxDistance"));
			assert(pCV_e_TessellationMaxDistance);

			const float hfov = viewInfo.pCamera->GetHorizontalFov();
			cb.CV_TessInfo.x = sqrtf(float(viewInfo.viewport.nWidth * viewInfo.viewport.nHeight)) / (hfov * pRenderer->CV_r_tessellationtrianglesize);
			cb.CV_TessInfo.y = pRenderer->CV_r_displacementfactor;
			cb.CV_TessInfo.z = pCV_e_TessellationMaxDistance->GetFVal();
			cb.CV_TessInfo.w = (float)CRenderer::CV_r_ParticlesTessellationTriSize;
		}

		cb.CV_FrustumPlaneEquation.SetRow4(0, (Vec4&)viewInfo.pFrustumPlanes[FR_PLANE_RIGHT]);
		cb.CV_FrustumPlaneEquation.SetRow4(1, (Vec4&)viewInfo.pFrustumPlanes[FR_PLANE_LEFT]);
		cb.CV_FrustumPlaneEquation.SetRow4(2, (Vec4&)viewInfo.pFrustumPlanes[FR_PLANE_TOP]);
		cb.CV_FrustumPlaneEquation.SetRow4(3, (Vec4&)viewInfo.pFrustumPlanes[FR_PLANE_BOTTOM]);

		// Shadow specific
		{
			const ShadowMapFrustum* pShadowFrustum = rp.m_ShadowInfo.m_pCurShadowFrustum;
			if (pShadowFrustum && (rp.m_TI[rp.m_nProcessThreadID].m_PersFlags & RBPF_SHADOWGEN))
			{
				cb.CV_ShadowLightPos = Vec4(pShadowFrustum->vLightSrcRelPos + pShadowFrustum->vProjTranslation, 0);
				cb.CV_ShadowViewPos = Vec4(rp.m_ShadowInfo.vViewerPos, 0);
			}
			else
			{
				cb.CV_ShadowLightPos = Vec4(0, 0, 0, 0);
				cb.CV_ShadowViewPos = Vec4(0, 0, 0, 0);
			}
		}
		if (gRenDev->m_pCurWindGrid)
		{
			float fSizeWH = (float)gRenDev->m_pCurWindGrid->m_nWidth * gRenDev->m_pCurWindGrid->m_fCellSize * 0.5f;
			float fSizeHH = (float)gRenDev->m_pCurWindGrid->m_nHeight * gRenDev->m_pCurWindGrid->m_fCellSize * 0.5f;
			cb.CV_WindGridOffset = Vec4(gRenDev->m_pCurWindGrid->m_vCentr.x - fSizeWH, gRenDev->m_pCurWindGrid->m_vCentr.y - fSizeHH, 1.0f / (float)gRenDev->m_pCurWindGrid->m_nWidth, 1.0f / (float)gRenDev->m_pCurWindGrid->m_nHeight);
		}
	}

	pPerViewBuffer->UpdateBuffer(&bufferData[0], sizeof(HLSL_PerViewGlobalConstantBuffer), viewInfoCount);
}

bool CStandardGraphicsPipeline::FillCommonScenePassStates(const SGraphicsPipelineStateDescription& inputDesc, CDeviceGraphicsPSODesc& psoDesc)
{
	CD3D9Renderer* pRenderer = gcpRendD3D;

	CShader* pShader = static_cast<CShader*>(inputDesc.shaderItem.m_pShader);
	SShaderTechnique* pTechnique = pShader->GetTechnique(inputDesc.shaderItem.m_nTechnique, inputDesc.technique, true);
	if (!pTechnique)
		return false;

	CShaderResources* pRes = static_cast<CShaderResources*>(inputDesc.shaderItem.m_pShaderResources);
	const uint64 objectFlags = inputDesc.objectFlags;
	SShaderPass* pShaderPass = &pTechnique->m_Passes[0];

	// Handle quality flags
	CStandardGraphicsPipeline::ApplyShaderQuality(psoDesc, pRenderer->GetShaderProfile(pShader->m_eShaderType));

	SThreadInfo* const pShaderThreadInfo = &(pRenderer->m_RP.m_TI[pRenderer->m_RP.m_nProcessThreadID]);
	if (pShaderThreadInfo->m_PersFlags & RBPF_REVERSE_DEPTH)
		psoDesc.m_ShaderFlags_RT |= g_HWSR_MaskBit[HWSR_REVERSE_DEPTH];

	// Set resource states
	bool bTwoSided = false;
	{
		if (pRes->m_ResFlags & MTL_FLAG_2SIDED)
		{
			bTwoSided = true;
		}

		if (pRes->IsAlphaTested())
		{
			psoDesc.m_ShaderFlags_RT |= g_HWSR_MaskBit[HWSR_ALPHATEST];
		}

		if (pRes->m_Textures[EFTT_DIFFUSE] && pRes->m_Textures[EFTT_DIFFUSE]->m_Ext.m_pTexModifier)
		{
			psoDesc.m_ShaderFlags_MD |= pRes->m_Textures[EFTT_DIFFUSE]->m_Ext.m_nUpdateFlags;
		}

		if (pRes->m_pDeformInfo)
			psoDesc.m_ShaderFlags_MDV |= pRes->m_pDeformInfo->m_eType;
	}

	psoDesc.m_ShaderFlags_MDV |= psoDesc.m_pShader->m_nMDV;

	if (objectFlags & FOB_OWNER_GEOMETRY)
		psoDesc.m_ShaderFlags_MDV &= ~MDV_DEPTH_OFFSET;

	if (objectFlags & FOB_BENDED)
		psoDesc.m_ShaderFlags_MDV |= MDV_BENDING;

	if (!(objectFlags & FOB_TRANS_MASK))
		psoDesc.m_ShaderFlags_RT |= g_HWSR_MaskBit[HWSR_OBJ_IDENTITY];

	if (objectFlags & FOB_BLEND_WITH_TERRAIN_COLOR)
		psoDesc.m_ShaderFlags_RT |= g_HWSR_MaskBit[HWSR_BLEND_WITH_TERRAIN_COLOR];

	psoDesc.m_bAllowTesselation = false;
	psoDesc.m_ShaderFlags_RT |= g_HWSR_MaskBit[HWSR_NO_TESSELLATION];

	if (objectFlags & FOB_NEAREST)
		psoDesc.m_ShaderFlags_RT |= g_HWSR_MaskBit[HWSR_NEAREST];

	if (objectFlags & FOB_DISSOLVE)
		psoDesc.m_ShaderFlags_RT |= g_HWSR_MaskBit[HWSR_DISSOLVE];

	if (psoDesc.m_RenderState & GS_ALPHATEST)
		psoDesc.m_ShaderFlags_RT |= g_HWSR_MaskBit[HWSR_ALPHATEST];

#ifdef TESSELLATION_RENDERER
	const bool bHasTesselationShaders = pShaderPass && pShaderPass->m_HShader && pShaderPass->m_DShader;
	if (bHasTesselationShaders && (!(objectFlags & FOB_NEAREST) && (objectFlags & FOB_ALLOW_TESSELLATION)))
	{
		psoDesc.m_ShaderFlags_RT &= ~g_HWSR_MaskBit[HWSR_NO_TESSELLATION];
		psoDesc.m_bAllowTesselation = true;
	}
#endif

	psoDesc.m_ShaderFlags_RT |= g_HWSR_MaskBit[HWSR_PER_INSTANCE_CB_TEMP];

	psoDesc.m_CullMode = bTwoSided ? eCULL_None : (pShaderPass->m_eCull != -1 ? (ECull)pShaderPass->m_eCull : eCULL_Back);
	psoDesc.m_PrimitiveType = ERenderPrimitiveType(inputDesc.primitiveType);

	if (psoDesc.m_bAllowTesselation)
	{
		psoDesc.m_PrimitiveType = ept3ControlPointPatchList;
		psoDesc.m_ObjectStreamMask |= VSM_NORMALS;
	}

	return true;
}

void CStandardGraphicsPipeline::SwitchToLegacyPipeline()
{
	CD3D9Renderer* rd = gcpRendD3D;

	rd->m_nCurStateRS = (uint32) - 1;
	rd->m_nCurStateBL = (uint32) - 1;
	rd->m_nCurStateDP = (uint32) - 1;
	rd->ResetToDefault();
	rd->RT_UnbindResources();
	rd->FX_SetState(0, 0, 0xFFFFFFFF);
	rd->D3DSetCull(eCULL_Back);

	rd->m_CurTopology = D3D11_PRIMITIVE_TOPOLOGY_UNDEFINED;
	rd->SetPrimitiveTopology(D3D11_PRIMITIVE_TOPOLOGY_TRIANGLELIST);

	rd->GetDeviceContext().ResetCachedState();

	CTexture::ResetTMUs();
	CHWShader::s_pCurPS = nullptr;
	CHWShader::s_pCurVS = nullptr;
	CHWShader::s_pCurGS = nullptr;
	CHWShader::s_pCurDS = nullptr;
	CHWShader::s_pCurHS = nullptr;
	CHWShader::s_pCurCS = nullptr;

	CCryDeviceWrapper::GetObjectFactory().GetCoreCommandList()->Reset();

	// backup viewport we were about to set
	SViewport newViewport = rd->m_NewViewport;

	// Restore engine's render target stack by pushing dummy texture
	rd->FX_PushRenderTarget(0, CTexture::s_ptexHDRTargetScaled[0], NULL);
	rd->FX_PopRenderTarget(0);
	rd->FX_SetActiveRenderTargets();

	// now its safe to finally set viewport
	rd->m_bViewportDirty = true;
	rd->m_CurViewport = SViewport();
	rd->m_NewViewport = newViewport;
	rd->FX_SetViewport();
}

void CStandardGraphicsPipeline::SwitchFromLegacyPipeline()
{
	CCryDeviceWrapper::GetObjectFactory().GetCoreCommandList()->Reset();
}

std::array<int, EFSS_MAX> CStandardGraphicsPipeline::GetDefaultMaterialSamplers() const
{
	std::array<int, EFSS_MAX> result =
	{
		{
			gcpRendD3D->m_nMaterialAnisoHighSampler,                                                             // EFSS_ANISO_HIGH
			gcpRendD3D->m_nMaterialAnisoLowSampler,                                                              // EFSS_ANISO_LOW
			CTexture::GetTexState(STexState(FILTER_TRILINEAR, TADDR_WRAP, TADDR_WRAP, TADDR_WRAP, 0x0)),         // EFSS_TRILINEAR
			CTexture::GetTexState(STexState(FILTER_BILINEAR, TADDR_WRAP, TADDR_WRAP, TADDR_WRAP, 0x0)),          // EFSS_BILINEAR
			CTexture::GetTexState(STexState(FILTER_TRILINEAR, TADDR_CLAMP, TADDR_CLAMP, TADDR_CLAMP, 0x0)),      // EFSS_TRILINEAR_CLAMP
			CTexture::GetTexState(STexState(FILTER_BILINEAR, TADDR_CLAMP, TADDR_CLAMP, TADDR_CLAMP, 0x0)),       // EFSS_BILINEAR_CLAMP
			gcpRendD3D->m_nMaterialAnisoSamplerBorder,                                                           // EFSS_ANISO_HIGH_BORDER
			CTexture::GetTexState(STexState(FILTER_TRILINEAR, TADDR_BORDER, TADDR_BORDER, TADDR_BORDER, 0x0)),   // EFSS_TRILINEAR_BORDER
		}
	};

	return result;
}

void CStandardGraphicsPipeline::RenderTiledShading()
{
	SwitchFromLegacyPipeline();
	m_pTiledShadingStage->Execute();
	SwitchToLegacyPipeline();
}

void CStandardGraphicsPipeline::RenderScreenSpaceSSS(CTexture* pIrradianceTex)
{
	SwitchFromLegacyPipeline();
	m_pScreenSpaceSSSStage->Execute(pIrradianceTex);
	SwitchToLegacyPipeline();
}

void CStandardGraphicsPipeline::RenderPostAA()
{
	SwitchFromLegacyPipeline();
	m_pPostAAStage->Execute();
	SwitchToLegacyPipeline();
}

void CStandardGraphicsPipeline::ExecuteHDRPostProcessing()
{
	PROFILE_LABEL_SCOPE("HDR_POSTPROCESS");

	CD3D9Renderer* pRenderer = gcpRendD3D;

	pRenderer->GetModelViewMatrix(PostProcessUtils().m_pView.GetData());
	pRenderer->GetProjectionMatrix(PostProcessUtils().m_pProj.GetData());

	PostProcessUtils().m_pViewProj = PostProcessUtils().m_pView * PostProcessUtils().m_pProj;
	if (pRenderer->m_RP.m_TI[pRenderer->m_RP.m_nProcessThreadID].m_PersFlags & RBPF_REVERSE_DEPTH)
		PostProcessUtils().m_pViewProj = ReverseDepthHelper::Convert(PostProcessUtils().m_pViewProj);
	PostProcessUtils().m_pViewProj.Transpose();

	// Use specular RT as temporary backbuffer when native resolution rendering is enabled; the RT gets popped before upscaling
	if (pRenderer->IsNativeScalingEnabled())
		pRenderer->FX_PushRenderTarget(0, CTexture::s_ptexSceneSpecular, NULL);

	const uint32 nAAMode = pRenderer->FX_GetAntialiasingType();
	CTexture* pDstRT = CTexture::s_ptexSceneDiffuse;
	if ((nAAMode & (eAT_SMAA_MASK | eAT_FXAA_MASK)) && gRenDev->CV_r_PostProcess && pDstRT)
	{
		assert(pDstRT);
		// Render to intermediate target, to avoid redundant imagecopy/stretchrect for PostAA
		pRenderer->FX_PushRenderTarget(0, pDstRT, &pRenderer->m_DepthBufferOrigMSAA);
		pRenderer->RT_SetViewport(0, 0, pDstRT->GetWidth(), pDstRT->GetHeight());
	}

	// Rain
	{
		CSceneRain* pSceneRain = (CSceneRain*)PostEffectMgr()->GetEffect(ePFX_SceneRain);
		const SRainParams& rainInfo = gcpRendD3D->m_p3DEngineCommon.m_RainInfo;
		if (pSceneRain && pSceneRain->IsActive() && rainInfo.fRainDropsAmount > 0.01f)
		{
			SwitchToLegacyPipeline();
			pSceneRain->Render();
		}
	}

	SwitchFromLegacyPipeline();

	// Note: MB uses s_ptexHDRTargetPrev to avoid doing another copy, so this should be right before the MB pass
	{
		static CStretchRectPass* s_passCopyRT = nullptr;
		if (!m_bUtilityPassesInitialized) s_passCopyRT = CreateStaticUtilityPass<CStretchRectPass>();

		s_passCopyRT->Execute(CTexture::s_ptexHDRTarget, CTexture::s_ptexHDRTargetPrev);
	}

	m_pDepthOfFieldStage->Execute();

	m_pMotionBlurStage->Execute();

	// Snow
	{
		CSceneSnow* pSceneSnow = (CSceneSnow*)PostEffectMgr()->GetEffect(ePFX_SceneSnow);
		if (pSceneSnow->IsActiveSnow())
		{
			SwitchToLegacyPipeline();
			pSceneSnow->Render();
			SwitchFromLegacyPipeline();
		}
	}

	// Half resolution downsampling
	{
		PROFILE_LABEL_SCOPE("HALFRES_DOWNSAMPLE_HDRTARGET");
		static CStableDownsamplePass* s_passStableDownsample = nullptr;
		static CStretchRectPass* s_passSimpleDownsample = nullptr;
		if (!m_bUtilityPassesInitialized) s_passStableDownsample = CreateStaticUtilityPass<CStableDownsamplePass>();
		if (!m_bUtilityPassesInitialized) s_passSimpleDownsample = CreateStaticUtilityPass<CStretchRectPass>();

		if (CRenderer::CV_r_HDRBloomQuality > 0)
			s_passStableDownsample->Execute(CTexture::s_ptexHDRTarget, CTexture::s_ptexHDRTargetScaled[0], true);
		else
			s_passSimpleDownsample->Execute(CTexture::s_ptexHDRTarget, CTexture::s_ptexHDRTargetScaled[0]);
	}

	// Quarter resolution downsampling
	{
		PROFILE_LABEL_SCOPE("QUARTER_RES_DOWNSAMPLE_HDRTARGET");
		static CStableDownsamplePass* s_passStableDownsample = nullptr;
		static CStretchRectPass* s_passSimpleDownsample = nullptr;
		if (!m_bUtilityPassesInitialized) s_passStableDownsample = CreateStaticUtilityPass<CStableDownsamplePass>();
		if (!m_bUtilityPassesInitialized) s_passSimpleDownsample = CreateStaticUtilityPass<CStretchRectPass>();

		if (CRenderer::CV_r_HDRBloomQuality > 0)
			s_passStableDownsample->Execute(CTexture::s_ptexHDRTargetScaled[0], CTexture::s_ptexHDRTargetScaled[1], CRenderer::CV_r_HDRBloomQuality >= 1);
		else
			s_passSimpleDownsample->Execute(CTexture::s_ptexHDRTargetScaled[0], CTexture::s_ptexHDRTargetScaled[1]);
	}

	if (pRenderer->m_CurRenderEye != RIGHT_EYE)
	{
		m_pAutoExposureStage->Execute();
	}

	m_pBloomStage->Execute();

	// Lens optics
<<<<<<< HEAD
=======
	if (CRenderer::CV_r_flares && !CRenderer::CV_r_durango_async_dips)
>>>>>>> 98428a17
	{
		pRenderer->m_RP.m_PersFlags2 &= ~RBPF2_LENS_OPTICS_COMPOSITE;
		if (CRenderer::CV_r_flares)
		{
			const uint32 nBatchMask = SRendItem::BatchFlags(EFSLIST_LENSOPTICS);
			if (nBatchMask & (FB_GENERAL | FB_TRANSPARENT))
			{
				PROFILE_LABEL_SCOPE("LENS_OPTICS");

				SwitchToLegacyPipeline();

				CTexture* pLensOpticsComposite = CTexture::s_ptexSceneTargetR11G11B10F[0];
				pRenderer->FX_ClearTarget(pLensOpticsComposite, Clr_Transparent);
				pRenderer->FX_PushRenderTarget(0, pLensOpticsComposite, 0);

				pRenderer->m_RP.m_PersFlags2 |= RBPF2_NOPOSTAA | RBPF2_LENS_OPTICS_COMPOSITE;

				GetUtils().Log(" +++ Begin lens-optics scene +++ \n");
				pRenderer->FX_ProcessRenderList(EFSLIST_LENSOPTICS, FB_GENERAL);
				pRenderer->FX_ProcessRenderList(EFSLIST_LENSOPTICS, FB_TRANSPARENT);
				pRenderer->FX_ResetPipe();
				GetUtils().Log(" +++ End lens-optics scene +++ \n");

				pRenderer->FX_SetActiveRenderTargets();
				pRenderer->FX_PopRenderTarget(0);
				pRenderer->FX_SetActiveRenderTargets();

				SwitchFromLegacyPipeline();
			}
		}
	}

	m_pSunShaftsStage->Execute();
	m_pColorGradingStage->Execute();
	m_pToneMappingStage->Execute();
}

void CStandardGraphicsPipeline::Execute()
{
	CD3D9Renderer* pRenderer = gcpRendD3D;

	void (* pRenderFunc)() = &pRenderer->FX_FlushShader_General;
	pRenderer->m_RP.m_pRenderFunc = pRenderFunc;

	pRenderer->RT_SetCameraInfo();

	m_pGpuParticlesStage->Execute(m_pCurrentRenderView);
	SwitchToLegacyPipeline();
	pRenderer->FX_DeferredRainPreprocess();
	m_pComputeSkinningStage->Execute(m_pCurrentRenderView);
	SwitchFromLegacyPipeline();

	gcpRendD3D->GetS3DRend().TryInjectHmdCameraAsync(m_pCurrentRenderView);

	// Prepare tiled shading resources early to give DMA operations enough time to finish
	m_pTiledShadingStage->PrepareResources();

	// GBuffer
	m_pSceneGBufferStage->Execute();

	if (pRenderer->m_CurRenderEye != RIGHT_EYE)
	{
		SwitchToLegacyPipeline();
		m_pShadowMapStage->Prepare(m_pCurrentRenderView);
		SwitchFromLegacyPipeline();
	}

	if (pRenderer->m_nGraphicsPipeline >= 2)
	{
		// Wait for GBuffer draw jobs to finish
		GetCurrentRenderView()->GetDrawer().WaitForDrawSubmission();
	}

	// Issue split barriers for GBuffer
	CTexture* pTextures[] = {
		CTexture::s_ptexSceneNormalsMap,
		CTexture::s_ptexSceneDiffuse,
		CTexture::s_ptexSceneSpecular,
		pRenderer->m_DepthBufferOrigMSAA.pTexture
	};
	CDeviceGraphicsCommandInterface* pCmdList = CCryDeviceWrapper::GetObjectFactory().GetCoreCommandList()->GetGraphicsInterface();
	pCmdList->BeginResourceTransitions(CRY_ARRAY_COUNT(pTextures), pTextures, eResTransition_TextureRead);

	// Shadow maps
	if (pRenderer->m_CurRenderEye != RIGHT_EYE)
	{
		m_pShadowMapStage->Execute();
	}

	m_pSceneGBufferStage->ExecuteLinearizeDepth();

	// Depth downsampling
	{
		CTexture* pZTexture = gcpRendD3D->m_DepthBufferOrigMSAA.pTexture;

		static CDepthDownsamplePass* s_passDepthDownsample2 = nullptr;
		if (!m_bUtilityPassesInitialized) s_passDepthDownsample2 = CreateStaticUtilityPass<CDepthDownsamplePass>();

		static CDepthDownsamplePass* s_passDepthDownsample4 = nullptr;
		if (!m_bUtilityPassesInitialized) s_passDepthDownsample4 = CreateStaticUtilityPass<CDepthDownsamplePass>();

		static CDepthDownsamplePass* s_passDepthDownsample8 = nullptr;
		if (!m_bUtilityPassesInitialized) s_passDepthDownsample8 = CreateStaticUtilityPass<CDepthDownsamplePass>();

		CTexture* pSourceDepth = CTexture::s_ptexZTarget;
#if CRY_PLATFORM_DURANGO
		pSourceDepth = pZTexture;  // On Durango reading device depth is faster since it is in ESRAM
#endif

		s_passDepthDownsample2->Execute(pSourceDepth, CTexture::s_ptexZTargetScaled, (pSourceDepth == pZTexture), true);
		s_passDepthDownsample4->Execute(CTexture::s_ptexZTargetScaled, CTexture::s_ptexZTargetScaled2, false, false);
		s_passDepthDownsample8->Execute(CTexture::s_ptexZTargetScaled2, CTexture::s_ptexZTargetScaled3, false, false);
	}

	SwitchToLegacyPipeline();

	// Deferred decals
	{
		pRenderer->FX_PushRenderTarget(0, CTexture::s_ptexSceneNormalsMap, &pRenderer->m_DepthBufferOrigMSAA);
		pRenderer->FX_PushRenderTarget(1, CTexture::s_ptexSceneDiffuse, NULL);
		pRenderer->FX_PushRenderTarget(2, CTexture::s_ptexSceneSpecular, NULL);

		pRenderer->FX_DeferredDecals();

		pRenderer->FX_PopRenderTarget(2);
		pRenderer->FX_PopRenderTarget(1);
		pRenderer->FX_PopRenderTarget(0);
	}

	// Depth readback (for occlusion culling)
	{
		pRenderer->FX_ZTargetReadBack();
	}

	// GBuffer modifiers
	{
		pRenderer->FX_DeferredRainGBuffer();
		pRenderer->FX_DeferredSnowLayer();
	}

	// Generate cloud volume textures for shadow mapping.
	SwitchFromLegacyPipeline();
	m_pVolumetricCloudsStage->ExecuteShadowGen();

	// SVOGI
	{
#if defined(FEATURE_SVO_GI)
		if (CSvoRenderer::GetInstance())
		{
			PROFILE_LABEL_SCOPE("SVOGI");
			SwitchToLegacyPipeline();
			CSvoRenderer::GetInstance()->UpdateCompute();
			CSvoRenderer::GetInstance()->UpdateRender();
			SwitchFromLegacyPipeline();
		}
#endif
	}

	// Screen Space Reflections
	m_pScreenSpaceReflectionsStage->Execute();

	if (pRenderer->m_nGraphicsPipeline >= 2)
	{
		// Wait for Shadow Map draw jobs to finish (also required for HeightMap AO)
		GetCurrentRenderView()->GetDrawer().WaitForDrawSubmission();
	}

	// Height Map AO
	ShadowMapFrustum* pHeightMapFrustum = nullptr;
	CTexture* pHeightMapAOScreenDepthTex = nullptr;
	CTexture* pHeightMapAOTex = nullptr;
	m_pHeightMapAOStage->Execute(pHeightMapFrustum, pHeightMapAOScreenDepthTex, pHeightMapAOTex);

	// Screen Space Obscurance
	m_pScreenSpaceObscuranceStage->Execute(pHeightMapFrustum, pHeightMapAOScreenDepthTex, pHeightMapAOTex);

	pRenderer->m_RP.m_PersFlags2 |= RBPF2_NOSHADERFOG;

	// Deferred shading
	{
		PROFILE_LABEL_SCOPE("DEFERRED_LIGHTING");
		m_pClipVolumesStage->Prepare(m_pCurrentRenderView);
		m_pClipVolumesStage->Execute();

		SwitchToLegacyPipeline();
		pRenderer->FX_ProcessRenderList(EFSLIST_DEFERRED_PREPROCESS, pRenderFunc, false);
		SwitchToLegacyPipeline();
	}

	{
		PROFILE_FRAME(WaitForParticleRendItems);
		pRenderer->SyncComputeVerticesJobs();
		pRenderer->UnLockParticleVideoMemory();
	}

	// Opaque forward passes
	m_pSceneForwardStage->Execute_Opaque();

	// Deferred water caustics
	{
		pRenderer->FX_ResetPipe();
		pRenderer->FX_DeferredCaustics();
	}

	SwitchFromLegacyPipeline();

	// Fog
	{
		m_pVolumetricFogStage->Execute();

		m_pFogStage->Execute();
	}

	pRenderer->m_RP.m_PersFlags2 &= ~(RBPF2_NOSHADERFOG);

	// Clouds
	{
		m_pVolumetricCloudsStage->Execute();
	}

	SwitchToLegacyPipeline();

	// Water volumes
	{
		pRenderer->FX_ProcessRenderList(EFSLIST_WATER_VOLUMES, pRenderFunc, false);
	}

	pRenderer->UpdatePrevMatrix(true);

	// Transparent (below water)
	m_pSceneForwardStage->Execute_TransparentBelowWater();

	// Ocean and water volumes
	pRenderer->FX_RenderWater(pRenderFunc);

	// Transparent (above water)
	m_pSceneForwardStage->Execute_TransparentAboveWater();

	if (CRenderer::CV_r_TranspDepthFixup)
		pRenderer->FX_DepthFixupMerge();

	// Half-res particles
	{
		pRenderer->FX_ProcessHalfResParticlesRenderList(m_pCurrentRenderView, EFSLIST_HALFRES_PARTICLES, pRenderFunc, true);
	}

	pRenderer->m_CameraProjMatrixPrev = pRenderer->m_CameraProjMatrix;

	// Insert fence which is used on consoles to prevent overwriting video memory
	pRenderer->InsertParticleVideoDataFence();

	pRenderer->FX_DeferredSnowDisplacement();

	// Pop HDR target from RT stack
	{
		assert(pRenderer->m_RTStack[0][pRenderer->m_nRTStackLevel[0]].m_pTex == CTexture::s_ptexHDRTarget);
		pRenderer->FX_SetActiveRenderTargets();
		pRenderer->RT_UnbindTMUs();
		pRenderer->FX_PopRenderTarget(0);
		//pRenderer->EF_ClearTargetsLater(0);
	}

	m_pGpuParticlesStage->PostDraw(m_pCurrentRenderView);

	if (!(pRenderer->m_RP.m_nRendFlags & SHDF_CUBEMAPGEN))
	{
		ExecuteHDRPostProcessing();

		// HDR and LDR post-processing
		{
			pRenderer->m_RP.m_PersFlags1 &= ~RBPF1_SKIP_AFTER_POST_PROCESS;
			SwitchToLegacyPipeline();

			pRenderer->FX_ProcessRenderList(EFSLIST_AFTER_HDRPOSTPROCESS, pRenderFunc, false);
			pRenderer->FX_ProcessRenderList(EFSLIST_POSTPROCESS, pRenderFunc, false);

			pRenderer->RT_SetViewport(0, 0, pRenderer->GetWidth(), pRenderer->GetHeight());

			pRenderer->FX_ProcessRenderList(EFSLIST_AFTER_POSTPROCESS, pRenderFunc, false);
		}

		SwitchFromLegacyPipeline();
		m_pSceneCustomStage->Execute();
		SwitchToLegacyPipeline();

		if (CRenderer::CV_r_DeferredShadingDebug)
			pRenderer->FX_DeferredRendering(m_pCurrentRenderView, true);
	}

	m_bUtilityPassesInitialized = true;
	m_pCurrentRenderView = nullptr;
}<|MERGE_RESOLUTION|>--- conflicted
+++ resolved
@@ -16,6 +16,7 @@
 #include "VolumetricFog.h"
 #include "Fog.h"
 #include "VolumetricClouds.h"
+#include "Water.h"
 #include "MotionBlur.h"
 #include "DepthOfField.h"
 #include "SunShafts.h"
@@ -28,6 +29,7 @@
 #include "TiledShading.h"
 #include "ColorGrading.h"
 #include "WaterRipples.h"
+#include "LensOptics.h"
 #include "Common/TypedConstantBuffer.h"
 #include "Common/Textures/TextureHelpers.h"
 #include "Common/Include_HLSL_CPP_Shared.h"
@@ -48,7 +50,10 @@
 	, cameraProjMatrix(IDENTITY)
 	, cameraProjNearestMatrix(IDENTITY)
 	, projMatrix(IDENTITY)
+	, viewMatrix(IDENTITY)
 	, invCameraProjMatrix(IDENTITY)
+	, invViewMatrix(IDENTITY)
+	, prevCameraMatrix(IDENTITY)
 	, prevCameraProjMatrix(IDENTITY)
 	, prevCameraProjNearestMatrix(IDENTITY)
 	, downscaleFactor(1)
@@ -132,9 +137,14 @@
 	cameraProjZeroMatrix = pRenderer->m_CameraProjZeroMatrix;
 	cameraProjMatrix = pRenderer->m_CameraProjMatrix;
 	projMatrix = pRenderer->m_ProjMatrix;
+	viewMatrix = pRenderer->m_ViewMatrix;
+	Matrix44_tpl<f64> invView64;
+	mathMatrixLookAtInverse(&invView64, &viewMatrix);
+	invViewMatrix = invView64;
 	invCameraProjMatrix = pRenderer->m_InvCameraProjMatrix;
 	cameraProjNearestMatrix = pRenderer->m_CameraZeroMatrix * nearestProj;
 
+	prevCameraMatrix = previousFrameCameraMatrix;
 	prevCameraProjMatrix = previousFrameCameraMatrix * pRenderer->m_ProjMatrix;
 	prevCameraProjNearestMatrix = previousFrameCameraMatrix;
 	prevCameraProjNearestMatrix.SetRow(3, Vec3(ZERO));
@@ -240,7 +250,7 @@
 	}
 
 	// per view constant buffer
-	m_pPerViewConstantBuffer.Assign_NoAddRef(gcpRendD3D->m_DevBufMan.CreateConstantBuffer(sizeof(HLSL_PerViewGlobalConstantBuffer)));
+	m_pPerViewConstantBuffer = gcpRendD3D->m_DevBufMan.CreateConstantBuffer(sizeof(HLSL_PerViewGlobalConstantBuffer));
 
 	// Register scene stages that make use of the global PSO cache
 	RegisterSceneStage<CShadowMapStage, eStage_ShadowMap>(m_pShadowMapStage);
@@ -256,6 +266,7 @@
 	RegisterStage<CVolumetricFogStage>(m_pVolumetricFogStage, eStage_VolumetricFog);
 	RegisterStage<CFogStage>(m_pFogStage, eStage_Fog);
 	RegisterStage<CVolumetricCloudsStage>(m_pVolumetricCloudsStage, eStage_VolumetricClouds);
+	RegisterStage<CWaterStage>(m_pWaterStage, eStage_Water);
 	RegisterStage<CWaterRipplesStage>(m_pWaterRipplesStage, eStage_WaterRipples);
 	RegisterStage<CMotionBlurStage>(m_pMotionBlurStage, eStage_MotionBlur);
 	RegisterStage<CDepthOfFieldStage>(m_pDepthOfFieldStage, eStage_DepthOfField);
@@ -270,6 +281,7 @@
 	RegisterStage<CShadowMaskStage>(m_pShadowMaskStage, eStage_ShadowMask);
 	RegisterStage<CTiledShadingStage>(m_pTiledShadingStage, eStage_TiledShading);
 	RegisterStage<CColorGradingStage>(m_pColorGradingStage, eStage_ColorGrading);
+	RegisterStage<CLensOpticsStage>(m_pLensOpticsStage, eStage_LensOptics);
 }
 
 void CStandardGraphicsPipeline::Prepare(CRenderView* pRenderView, EShaderRenderingFlags renderingFlags)
@@ -303,6 +315,12 @@
 	{
 		stateDesc.technique = TTYPE_SHADOWGEN;
 		bFullyCompiled &= m_pShadowMapStage->CreatePipelineStates(pStateArray, stateDesc, pStateCache);
+	}
+
+	// Forward
+	{
+		stateDesc.technique = TTYPE_GENERAL;
+		bFullyCompiled &= m_pSceneForwardStage->CreatePipelineStates(pStateArray, stateDesc, pStateCache);
 	}
 
 	// Custom
@@ -334,7 +352,36 @@
 	}
 }
 
-int CStandardGraphicsPipeline::GetViewInfo(CStandardGraphicsPipeline::SViewInfo viewInfo[2], const RECT* pCustomViewport)
+int CStandardGraphicsPipeline::GetViewInfoCount() const
+{
+	int viewInfoCount = 0;
+
+	if (m_pCurrentRenderView) // called from within CStandardGraphicsPipeline::Execute() scope => use renderview cameras
+	{
+		for (CCamera::EEye eye = CCamera::eEye_Left; eye != CCamera::eEye_eCount; eye = CCamera::EEye(eye + 1))
+		{
+			uint32 renderingFlags = m_renderingFlags;
+
+			if ((renderingFlags & (SHDF_STEREO_LEFT_EYE | SHDF_STEREO_RIGHT_EYE)) == 0) // non-stereo case
+				renderingFlags |= SHDF_STEREO_LEFT_EYE;
+
+			uint32 currentEyeFlag = eye == CCamera::eEye_Left ? SHDF_STEREO_LEFT_EYE : SHDF_STEREO_RIGHT_EYE;
+
+			if (renderingFlags & currentEyeFlag)
+			{
+				++viewInfoCount;
+			}
+		}
+	}
+	else
+	{
+		++viewInfoCount;
+	}
+
+	return viewInfoCount;
+}
+
+int CStandardGraphicsPipeline::GetViewInfo(CStandardGraphicsPipeline::SViewInfo viewInfo[2], const D3DViewPort* pCustomViewport)
 {
 	CD3D9Renderer* pRenderer = gcpRendD3D;
 	SRenderPipeline& RESTRICT_REFERENCE rp = gRenDev->m_RP;
@@ -342,17 +389,17 @@
 	SViewInfo::eFlags viewFlags = SViewInfo::eFlags_None;
 	if (rp.m_TI[rp.m_nProcessThreadID].m_PersFlags & RBPF_REVERSE_DEPTH) viewFlags |= SViewInfo::eFlags_ReverseDepth;
 	if (rp.m_TI[rp.m_nProcessThreadID].m_PersFlags & RBPF_MIRRORCULL)    viewFlags |= SViewInfo::eFlags_MirrorCull;
-	if (!(rp.m_TI[rp.m_nProcessThreadID].m_PersFlags & (RBPF_DRAWTOTEXTURE | RBPF_SHADOWGEN)) && !(rp.m_PersFlags2 & RBPF2_NOPOSTAA))
+	if (!(rp.m_TI[rp.m_nProcessThreadID].m_PersFlags & RBPF_DRAWTOTEXTURE) && !(rp.m_PersFlags2 & RBPF2_NOPOSTAA))
 		viewFlags |= SViewInfo::eFlags_SubpixelShift;
 
 	SViewport viewport = pRenderer->GetViewport();
 
 	if (pCustomViewport)
 	{
-		viewport.nX = pCustomViewport->left;
-		viewport.nY = pCustomViewport->top;
-		viewport.nWidth = pCustomViewport->right - pCustomViewport->left;
-		viewport.nHeight = pCustomViewport->bottom - pCustomViewport->top;
+		viewport.nX = int(pCustomViewport->TopLeftX);
+		viewport.nY = int(pCustomViewport->TopLeftY);
+		viewport.nWidth = int(pCustomViewport->Width);
+		viewport.nHeight = int(pCustomViewport->Height);
 	}
 
 	int viewInfoCount = 0;
@@ -391,19 +438,7 @@
 		viewInfo[viewInfoCount].SetLegacyCamera(pRenderer, pRenderer->GetPreviousFrameCameraMatrix());
 		viewInfo[viewInfoCount].viewport = viewport;
 		viewInfo[viewInfoCount].downscaleFactor = Vec4(rp.m_CurDownscaleFactor.x, rp.m_CurDownscaleFactor.y, pRenderer->m_PrevViewportScale.x, pRenderer->m_PrevViewportScale.y);
-
-		if (rp.m_ShadowInfo.m_pCurShadowFrustum && (rp.m_TI[rp.m_nProcessThreadID].m_PersFlags & RBPF_SHADOWGEN))
-		{
-			const SRenderPipeline::ShadowInfo& shadowInfo = rp.m_ShadowInfo;
-			assert(shadowInfo.m_nOmniLightSide >= 0 && shadowInfo.m_nOmniLightSide < OMNI_SIDES_NUM);
-
-			CCamera& cam = shadowInfo.m_pCurShadowFrustum->FrustumPlanes[shadowInfo.m_nOmniLightSide];
-			viewInfo[viewInfoCount].pFrustumPlanes = cam.GetFrustumPlane(0);
-		}
-		else
-		{
-			viewInfo[viewInfoCount].pFrustumPlanes = pRenderer->GetCamera().GetFrustumPlane(0);
-		}
+		viewInfo[viewInfoCount].pFrustumPlanes = pRenderer->GetCamera().GetFrustumPlane(0);
 
 		++viewInfoCount;
 	}
@@ -411,7 +446,7 @@
 	return viewInfoCount;
 }
 
-void CStandardGraphicsPipeline::UpdatePerViewConstantBuffer(const RECT* pCustomViewport)
+void CStandardGraphicsPipeline::UpdatePerViewConstantBuffer(const D3DViewPort* pCustomViewport)
 {
 	CD3D9Renderer* pRenderer = gcpRendD3D;
 	SRenderPipeline& RESTRICT_REFERENCE rp = gRenDev->m_RP;
@@ -440,7 +475,6 @@
 
 		const float time = rp.m_TI[rp.m_nProcessThreadID].m_RealTime;
 		const bool bReverseDepth = (viewInfo.flags & CStandardGraphicsPipeline::SViewInfo::eFlags_ReverseDepth) != 0;
-		const bool bMirrorCull = (viewInfo.flags & CStandardGraphicsPipeline::SViewInfo::eFlags_MirrorCull) != 0;
 
 		cb.CV_HPosScale = viewInfo.downscaleFactor;
 		cb.CV_ScreenSize = Vec4(float(viewInfo.viewport.nWidth),
@@ -466,12 +500,9 @@
 		cb.CV_ScreenToWorldBasis.SetColumn(2, Vec3r(vWBasisZ));
 		cb.CV_ScreenToWorldBasis.SetColumn(3, viewInfo.pRenderCamera->vOrigin);
 
-		Vec3 sunColor, skyColor;
-		gEnv->p3DEngine->GetGlobalParameter(E3DPARAM_SUN_COLOR, sunColor);
-		gEnv->p3DEngine->GetGlobalParameter(E3DPARAM_SKY_COLOR, skyColor);
-		cb.CV_SunLightDir = Vec4(rp.m_pSunLight ? rp.m_pSunLight->GetPosition().normalized() : Vec3(0, 0, 0), 1.0f);
-		cb.CV_SunColor = Vec4(sunColor, gEnv->p3DEngine->GetGlobalParameter(E3DPARAM_SUN_SPECULAR_MULTIPLIER));
-		cb.CV_SkyColor = Vec4(skyColor, 1.0f);
+		cb.CV_SunLightDir = Vec4(perFrameConstants.pSunDirection, 1.0f);
+		cb.CV_SunColor = Vec4(perFrameConstants.pSunColor, perFrameConstants.sunSpecularMultiplier);
+		cb.CV_SkyColor = Vec4(perFrameConstants.pSkyColor, 1.0f);
 		cb.CV_FogColor = Vec4(rp.m_TI[rp.m_nProcessThreadID].m_FS.m_CurColor.toVec3(), perFrameConstants.pVolumetricFogParams.z);
 		cb.CV_TerrainInfo = Vec4(gEnv->p3DEngine->GetTerrainTextureMultiplier(), 0, 0, 0);
 
@@ -534,20 +565,7 @@
 		cb.CV_FrustumPlaneEquation.SetRow4(2, (Vec4&)viewInfo.pFrustumPlanes[FR_PLANE_TOP]);
 		cb.CV_FrustumPlaneEquation.SetRow4(3, (Vec4&)viewInfo.pFrustumPlanes[FR_PLANE_BOTTOM]);
 
-		// Shadow specific
-		{
-			const ShadowMapFrustum* pShadowFrustum = rp.m_ShadowInfo.m_pCurShadowFrustum;
-			if (pShadowFrustum && (rp.m_TI[rp.m_nProcessThreadID].m_PersFlags & RBPF_SHADOWGEN))
-			{
-				cb.CV_ShadowLightPos = Vec4(pShadowFrustum->vLightSrcRelPos + pShadowFrustum->vProjTranslation, 0);
-				cb.CV_ShadowViewPos = Vec4(rp.m_ShadowInfo.vViewerPos, 0);
-			}
-			else
-			{
-				cb.CV_ShadowLightPos = Vec4(0, 0, 0, 0);
-				cb.CV_ShadowViewPos = Vec4(0, 0, 0, 0);
-			}
-		}
+
 		if (gRenDev->m_pCurWindGrid)
 		{
 			float fSizeWH = (float)gRenDev->m_pCurWindGrid->m_nWidth * gRenDev->m_pCurWindGrid->m_fCellSize * 0.5f;
@@ -556,7 +574,7 @@
 		}
 	}
 
-	pPerViewBuffer->UpdateBuffer(&bufferData[0], sizeof(HLSL_PerViewGlobalConstantBuffer), viewInfoCount);
+	pPerViewBuffer->UpdateBuffer(&bufferData[0], sizeof(HLSL_PerViewGlobalConstantBuffer), 0, viewInfoCount);
 }
 
 bool CStandardGraphicsPipeline::FillCommonScenePassStates(const SGraphicsPipelineStateDescription& inputDesc, CDeviceGraphicsPSODesc& psoDesc)
@@ -646,6 +664,8 @@
 		psoDesc.m_PrimitiveType = ept3ControlPointPatchList;
 		psoDesc.m_ObjectStreamMask |= VSM_NORMALS;
 	}
+
+	psoDesc.m_ShaderFlags_RT |= CVrProjectionManager::Instance()->GetRTFlags();
 
 	return true;
 }
@@ -674,6 +694,7 @@
 	CHWShader::s_pCurDS = nullptr;
 	CHWShader::s_pCurHS = nullptr;
 	CHWShader::s_pCurCS = nullptr;
+	CHWShader_D3D::s_nActivationFailMask = 0;
 
 	CCryDeviceWrapper::GetObjectFactory().GetCoreCommandList()->Reset();
 
@@ -694,6 +715,8 @@
 
 void CStandardGraphicsPipeline::SwitchFromLegacyPipeline()
 {
+	CHWShader_D3D::s_nActivationFailMask = 0;
+
 	CCryDeviceWrapper::GetObjectFactory().GetCoreCommandList()->Reset();
 }
 
@@ -702,14 +725,14 @@
 	std::array<int, EFSS_MAX> result =
 	{
 		{
-			gcpRendD3D->m_nMaterialAnisoHighSampler,                                                             // EFSS_ANISO_HIGH
-			gcpRendD3D->m_nMaterialAnisoLowSampler,                                                              // EFSS_ANISO_LOW
-			CTexture::GetTexState(STexState(FILTER_TRILINEAR, TADDR_WRAP, TADDR_WRAP, TADDR_WRAP, 0x0)),         // EFSS_TRILINEAR
-			CTexture::GetTexState(STexState(FILTER_BILINEAR, TADDR_WRAP, TADDR_WRAP, TADDR_WRAP, 0x0)),          // EFSS_BILINEAR
-			CTexture::GetTexState(STexState(FILTER_TRILINEAR, TADDR_CLAMP, TADDR_CLAMP, TADDR_CLAMP, 0x0)),      // EFSS_TRILINEAR_CLAMP
-			CTexture::GetTexState(STexState(FILTER_BILINEAR, TADDR_CLAMP, TADDR_CLAMP, TADDR_CLAMP, 0x0)),       // EFSS_BILINEAR_CLAMP
-			gcpRendD3D->m_nMaterialAnisoSamplerBorder,                                                           // EFSS_ANISO_HIGH_BORDER
-			CTexture::GetTexState(STexState(FILTER_TRILINEAR, TADDR_BORDER, TADDR_BORDER, TADDR_BORDER, 0x0)),   // EFSS_TRILINEAR_BORDER
+			gcpRendD3D->m_nMaterialAnisoHighSampler,   // EFSS_ANISO_HIGH
+			gcpRendD3D->m_nMaterialAnisoLowSampler,    // EFSS_ANISO_LOW
+			gcpRendD3D->m_nTrilinearWrapSampler,       // EFSS_TRILINEAR
+			gcpRendD3D->m_nBilinearWrapSampler,        // EFSS_BILINEAR
+			gcpRendD3D->m_nTrilinearClampSampler,      // EFSS_TRILINEAR_CLAMP
+			gcpRendD3D->m_nBilinearClampSampler,       // EFSS_BILINEAR_CLAMP
+			gcpRendD3D->m_nMaterialAnisoSamplerBorder, // EFSS_ANISO_HIGH_BORDER
+			gcpRendD3D->m_nTrilinearBorderSampler,     // EFSS_TRILINEAR_BORDER
 		}
 	};
 
@@ -809,7 +832,7 @@
 		if (!m_bUtilityPassesInitialized) s_passStableDownsample = CreateStaticUtilityPass<CStableDownsamplePass>();
 		if (!m_bUtilityPassesInitialized) s_passSimpleDownsample = CreateStaticUtilityPass<CStretchRectPass>();
 
-		if (CRenderer::CV_r_HDRBloomQuality > 0)
+		if (CRenderer::CV_r_HDRBloomQuality > 1)
 			s_passStableDownsample->Execute(CTexture::s_ptexHDRTarget, CTexture::s_ptexHDRTargetScaled[0], true);
 		else
 			s_passSimpleDownsample->Execute(CTexture::s_ptexHDRTarget, CTexture::s_ptexHDRTargetScaled[0]);
@@ -837,40 +860,10 @@
 	m_pBloomStage->Execute();
 
 	// Lens optics
-<<<<<<< HEAD
-=======
 	if (CRenderer::CV_r_flares && !CRenderer::CV_r_durango_async_dips)
->>>>>>> 98428a17
-	{
-		pRenderer->m_RP.m_PersFlags2 &= ~RBPF2_LENS_OPTICS_COMPOSITE;
-		if (CRenderer::CV_r_flares)
-		{
-			const uint32 nBatchMask = SRendItem::BatchFlags(EFSLIST_LENSOPTICS);
-			if (nBatchMask & (FB_GENERAL | FB_TRANSPARENT))
-			{
-				PROFILE_LABEL_SCOPE("LENS_OPTICS");
-
-				SwitchToLegacyPipeline();
-
-				CTexture* pLensOpticsComposite = CTexture::s_ptexSceneTargetR11G11B10F[0];
-				pRenderer->FX_ClearTarget(pLensOpticsComposite, Clr_Transparent);
-				pRenderer->FX_PushRenderTarget(0, pLensOpticsComposite, 0);
-
-				pRenderer->m_RP.m_PersFlags2 |= RBPF2_NOPOSTAA | RBPF2_LENS_OPTICS_COMPOSITE;
-
-				GetUtils().Log(" +++ Begin lens-optics scene +++ \n");
-				pRenderer->FX_ProcessRenderList(EFSLIST_LENSOPTICS, FB_GENERAL);
-				pRenderer->FX_ProcessRenderList(EFSLIST_LENSOPTICS, FB_TRANSPARENT);
-				pRenderer->FX_ResetPipe();
-				GetUtils().Log(" +++ End lens-optics scene +++ \n");
-
-				pRenderer->FX_SetActiveRenderTargets();
-				pRenderer->FX_PopRenderTarget(0);
-				pRenderer->FX_SetActiveRenderTargets();
-
-				SwitchFromLegacyPipeline();
-			}
-		}
+	{
+		PROFILE_LABEL_SCOPE("LENS_OPTICS");
+		m_pLensOpticsStage->Execute(m_pCurrentRenderView);
 	}
 
 	m_pSunShaftsStage->Execute();
@@ -887,11 +880,14 @@
 
 	pRenderer->RT_SetCameraInfo();
 
-	m_pGpuParticlesStage->Execute(m_pCurrentRenderView);
-	SwitchToLegacyPipeline();
-	pRenderer->FX_DeferredRainPreprocess();
-	m_pComputeSkinningStage->Execute(m_pCurrentRenderView);
-	SwitchFromLegacyPipeline();
+	if (pRenderer->m_CurRenderEye != RIGHT_EYE)
+	{
+		m_pGpuParticlesStage->Execute(m_pCurrentRenderView);
+		SwitchToLegacyPipeline();
+		pRenderer->FX_DeferredRainPreprocess();
+		m_pComputeSkinningStage->Execute(m_pCurrentRenderView);
+		SwitchFromLegacyPipeline();
+	}
 
 	gcpRendD3D->GetS3DRend().TryInjectHmdCameraAsync(m_pCurrentRenderView);
 
@@ -903,9 +899,7 @@
 
 	if (pRenderer->m_CurRenderEye != RIGHT_EYE)
 	{
-		SwitchToLegacyPipeline();
 		m_pShadowMapStage->Prepare(m_pCurrentRenderView);
-		SwitchFromLegacyPipeline();
 	}
 
 	if (pRenderer->m_nGraphicsPipeline >= 2)
@@ -932,6 +926,9 @@
 
 	m_pSceneGBufferStage->ExecuteLinearizeDepth();
 
+	if (CVrProjectionManager::IsMultiResEnabledStatic())
+		CVrProjectionManager::Instance()->ExecuteFlattenDepth(CTexture::s_ptexZTarget, CVrProjectionManager::Instance()->GetZTargetFlattened());
+
 	// Depth downsampling
 	{
 		CTexture* pZTexture = gcpRendD3D->m_DepthBufferOrigMSAA.pTexture;
@@ -981,8 +978,9 @@
 		pRenderer->FX_DeferredSnowLayer();
 	}
 
+	SwitchFromLegacyPipeline();
+
 	// Generate cloud volume textures for shadow mapping.
-	SwitchFromLegacyPipeline();
 	m_pVolumetricCloudsStage->ExecuteShadowGen();
 
 	// SVOGI
@@ -1017,6 +1015,9 @@
 	// Screen Space Obscurance
 	m_pScreenSpaceObscuranceStage->Execute(pHeightMapFrustum, pHeightMapAOScreenDepthTex, pHeightMapAOTex);
 
+	// Water volume caustics
+	m_pWaterStage->ExecuteWaterVolumeCaustics();
+
 	pRenderer->m_RP.m_PersFlags2 |= RBPF2_NOSHADERFOG;
 
 	// Deferred shading
@@ -1039,14 +1040,11 @@
 	// Opaque forward passes
 	m_pSceneForwardStage->Execute_Opaque();
 
-	// Deferred water caustics
-	{
-		pRenderer->FX_ResetPipe();
-		pRenderer->FX_DeferredCaustics();
-	}
-
 	SwitchFromLegacyPipeline();
 
+	// Deferred ocean caustics
+	m_pWaterStage->ExecuteDeferredOceanCaustics();
+
 	// Fog
 	{
 		m_pVolumetricFogStage->Execute();
@@ -1061,20 +1059,26 @@
 		m_pVolumetricCloudsStage->Execute();
 	}
 
+	// Water fog volumes
+	{
+		m_pWaterStage->ExecuteWaterFogVolumeBeforeTransparent();
+	}
+
+	pRenderer->UpdatePrevMatrix(true);
+
 	SwitchToLegacyPipeline();
-
-	// Water volumes
-	{
-		pRenderer->FX_ProcessRenderList(EFSLIST_WATER_VOLUMES, pRenderFunc, false);
-	}
-
-	pRenderer->UpdatePrevMatrix(true);
 
 	// Transparent (below water)
 	m_pSceneForwardStage->Execute_TransparentBelowWater();
 
+	SwitchFromLegacyPipeline();
+
 	// Ocean and water volumes
-	pRenderer->FX_RenderWater(pRenderFunc);
+	{
+		m_pWaterStage->Execute();
+	}
+
+	SwitchToLegacyPipeline();
 
 	// Transparent (above water)
 	m_pSceneForwardStage->Execute_TransparentAboveWater();
@@ -1103,7 +1107,10 @@
 		//pRenderer->EF_ClearTargetsLater(0);
 	}
 
-	m_pGpuParticlesStage->PostDraw(m_pCurrentRenderView);
+	if (pRenderer->m_CurRenderEye == RIGHT_EYE || !pRenderer->GetS3DRend().IsStereoEnabled() || !pRenderer->GetS3DRend().RequiresSequentialSubmission())
+	{
+		m_pGpuParticlesStage->PostDraw(m_pCurrentRenderView);
+	}
 
 	if (!(pRenderer->m_RP.m_nRendFlags & SHDF_CUBEMAPGEN))
 	{
