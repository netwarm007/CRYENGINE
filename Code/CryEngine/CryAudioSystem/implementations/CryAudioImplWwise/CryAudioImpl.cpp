--- conflicted
+++ resolved
@@ -16,7 +16,7 @@
 using namespace CryAudio::Impl::Wwise;
 
 // Define global objects.
-CSoundAllocator g_audioImplMemoryPool;
+CSoundAllocator<2*1024*1024> g_audioImplMemoryPool;
 CAudioLogger g_audioImplLogger;
 CAudioImplCVars CryAudio::Impl::Wwise::g_audioImplCVars;
 
@@ -30,6 +30,9 @@
 	CRYINTERFACE_SIMPLE(IEngineModule)
 	CRYGENERATE_SINGLETONCLASS(CEngineModule_CryAudioImplWwise, "EngineModule_AudioImpl", 0xb4971e5dd02442c5, 0xb34a9ac0b4abfffd)
 
+	CEngineModule_CryAudioImplWwise();
+	virtual ~CEngineModule_CryAudioImplWwise() {}
+
 	//////////////////////////////////////////////////////////////////////////
 	virtual const char* GetName() override     { return "CryAudioImplWwise"; }
 	virtual const char* GetCategory() override { return "CryAudio"; }
@@ -39,9 +42,6 @@
 	{
 		// initialize memory pools
 		MEMSTAT_CONTEXT(EMemStatContextTypes::MSC_Other, 0, "Wwise Audio Implementation Memory Pool Primary");
-<<<<<<< HEAD
-		size_t const poolSize = g_audioImplCVars.m_primaryMemoryPoolSize << 10;
-=======
 
 		size_t primaryPoolSize = g_audioImplCVars.m_prepareEventMemoryPoolSize
 		                         + g_audioImplCVars.m_streamManagerMemoryPoolSize
@@ -56,7 +56,6 @@
 		;
 
 		size_t const poolSize = primaryPoolSize << 10;
->>>>>>> 98428a17
 		uint8* const pPoolMemory = new uint8[poolSize];
 		g_audioImplMemoryPool.InitMem(poolSize, pPoolMemory, "Wwise Implementation Audio Pool");
 
@@ -117,8 +116,4 @@
 	g_audioImplCVars.RegisterVariables();
 }
 
-CEngineModule_CryAudioImplWwise::~CEngineModule_CryAudioImplWwise()
-{
-}
-
 #include <CryCore/CrtDebugStats.h>