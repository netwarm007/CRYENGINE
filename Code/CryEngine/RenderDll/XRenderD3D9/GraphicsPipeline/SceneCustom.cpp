// Copyright 2001-2016 Crytek GmbH / Crytek Group. All rights reserved.

#include "StdAfx.h"
#include "SceneCustom.h"

#include "DriverD3D.h"
#include "Common/ReverseDepth.h"
#include "Common/Include_HLSL_CPP_Shared.h"
#include "Common/TypedConstantBuffer.h"


void CSceneCustomStage::Init()
{
	// Create per-pass resources
	m_pPerPassResources = CCryDeviceWrapper::GetObjectFactory().CreateResourceSet(CDeviceResourceSet::EFlags_ForceSetAllState);
	
	m_pPerPassConstantBuffer = gcpRendD3D->m_DevBufMan.CreateConstantBuffer(sizeof(HLSL_PerPassConstantBuffer_Custom));
	
	CTypedConstantBuffer<HLSL_PerPassConstantBuffer_Custom> cb(m_pPerPassConstantBuffer);
	cb.UploadZeros();
	
	bool bSuccess = PreparePerPassResources(true);
	assert(bSuccess);
	
	// Create resource layout
	SDeviceResourceLayoutDesc layoutDesc;
	layoutDesc.SetConstantBuffer(EResourceLayoutSlot_PerInstanceCB, eConstantBufferShaderSlot_PerInstance, EShaderStage_Vertex | EShaderStage_Pixel);
	layoutDesc.SetResourceSet(EResourceLayoutSlot_PerMaterialRS, gcpRendD3D->GetGraphicsPipeline().GetDefaultMaterialResources());
	layoutDesc.SetResourceSet(EResourceLayoutSlot_PerInstanceExtraRS, gcpRendD3D->GetGraphicsPipeline().GetDefaultInstanceExtraResources());
	layoutDesc.SetResourceSet(EResourceLayoutSlot_PerPassRS, m_pPerPassResources);
	m_pResourceLayout = CCryDeviceWrapper::GetObjectFactory().CreateResourceLayout(layoutDesc);
	assert(m_pResourceLayout != nullptr);
	
	// Debug View Pass
	m_debugViewPass.SetLabel("CUSTOM_DEBUGVIEW");
	m_debugViewPass.SetupPassContext(m_stageID, ePass_DebugViewSolid, TTYPE_DEBUG, FB_GENERAL);
	m_debugViewPass.SetPassResources(m_pResourceLayout, m_pPerPassResources);
	m_debugViewPass.SetRenderTargets(
	  // Depth
	  &gcpRendD3D->m_DepthBufferOrigMSAA,
	  // Color 0
	  gcpRendD3D->GetBackBufferTexture()
	  );
}

bool CSceneCustomStage::CreatePipelineState(const SGraphicsPipelineStateDescription& desc, EPass passID, CDeviceGraphicsPSOPtr& outPSO)
{
	CD3D9Renderer* pRenderer = gcpRendD3D;

	outPSO = NULL;

	CDeviceGraphicsPSODesc psoDesc(m_pResourceLayout.get(), desc);
	if (!pRenderer->GetGraphicsPipeline().FillCommonScenePassStates(desc, psoDesc))
		return true;

	CSceneRenderPass* pSceneRenderPass = &m_wireframePass;
	
	if (passID == ePass_DebugViewSolid)
	{
		psoDesc.m_RenderState = GS_DEPTHFUNC_LEQUAL | GS_DEPTHWRITE;
		pSceneRenderPass = &m_debugViewPass;
	}
	else if (passID == ePass_DebugViewWireframe)
	{
		psoDesc.m_RenderState = GS_DEPTHFUNC_LEQUAL | GS_DEPTHWRITE | GS_WIREFRAME;
		psoDesc.m_CullMode = eCULL_None;
<<<<<<< HEAD
=======
		pSceneRenderPass = &m_debugViewPass;
	}
	else if (passID == ePass_SelectionIDs)
	{
		psoDesc.m_ShaderFlags_RT |= g_HWSR_MaskBit[HWSR_SAMPLE1];
		psoDesc.m_RenderState = GS_DEPTHFUNC_LEQUAL | GS_DEPTHWRITE;
		pSceneRenderPass = &m_selectionIDPass;
		// extract depth format here rather than in ExtractRenderTargetFormats since the depth texture may not exist yet.
		psoDesc.m_DepthStencilFormat = eTF_D32F;
>>>>>>> 98428a17
	}

	if (pRenderer->m_RP.m_TI[pRenderer->m_RP.m_nProcessThreadID].m_PersFlags & RBPF_REVERSE_DEPTH)
	{
		psoDesc.m_RenderState = ReverseDepthHelper::ConvertDepthFunc(psoDesc.m_RenderState);
	}

	pSceneRenderPass->ExtractRenderTargetFormats(psoDesc);

	outPSO = CCryDeviceWrapper::GetObjectFactory().CreateGraphicsPSO(psoDesc);
	return outPSO != nullptr;
}

bool CSceneCustomStage::CreatePipelineStates(DevicePipelineStatesArray* pStateArray, const SGraphicsPipelineStateDescription& stateDesc, CGraphicsPipelineStateLocalCache* pStateCache)
{
	DevicePipelineStatesArray& stageStates = pStateArray[m_stageID];

	if (pStateCache->Find(stateDesc, stageStates))
		return true;

	bool bFullyCompiled = true;

	SGraphicsPipelineStateDescription _stateDesc = stateDesc;

	_stateDesc.technique = TTYPE_DEBUG;
<<<<<<< HEAD
	bFullyCompiled &= CreatePipelineState(_stateDesc, ePass_Wireframe, stageStates[ePass_Wireframe]);
=======
	bFullyCompiled &= CreatePipelineState(_stateDesc, ePass_DebugViewSolid, stageStates[ePass_DebugViewSolid]);
	bFullyCompiled &= CreatePipelineState(_stateDesc, ePass_DebugViewWireframe, stageStates[ePass_DebugViewWireframe]);
	bFullyCompiled &= CreatePipelineState(_stateDesc, ePass_SelectionIDs, stageStates[ePass_SelectionIDs]);
>>>>>>> 98428a17

	if (bFullyCompiled)
	{
		pStateCache->Put(stateDesc, stageStates);
	}

	return bFullyCompiled;
}

bool CSceneCustomStage::PreparePerPassResources(bool bOnInit)
{
	CD3D9Renderer* pRenderer = gcpRendD3D;

	assert(m_pPerPassConstantBuffer);
	
	m_pPerPassResources->Clear();

	// Samplers
	{
		auto materialSamplers = pRenderer->GetGraphicsPipeline().GetDefaultMaterialSamplers();
		for (int i = 0; i < materialSamplers.size(); ++i)
		{
			m_pPerPassResources->SetSampler(EEfResSamplers(i), materialSamplers[i], EShaderStage_AllWithoutCompute);
		}
		// Hardcoded point samplers
		m_pPerPassResources->SetSampler(8, pRenderer->m_nPointWrapSampler, EShaderStage_AllWithoutCompute);
		m_pPerPassResources->SetSampler(9, pRenderer->m_nPointClampSampler, EShaderStage_AllWithoutCompute);
	}

	// Textures
	{
		int nTerrainTex0 = 0, nTerrainTex1 = 0, nTerrainTex2 = 0;
		if (gEnv->p3DEngine && gEnv->p3DEngine->GetITerrain())
			gEnv->p3DEngine->GetITerrain()->GetAtlasTexId(nTerrainTex0, nTerrainTex1, nTerrainTex2);

		m_pPerPassResources->SetTexture(ePerPassTexture_WindGrid, CTexture::s_ptexWindGrid, SResourceView::DefaultView, EShaderStage_AllWithoutCompute);
		m_pPerPassResources->SetTexture(ePerPassTexture_TerrainElevMap, CTexture::GetByID(nTerrainTex2), SResourceView::DefaultView, EShaderStage_AllWithoutCompute);
		m_pPerPassResources->SetTexture(ePerPassTexture_TerrainNormMap, CTexture::GetByID(nTerrainTex1), SResourceView::DefaultView, EShaderStage_AllWithoutCompute);
		m_pPerPassResources->SetTexture(ePerPassTexture_TerrainBaseMap, CTexture::GetByID(nTerrainTex0), SResourceView::DefaultViewSRGB, EShaderStage_AllWithoutCompute);
		m_pPerPassResources->SetTexture(ePerPassTexture_NormalsFitting, CTexture::s_ptexNormalsFitting, SResourceView::DefaultView, EShaderStage_AllWithoutCompute);
		
		// Overwrite standard dissolve noise slot with gradient
		m_pPerPassResources->SetTexture(ePerPassTexture_DissolveNoise, CTexture::s_ptexPaletteTexelsPerMeter, SResourceView::DefaultView, EShaderStage_AllWithoutCompute);
	}
	
	// Constant buffers
	{
		pRenderer->GetGraphicsPipeline().UpdatePerViewConstantBuffer();
		CConstantBufferPtr pPerViewCB;
		if (bOnInit)  // Handle case when no view is available in the initialization of the stage
			pPerViewCB = CDeviceBufferManager::CreateNullConstantBuffer();
		else
			pPerViewCB = pRenderer->GetGraphicsPipeline().GetPerViewConstantBuffer();
		
		m_pPerPassResources->SetConstantBuffer(eConstantBufferShaderSlot_PerView, pPerViewCB, EShaderStage_AllWithoutCompute);
		m_pPerPassResources->SetConstantBuffer(eConstantBufferShaderSlot_PerPass, m_pPerPassConstantBuffer.get(), EShaderStage_AllWithoutCompute);
		
		if (bOnInit)
			return true;
	}

	m_pPerPassResources->Build();
	return m_pPerPassResources->IsValid();
}

void CSceneCustomStage::Execute()
{	
	CD3D9Renderer* pRenderer = gcpRendD3D;
<<<<<<< HEAD
	bool bWireframePass = pRenderer->GetWireframeMode() != R_SOLID_MODE;

	if (!bWireframePass)
=======
	bool bViewTexelDensity = CRenderer::CV_r_TexelsPerMeter > 0;
	bool bViewWireframe = pRenderer->GetWireframeMode() != R_SOLID_MODE;
	// should probably somehow allow some editor viewports to not use this pass
	bool bSelectionIDPass = pRenderer->IsEditorMode() && !gEnv->IsEditorGameMode();

	if (!bViewTexelDensity && !bViewWireframe && !bSelectionIDPass)
>>>>>>> 98428a17
		return;
	
	PROFILE_LABEL_SCOPE("CUSTOM_SCENE_PASSES");
	
<<<<<<< HEAD
	D3DViewPort viewport = { 0.f, 0.f, float(pRenderer->m_MainViewport.nWidth), float(pRenderer->m_MainViewport.nHeight), 0.0f, 1.0f };
	pRenderer->RT_SetViewport(0, 0, int(viewport.Width), int(viewport.Height));
	
	PreparePerPassResources(false);
	
	if (bWireframePass)
	{
=======
	if (bViewTexelDensity || bViewWireframe)
	{
		D3DViewPort viewport = { 0.f, 0.f, float(pRenderer->m_MainViewport.nWidth), float(pRenderer->m_MainViewport.nHeight), 0.0f, 1.0f };
		pRenderer->RT_SetViewport(0, 0, int(viewport.Width), int(viewport.Height));

		{
			CTypedConstantBuffer<HLSL_PerPassConstantBuffer_Custom> cb(m_pPerPassConstantBuffer);
			cb->CP_Custom_ViewMode = Vec4(bViewTexelDensity ? 1.f : 0.f, CRenderer::CV_r_TexelsPerMeter, 0.f, 0.f);
			cb.CopyToDevice();
		}
		
		PreparePerPassResources(false);

>>>>>>> 98428a17
		const bool bReverseDepth = (pRenderer->m_RP.m_TI[pRenderer->m_RP.m_nProcessThreadID].m_PersFlags & RBPF_REVERSE_DEPTH) != 0;
		pRenderer->FX_ClearTarget(&pRenderer->m_DepthBufferOrigMSAA, CLEAR_ZBUFFER | CLEAR_STENCIL, bReverseDepth ? 0.0f : 1.0f, 1);
		pRenderer->FX_ClearTarget(pRenderer->GetBackBufferTexture(), ColorF(0.2, 0.2, 0.2, 1));

		if (!bViewWireframe)
			m_debugViewPass.SetupPassContext(m_stageID, ePass_DebugViewSolid, TTYPE_DEBUG, FB_GENERAL);
		else
			m_debugViewPass.SetupPassContext(m_stageID, ePass_DebugViewWireframe, TTYPE_DEBUG, FB_GENERAL);
		
		auto& RESTRICT_REFERENCE commandList = *CCryDeviceWrapper::GetObjectFactory().GetCoreCommandList();
		m_debugViewPass.PrepareRenderPassForUse(commandList);
	
		CRenderView* pRenderView = pRenderer->GetGraphicsPipeline().GetCurrentRenderView();
<<<<<<< HEAD
		m_wireframePass.SetFlags(CSceneRenderPass::ePassFlags_None);
		m_wireframePass.SetViewport(viewport);
	
		RenderView()->GetDrawer().InitDrawSubmission();

		m_wireframePass.DrawRenderItems(pRenderView, EFSLIST_GENERAL);
=======
		m_debugViewPass.SetFlags(CSceneRenderPass::ePassFlags_VrProjectionPass);
		m_debugViewPass.SetViewport(viewport);
	
		RenderView()->GetDrawer().InitDrawSubmission();

		m_debugViewPass.BeginExecution();
		m_debugViewPass.DrawRenderItems(pRenderView, EFSLIST_GENERAL);
		m_debugViewPass.EndExecution();
>>>>>>> 98428a17

		RenderView()->GetDrawer().JobifyDrawSubmission();
		RenderView()->GetDrawer().WaitForDrawSubmission();
	}
}<|MERGE_RESOLUTION|>--- conflicted
+++ resolved
@@ -41,6 +41,20 @@
 	  // Color 0
 	  gcpRendD3D->GetBackBufferTexture()
 	  );
+
+	// Highlighted ID Pass
+	m_selectionIDPass.SetLabel("CUSTOM_HIGHLIGHTED_PASS");
+	m_selectionIDPass.SetupPassContext(m_stageID, ePass_SelectionIDs, TTYPE_DEBUG, FB_GENERAL, EFSLIST_CUSTOM);
+	m_selectionIDPass.SetPassResources(m_pResourceLayout, m_pPerPassResources);
+	m_selectionIDPass.SetRenderTargets(
+		// Depth. Initialize with null since depth texture will not be properly initialized at this point
+		0,
+		// Color 0
+		CTexture::s_ptexSceneSelectionIDs
+	);
+
+	m_samplerPoint = CTexture::GetTexState(STexState(FILTER_POINT, true));
+	m_samplerLinear = CTexture::GetTexState(STexState(FILTER_LINEAR, true));
 }
 
 bool CSceneCustomStage::CreatePipelineState(const SGraphicsPipelineStateDescription& desc, EPass passID, CDeviceGraphicsPSOPtr& outPSO)
@@ -53,7 +67,7 @@
 	if (!pRenderer->GetGraphicsPipeline().FillCommonScenePassStates(desc, psoDesc))
 		return true;
 
-	CSceneRenderPass* pSceneRenderPass = &m_wireframePass;
+	CSceneRenderPass* pSceneRenderPass;
 	
 	if (passID == ePass_DebugViewSolid)
 	{
@@ -64,8 +78,6 @@
 	{
 		psoDesc.m_RenderState = GS_DEPTHFUNC_LEQUAL | GS_DEPTHWRITE | GS_WIREFRAME;
 		psoDesc.m_CullMode = eCULL_None;
-<<<<<<< HEAD
-=======
 		pSceneRenderPass = &m_debugViewPass;
 	}
 	else if (passID == ePass_SelectionIDs)
@@ -75,7 +87,6 @@
 		pSceneRenderPass = &m_selectionIDPass;
 		// extract depth format here rather than in ExtractRenderTargetFormats since the depth texture may not exist yet.
 		psoDesc.m_DepthStencilFormat = eTF_D32F;
->>>>>>> 98428a17
 	}
 
 	if (pRenderer->m_RP.m_TI[pRenderer->m_RP.m_nProcessThreadID].m_PersFlags & RBPF_REVERSE_DEPTH)
@@ -101,13 +112,9 @@
 	SGraphicsPipelineStateDescription _stateDesc = stateDesc;
 
 	_stateDesc.technique = TTYPE_DEBUG;
-<<<<<<< HEAD
-	bFullyCompiled &= CreatePipelineState(_stateDesc, ePass_Wireframe, stageStates[ePass_Wireframe]);
-=======
 	bFullyCompiled &= CreatePipelineState(_stateDesc, ePass_DebugViewSolid, stageStates[ePass_DebugViewSolid]);
 	bFullyCompiled &= CreatePipelineState(_stateDesc, ePass_DebugViewWireframe, stageStates[ePass_DebugViewWireframe]);
 	bFullyCompiled &= CreatePipelineState(_stateDesc, ePass_SelectionIDs, stageStates[ePass_SelectionIDs]);
->>>>>>> 98428a17
 
 	if (bFullyCompiled)
 	{
@@ -143,6 +150,10 @@
 		if (gEnv->p3DEngine && gEnv->p3DEngine->GetITerrain())
 			gEnv->p3DEngine->GetITerrain()->GetAtlasTexId(nTerrainTex0, nTerrainTex1, nTerrainTex2);
 
+		// bind the scene depth buffer before the regular scene shader texture IDs.
+		// TODO: This is fragile though and there should be a way to allocate unused IDs for this
+		m_pPerPassResources->SetTexture(ePerPassTexture_SceneDepthBuffer, pRenderer->m_DepthBufferOrigMSAA.pTexture, SResourceView::DefaultView, EShaderStage_AllWithoutCompute);
+
 		m_pPerPassResources->SetTexture(ePerPassTexture_WindGrid, CTexture::s_ptexWindGrid, SResourceView::DefaultView, EShaderStage_AllWithoutCompute);
 		m_pPerPassResources->SetTexture(ePerPassTexture_TerrainElevMap, CTexture::GetByID(nTerrainTex2), SResourceView::DefaultView, EShaderStage_AllWithoutCompute);
 		m_pPerPassResources->SetTexture(ePerPassTexture_TerrainNormMap, CTexture::GetByID(nTerrainTex1), SResourceView::DefaultView, EShaderStage_AllWithoutCompute);
@@ -173,34 +184,35 @@
 	return m_pPerPassResources->IsValid();
 }
 
+struct CHighlightPredicate
+{
+	bool operator() (SRendItem& item)
+	{
+		return (item.pObj->m_editorSelectionID & 0x2) == 0;
+	}
+};
+
+struct CSelectionPredicate
+{
+	bool operator() (SRendItem& item)
+	{
+		return (item.pObj->m_editorSelectionID & 0x1) == 0;
+	}
+};
+
 void CSceneCustomStage::Execute()
 {	
 	CD3D9Renderer* pRenderer = gcpRendD3D;
-<<<<<<< HEAD
-	bool bWireframePass = pRenderer->GetWireframeMode() != R_SOLID_MODE;
-
-	if (!bWireframePass)
-=======
 	bool bViewTexelDensity = CRenderer::CV_r_TexelsPerMeter > 0;
 	bool bViewWireframe = pRenderer->GetWireframeMode() != R_SOLID_MODE;
 	// should probably somehow allow some editor viewports to not use this pass
 	bool bSelectionIDPass = pRenderer->IsEditorMode() && !gEnv->IsEditorGameMode();
 
 	if (!bViewTexelDensity && !bViewWireframe && !bSelectionIDPass)
->>>>>>> 98428a17
 		return;
 	
 	PROFILE_LABEL_SCOPE("CUSTOM_SCENE_PASSES");
 	
-<<<<<<< HEAD
-	D3DViewPort viewport = { 0.f, 0.f, float(pRenderer->m_MainViewport.nWidth), float(pRenderer->m_MainViewport.nHeight), 0.0f, 1.0f };
-	pRenderer->RT_SetViewport(0, 0, int(viewport.Width), int(viewport.Height));
-	
-	PreparePerPassResources(false);
-	
-	if (bWireframePass)
-	{
-=======
 	if (bViewTexelDensity || bViewWireframe)
 	{
 		D3DViewPort viewport = { 0.f, 0.f, float(pRenderer->m_MainViewport.nWidth), float(pRenderer->m_MainViewport.nHeight), 0.0f, 1.0f };
@@ -214,7 +226,6 @@
 		
 		PreparePerPassResources(false);
 
->>>>>>> 98428a17
 		const bool bReverseDepth = (pRenderer->m_RP.m_TI[pRenderer->m_RP.m_nProcessThreadID].m_PersFlags & RBPF_REVERSE_DEPTH) != 0;
 		pRenderer->FX_ClearTarget(&pRenderer->m_DepthBufferOrigMSAA, CLEAR_ZBUFFER | CLEAR_STENCIL, bReverseDepth ? 0.0f : 1.0f, 1);
 		pRenderer->FX_ClearTarget(pRenderer->GetBackBufferTexture(), ColorF(0.2, 0.2, 0.2, 1));
@@ -228,14 +239,6 @@
 		m_debugViewPass.PrepareRenderPassForUse(commandList);
 	
 		CRenderView* pRenderView = pRenderer->GetGraphicsPipeline().GetCurrentRenderView();
-<<<<<<< HEAD
-		m_wireframePass.SetFlags(CSceneRenderPass::ePassFlags_None);
-		m_wireframePass.SetViewport(viewport);
-	
-		RenderView()->GetDrawer().InitDrawSubmission();
-
-		m_wireframePass.DrawRenderItems(pRenderView, EFSLIST_GENERAL);
-=======
 		m_debugViewPass.SetFlags(CSceneRenderPass::ePassFlags_VrProjectionPass);
 		m_debugViewPass.SetViewport(viewport);
 	
@@ -244,9 +247,101 @@
 		m_debugViewPass.BeginExecution();
 		m_debugViewPass.DrawRenderItems(pRenderView, EFSLIST_GENERAL);
 		m_debugViewPass.EndExecution();
->>>>>>> 98428a17
 
 		RenderView()->GetDrawer().JobifyDrawSubmission();
 		RenderView()->GetDrawer().WaitForDrawSubmission();
 	}
+	else if (bSelectionIDPass)
+	{
+		// first check if we actually have anything worth drawing
+		uint32 numItems = gcpRendD3D->m_RP.m_pCurrentRenderView->GetRenderItems(EFSLIST_CUSTOM).size();
+
+		if (numItems == 0)
+			return;
+
+		// update our depth texture here
+		CTexture* pDepthRT = CTexture::s_ptexSceneHalfDepthStencil;
+
+		m_depthTarget.nWidth = pDepthRT->GetWidth();
+		m_depthTarget.nHeight = pDepthRT->GetHeight();
+		m_depthTarget.nFrameAccess = -1;
+		m_depthTarget.bBusy = false;
+		m_depthTarget.pTexture = pDepthRT;
+		m_depthTarget.pTarget = pDepthRT->GetDevTexture()->Get2DTexture();
+		m_depthTarget.pSurface = pDepthRT->GetDeviceDepthStencilView();
+
+		D3DViewPort viewport = { 0.f, 0.f, float(CTexture::s_ptexSceneSelectionIDs->GetWidth()), float(CTexture::s_ptexSceneSelectionIDs->GetHeight()), 0.0f, 1.0f };
+		pRenderer->RT_SetViewport(0, 0, int(viewport.Width), int(viewport.Height));
+
+		PreparePerPassResources(false);
+
+		const bool bReverseDepth = (pRenderer->m_RP.m_TI[pRenderer->m_RP.m_nProcessThreadID].m_PersFlags & RBPF_REVERSE_DEPTH) != 0;
+		pRenderer->FX_ClearTarget(&m_depthTarget, CLEAR_ZBUFFER | CLEAR_STENCIL, bReverseDepth ? 0.0f : 1.0f, 1);
+		pRenderer->FX_ClearTarget(CTexture::s_ptexSceneSelectionIDs, ColorF(0.0f, 0.0f, 0.0f, 0.0f));
+
+		auto& RESTRICT_REFERENCE commandList = *CCryDeviceWrapper::GetObjectFactory().GetCoreCommandList();
+		m_selectionIDPass.SetRenderTargets(
+			// Depth
+			&m_depthTarget,
+			// Color 0
+			CTexture::s_ptexSceneSelectionIDs
+		);
+		m_selectionIDPass.PrepareRenderPassForUse(commandList);
+
+		CRenderView* pRenderView = pRenderer->GetGraphicsPipeline().GetCurrentRenderView();
+		m_selectionIDPass.SetFlags(CSceneRenderPass::ePassFlags_None);
+		m_selectionIDPass.SetViewport(viewport);
+
+		pRenderView->GetDrawer().InitDrawSubmission();
+
+		CHighlightPredicate highlightPredicate;
+		CSelectionPredicate selectionPredicate;
+
+		uint32 startHighlight = pRenderView->FindRenderListSplit(highlightPredicate, EFSLIST_CUSTOM, 0, numItems);
+		uint32 startSelected = pRenderView->FindRenderListSplit(selectionPredicate, EFSLIST_CUSTOM, 0, startHighlight);
+
+		// First pass, draw selected object IDs
+		m_selectionIDPass.BeginExecution();
+		m_selectionIDPass.DrawRenderItems(pRenderView, EFSLIST_CUSTOM, startSelected, numItems);
+		m_selectionIDPass.EndExecution();
+		pRenderView->GetDrawer().JobifyDrawSubmission();
+		pRenderView->GetDrawer().WaitForDrawSubmission();
+
+		// Now, we use the selection ID texture to alpha composite highlights and outlines on our scene
+		viewport.Width = float(pRenderer->m_MainViewport.nWidth);
+		viewport.Height = float(pRenderer->m_MainViewport.nHeight);
+
+		pRenderer->RT_SetViewport(0, 0, int(viewport.Width), int(viewport.Height));
+
+		static CCryNameTSCRC techSilhouette("SelectionSilhouetteHighlight");
+
+		if (m_highlightPass.InputChanged())
+		{
+			m_highlightPass.SetTechnique(CShaderMan::s_shPostEffects, techSilhouette, 0);
+			m_highlightPass.SetRenderTarget(0, pRenderer->GetBackBufferTexture());
+			m_highlightPass.SetState(GS_NODEPTHTEST | GS_BLDST_ONEMINUSSRCALPHA | GS_BLSRC_SRCALPHA);
+			m_highlightPass.SetTextureSamplerPair(0, CTexture::s_ptexSceneSelectionIDs, m_samplerPoint);
+		}
+		static CCryNameR highlightColorName("highlightColor");
+		static CCryNameR selectionColorName("selectionColor");
+		static CCryNameR ghostAlphaName("ghostAlpha");
+		static CCryNameR outlineName("outlineWidth");
+
+		m_highlightPass.BeginConstantUpdate();
+		m_highlightPass.SetConstant(highlightColorName, pRenderer->GetHighlightColor().toVec4(), eHWSC_Pixel);
+		m_highlightPass.SetConstant(selectionColorName, pRenderer->GetSelectionColor().toVec4(), eHWSC_Pixel);
+		m_highlightPass.SetConstant(ghostAlphaName, Vec4(pRenderer->GetHighlightParams().y), eHWSC_Pixel);
+		m_highlightPass.SetConstant(outlineName, Vec4(pRenderer->GetHighlightParams().x), eHWSC_Vertex);
+
+		m_highlightPass.SetViewport(viewport);
+		m_highlightPass.Execute();
+
+		// reset the depth target
+		m_selectionIDPass.SetRenderTargets(
+			// Depth
+			0,
+			// Color 0
+			CTexture::s_ptexSceneSelectionIDs
+		);
+	}
 }