--- conflicted
+++ resolved
@@ -15,7 +15,6 @@
 #include <CrySystem/Profilers/IStatoscope.h>
 #include <CryRenderer/IRenderer.h>
 #include <CryRenderer/IRenderAuxGeom.h>
-#include <CryRenderer/IScaleform.h>
 #include <CrySystem/IProcess.h>
 #include "Log.h"
 #include "XConsole.h"
@@ -33,17 +32,14 @@
 
 #include "CrySizerStats.h"
 #include "CrySizerImpl.h"
-#include <CrySystem/ITestSystem.h>   // ITestSystem
+#include <CrySystem/ITestSystem.h>              // ITestSystem
 #include "VisRegTest.h"
 #include "ThreadProfiler.h"
 #include <CrySystem/Profilers/IDiskProfiler.h>
 #include <CrySystem/ITextModeConsole.h>
 #include "HardwareMouse.h"
 #include <CryEntitySystem/IEntitySystem.h> // <> required for Interfuscator
-<<<<<<< HEAD
-=======
 #include "IActorSystem.h"
->>>>>>> 91547e78
 #include "NullImplementation/NULLRenderAuxGeom.h"
 
 #include "MiniGUI/MiniGUI.h"
@@ -58,22 +54,22 @@
 extern int CryMemoryGetAllocatedSize();
 
 /////////////////////////////////////////////////////////////////////////////////
-void CSystem::CreateRendererVars()
-{
-	int iFullScreenDefault  = 1;
-	int iDisplayInfoDefault = 1;
-	int iWidthDefault       = 1280;
-	int iHeightDefault      = 720;
+void CSystem::CreateRendererVars(const SSystemInitParams& startupParams)
+{
+	int iFullScreenDefault = 1;
+	int iDisplayInfoDefault = 0;
+	int iWidthDefault = 1280;
+	int iHeightDefault = 720;
 #if CRY_PLATFORM_DURANGO
-	iWidthDefault  = 1600;
+	iWidthDefault = 1600;
 	iHeightDefault = 900;
 #elif CRY_PLATFORM_ORBIS
-	iWidthDefault  = 1920;
+	iWidthDefault = 1920;
 	iHeightDefault = 1080;
 #elif CRY_PLATFORM_WINDOWS
 	iFullScreenDefault = 0;
-	iWidthDefault      = GetSystemMetrics(SM_CXFULLSCREEN) * 2 / 3;
-	iHeightDefault     = GetSystemMetrics(SM_CYFULLSCREEN) * 2 / 3;
+	iWidthDefault = GetSystemMetrics(SM_CXFULLSCREEN) * 2 / 3;
+	iHeightDefault = GetSystemMetrics(SM_CYFULLSCREEN) * 2 / 3;
 #elif CRY_PLATFORM_LINUX || CRY_PLATFORM_APPLE
 	iFullScreenDefault = 0;
 #endif
@@ -84,24 +80,24 @@
 
 	// load renderer settings from engine.ini
 	m_rWidth = REGISTER_INT("r_Width", iWidthDefault, VF_DUMPTODISK,
-		"Sets the display width, in pixels.\n"
-		"Usage: r_Width [800/1024/..]");
+	                        "Sets the display width, in pixels.\n"
+	                        "Usage: r_Width [800/1024/..]");
 	m_rHeight = REGISTER_INT("r_Height", iHeightDefault, VF_DUMPTODISK,
-		"Sets the display height, in pixels.\n"
-		"Usage: r_Height [600/768/..]");
+	                         "Sets the display height, in pixels.\n"
+	                         "Usage: r_Height [600/768/..]");
 	m_rColorBits = REGISTER_INT("r_ColorBits", 32, VF_DUMPTODISK,
-		"Sets the color resolution, in bits per pixel. Default is 32.\n"
-		"Usage: r_ColorBits [32/24/16/8]");
+	                            "Sets the color resolution, in bits per pixel. Default is 32.\n"
+	                            "Usage: r_ColorBits [32/24/16/8]");
 	m_rDepthBits = REGISTER_INT("r_DepthBits", 24, VF_DUMPTODISK | VF_REQUIRE_APP_RESTART,
-		"Sets the depth precision, in bits per pixel. Default is 24.\n"
-		"Usage: r_DepthBits [32/24]");
+	                            "Sets the depth precision, in bits per pixel. Default is 24.\n"
+	                            "Usage: r_DepthBits [32/24]");
 	m_rStencilBits = REGISTER_INT("r_StencilBits", 8, VF_DUMPTODISK,
-		"Sets the stencil precision, in bits per pixel. Default is 8.\n");
+	                              "Sets the stencil precision, in bits per pixel. Default is 8.\n");
 
 #if CRY_PLATFORM_WINDOWS
 	REGISTER_INT("r_overrideDXGIAdapter", -1, VF_REQUIRE_APP_RESTART,
-	  "Specifies index of the preferred video adapter to be used for rendering (-1=off, loops until first suitable adapter is found).\n"
-	  "Use this to resolve which video card to use if more than one DX11 capable GPU is available in the system.");
+	             "Specifies index of the preferred video adapter to be used for rendering (-1=off, loops until first suitable adapter is found).\n"
+	             "Use this to resolve which video card to use if more than one DX11 capable GPU is available in the system.");
 #endif
 
 #if CRY_PLATFORM_WINDOWS
@@ -109,43 +105,43 @@
 #elif CRY_PLATFORM_LINUX || CRY_PLATFORM_ANDROID || CRY_PLATFORM_APPLE
 	const char* p_r_DriverDef = "GL";
 #else
-	const char* p_r_DriverDef = "DX9";                 // required to be deactivated for final release
-#endif
-	if (m_startupParams.pCvarsDefault)
+	const char* p_r_DriverDef = "DX9";              // required to be deactivated for final release
+#endif
+	if (startupParams.pCvarsDefault)
 	{
 		// hack to customize the default value of r_Driver
-		SCvarsDefault* pCvarsDefault = m_startupParams.pCvarsDefault;
+		SCvarsDefault* pCvarsDefault = startupParams.pCvarsDefault;
 		if (pCvarsDefault->sz_r_DriverDef && pCvarsDefault->sz_r_DriverDef[0])
-			p_r_DriverDef = m_startupParams.pCvarsDefault->sz_r_DriverDef;
+			p_r_DriverDef = startupParams.pCvarsDefault->sz_r_DriverDef;
 	}
 
 	m_rDriver = REGISTER_STRING("r_Driver", p_r_DriverDef, VF_DUMPTODISK,
-		"Sets the renderer driver ( DX11/AUTO/NULL ).\n"
-		"Specify in system.cfg like this: r_Driver = \"DX11\"");
+	                            "Sets the renderer driver ( DX11/AUTO/NULL ).\n"
+	                            "Specify in system.cfg like this: r_Driver = \"DX11\"");
 
 	m_rFullscreen = REGISTER_INT("r_Fullscreen", iFullScreenDefault, VF_DUMPTODISK,
-		"Toggles fullscreen mode. Default is 1 in normal game and 0 in DevMode.\n"
-		"Usage: r_Fullscreen [0=window/1=fullscreen]");
+	                             "Toggles fullscreen mode. Default is 1 in normal game and 0 in DevMode.\n"
+	                             "Usage: r_Fullscreen [0=window/1=fullscreen]");
 
 	m_rFullsceenNativeRes = REGISTER_INT("r_FullscreenNativeRes", 0, VF_DUMPTODISK,
-		"Toggles native resolution upscaling.\n"
-		"If enabled, scene gets upscaled from specified resolution while UI is rendered in native resolution.");
+	                                     "Toggles native resolution upscaling.\n"
+	                                     "If enabled, scene gets upscaled from specified resolution while UI is rendered in native resolution.");
 
 	m_rFullscreenWindow = REGISTER_INT("r_FullscreenWindow", 0, VF_DUMPTODISK,
-		"Toggles fullscreen-as-window mode. Fills screen but allows seamless switching. Default is 0.\n"
-		"Usage: r_FullscreenWindow [0=locked fullscreen/1=fullscreen as window]");
+	                                   "Toggles fullscreen-as-window mode. Fills screen but allows seamless switching. Default is 0.\n"
+	                                   "Usage: r_FullscreenWindow [0=locked fullscreen/1=fullscreen as window]");
 
 	m_rDisplayInfo = REGISTER_INT("r_DisplayInfo", iDisplayInfoDefault, VF_RESTRICTEDMODE | VF_DUMPTODISK,
-		"Toggles debugging information display.\n"
-		"Usage: r_DisplayInfo [0=off/1=show/2=enhanced/3=minimal/4=fps bar/5=heartbeat]");
+	                              "Toggles debugging information display.\n"
+	                              "Usage: r_DisplayInfo [0=off/1=show/2=enhanced/3=minimal/4=fps bar/5=heartbeat]");
 
 	m_rDisplayInfoTargetFPS = REGISTER_FLOAT("r_displayinfoTargetFPS", 30.0f, VF_RESTRICTEDMODE | VF_DUMPTODISK,
-		"Specifies the aimed number of FPS that is considered ideal for the game.\n"
-		"The value must be positive and is used to display budgeting information with r_DisplayInfo=3");
+	                                         "Specifies the aimed number of FPS that is considered ideal for the game.\n"
+	                                         "The value must be positive and is used to display budgeting information with r_DisplayInfo=3");
 
 	m_rOverscanBordersDrawDebugView = REGISTER_INT("r_OverscanBordersDrawDebugView", 0, VF_RESTRICTEDMODE | VF_DUMPTODISK,
-		"Toggles drawing overscan borders.\n"
-		"Usage: r_OverscanBordersDrawDebugView [0=off/1=show]");
+	                                               "Toggles drawing overscan borders.\n"
+	                                               "Usage: r_OverscanBordersDrawDebugView [0=off/1=show]");
 }
 
 //////////////////////////////////////////////////////////////////////////
@@ -223,27 +219,40 @@
 
 		GetPlatformOS()->RenderEnd();
 
+		if (m_env.pGame)
+			m_env.pGame->RenderGameWarnings();
+
+		{
+			// keep debug allocations out of level heap
+			ScopedSwitchToGlobalHeap globalHeap;
+
+#if !defined(_RELEASE) && !CRY_PLATFORM_DURANGO
+			if (bRenderStats)
+				RenderPhysicsHelpers();
+#endif
+
 #if !defined (_RELEASE)
-		// Flush render data and swap buffers.
-		m_env.pRenderer->RenderDebug(bRenderStats);
-#endif
-
-		RenderJobStats();
+			// Flush render data and swap buffers.
+			m_env.pRenderer->RenderDebug(bRenderStats);
+#endif
+
+			RenderJobStats();
 
 #if defined(USE_PERFHUD)
-		if (m_pPerfHUD)
-			m_pPerfHUD->Draw();
-		if (m_pMiniGUI)
-			m_pMiniGUI->Draw();
-#endif
-
-		if (bRenderStats)
-		{
-			RenderStatistics();
-		}
-
-		if (IConsole* pConsole = GetIConsole())
-			pConsole->Draw();
+			if (m_pPerfHUD)
+				m_pPerfHUD->Draw();
+			if (m_pMiniGUI)
+				m_pMiniGUI->Draw();
+#endif
+
+			if (bRenderStats)
+			{
+				RenderStatistics();
+			}
+
+			if (IConsole* pConsole = GetIConsole())
+				pConsole->Draw();
+		}
 
 		m_env.pRenderer->ForceGC(); // XXX Rename this
 		m_env.pRenderer->EndFrame();
@@ -267,10 +276,8 @@
 void CSystem::RenderPhysicsHelpers()
 {
 #if !defined (_RELEASE)
-	if (m_bIgnoreUpdates)
-		return;
-
-	if (gEnv->pPhysicalWorld && m_pPhysRenderer)
+	ScopedSwitchToGlobalHeap globalHeap;
+	if (gEnv->pPhysicalWorld)
 	{
 		char str[128];
 		if (StrToPhysHelpers(m_p_draw_helpers_str->GetString()) != m_env.pPhysicalWorld->GetPhysVars()->iDrawHelpers)
@@ -298,23 +305,23 @@
 	{
 		const float renderMarginX = 10.0f;
 		const float renderMarginY = 10.0f;
-		const float lineSize      = 12.0f;
-		const float fontSize      = 1.3f;
-		ITextModeConsole*  pTMC   = GetITextModeConsole();
+		const float lineSize = 12.0f;
+		const float fontSize = 1.3f;
+		ITextModeConsole* pTMC = GetITextModeConsole();
 		phys_profile_info* pInfos;
 		phys_job_info* pJobInfos;
 		PhysicsVars* pVars = pWorld->GetPhysVars();
-		int  i             = -2;
+		int i = -2;
 		char msgbuf[512];
 
 		if (pVars->bProfileEntities == 1)
 		{
 			pe_status_pos sp;
-			float fColor[4]  = { 0.3f, 0.6f, 1.0f, 1.0f }, dt;
+			float fColor[4] = { 0.3f, 0.6f, 1.0f, 1.0f }, dt;
 			int nMaxEntities = (GetIRenderer()->GetOverlayHeight() / (int)lineSize) - 2;
 			if (pVars->bProfileGroups)
 			{
-				nMaxEntities -= pWorld->GetGroupProfileInfo(pInfos) + 2;     // + extra lines to account for spacing between groups
+				nMaxEntities -= pWorld->GetGroupProfileInfo(pInfos) + 2; // + extra lines to account for spacing between groups
 			}
 			if (pVars->bProfileFunx)
 			{
@@ -342,27 +349,27 @@
 					for (j = nEnts - 1; j > i; j--)
 						if (pInfos[j - 1].nTicksAvg < pInfos[j].nTicksAvg)
 						{
-							ppi           = pInfos[j - 1];
+							ppi = pInfos[j - 1];
 							pInfos[j - 1] = pInfos[j];
-							pInfos[j]     = ppi;
+							pInfos[j] = ppi;
 						}
-					}
+			}
 			for (i = 0; i < nEnts; i++)
 			{
-				mask                  = (pInfos[i].nTicksPeak - pInfos[i].nTicksLast) >> 31;
-				mask                 |= (70 - pInfos[i].peakAge) >> 31;
-				mask                 &= (pVars->bSingleStepMode - 1) >> 31;
+				mask = (pInfos[i].nTicksPeak - pInfos[i].nTicksLast) >> 31;
+				mask |= (70 - pInfos[i].peakAge) >> 31;
+				mask &= (pVars->bSingleStepMode - 1) >> 31;
 				pInfos[i].nTicksPeak += pInfos[i].nTicksLast - pInfos[i].nTicksPeak & mask;
 				pInfos[i].nCallsPeak += pInfos[i].nCallsLast - pInfos[i].nCallsPeak & mask;
 				cry_sprintf(msgbuf, "%.2fms/%.1f (peak %.2fms/%d) %s (id %d)",
-				  dt = gEnv->pTimer->TicksToSeconds(pInfos[i].nTicksAvg) * 1000.0f, pInfos[i].nCallsAvg,
-				  gEnv->pTimer->TicksToSeconds(pInfos[i].nTicksPeak) * 1000.0f, pInfos[i].nCallsPeak,
-				  pInfos[i].pName ? pInfos[i].pName : "", pInfos[i].id);
-				IRenderAuxText::Draw2dLabel(renderMarginX, renderMarginY + i * lineSize, fontSize, fColor, false, "%s", msgbuf);
+				            dt = gEnv->pTimer->TicksToSeconds(pInfos[i].nTicksAvg) * 1000.0f, pInfos[i].nCallsAvg,
+				            gEnv->pTimer->TicksToSeconds(pInfos[i].nTicksPeak) * 1000.0f, pInfos[i].nCallsPeak,
+				            pInfos[i].pName ? pInfos[i].pName : "", pInfos[i].id);
+				GetIRenderer()->Draw2dLabel(renderMarginX, renderMarginY + i * lineSize, fontSize, fColor, false, "%s", msgbuf);
 				if (pTMC) pTMC->PutText(0, i, msgbuf);
 				IPhysicalEntity* pent = pWorld->GetPhysicalEntityById(pInfos[i].id);
 				if (dt > 0.1f && pInfos[i].pName && pent && pent->GetStatus(&sp))
-					IRenderAuxText::DrawLabelExF(sp.pos + Vec3(0, 0, sp.BBox[1].z), 1.4f, fColor, true, true, "%s %.2fms", pInfos[i].pName, dt);
+					GetIRenderer()->DrawLabelEx(sp.pos + Vec3(0, 0, sp.BBox[1].z), 1.4f, fColor, true, true, "%s %.2fms", pInfos[i].pName, dt);
 				pInfos[i].peakAge = pInfos[i].peakAge + 1 & ~mask;
 				//pInfos[i].nCalls=pInfos[i].nTicks = 0;
 			}
@@ -372,7 +379,7 @@
 				ScriptHandle hdl;
 				hdl.n = ~0;
 				m_env.pScriptSystem->GetGlobalValue("g_localActorId", hdl);
-				IEntity* pPlayerEnt   = m_env.pEntitySystem->GetEntity((EntityId)hdl.n);
+				IEntity* pPlayerEnt = m_env.pEntitySystem->GetEntity((EntityId)hdl.n);
 				IPhysicalEntity* pent = pWorld->GetPhysicalEntityById(pInfos[m_iJumpToPhysProfileEnt - 1].id);
 				if (pPlayerEnt && pent)
 				{
@@ -390,39 +397,39 @@
 			float fColor[4] = { 0.75f, 0.08f, 0.85f, 1.0f };
 			for (j = 0, ++i; j < nFunx; j++, i++)
 			{
-				mask                  = (pInfos[j].nTicksPeak - pInfos[j].nTicks) >> 31;
-				mask                 |= (70 - pInfos[j].peakAge) >> 31;
+				mask = (pInfos[j].nTicksPeak - pInfos[j].nTicks) >> 31;
+				mask |= (70 - pInfos[j].peakAge) >> 31;
 				pInfos[j].nTicksPeak += pInfos[j].nTicks - pInfos[j].nTicksPeak & mask;
 				pInfos[j].nCallsPeak += pInfos[j].nCalls - pInfos[j].nCallsPeak & mask;
-				IRenderAuxText::Draw2dLabel(renderMarginX, renderMarginY + i * lineSize, fontSize, fColor, false,
-				  "%s %.2fms/%d (peak %.2fms/%d)", pInfos[j].pName, gEnv->pTimer->TicksToSeconds(pInfos[j].nTicks) * 1000.0f, pInfos[j].nCalls,
-				  gEnv->pTimer->TicksToSeconds(pInfos[j].nTicksPeak) * 1000.0f, pInfos[j].nCallsPeak);
+				GetIRenderer()->Draw2dLabel(renderMarginX, renderMarginY + i * lineSize, fontSize, fColor, false,
+				                            "%s %.2fms/%d (peak %.2fms/%d)", pInfos[j].pName, gEnv->pTimer->TicksToSeconds(pInfos[j].nTicks) * 1000.0f, pInfos[j].nCalls,
+				                            gEnv->pTimer->TicksToSeconds(pInfos[j].nTicksPeak) * 1000.0f, pInfos[j].nCallsPeak);
 				pInfos[j].peakAge = pInfos[j].peakAge + 1 & ~mask;
-				pInfos[j].nCalls  = pInfos[j].nTicks = 0;
+				pInfos[j].nCalls = pInfos[j].nTicks = 0;
 			}
 		}
 		if (pVars->bProfileGroups)
 		{
-			int j           = 0, mask, nGroups = pWorld->GetGroupProfileInfo(pInfos), nJobs = pWorld->GetJobProfileInfo(pJobInfos);
+			int j = 0, mask, nGroups = pWorld->GetGroupProfileInfo(pInfos), nJobs = pWorld->GetJobProfileInfo(pJobInfos);
 			float fColor[4] = { 1.0f, 1.0f, 1.0f, 1.0f };
 			if (!pVars->bProfileEntities)
 				j = 12;
 
 			for (++i; j < nGroups; j++, i++)
 			{
-				pInfos[j].nTicksAvg   = (int)(((int64)pInfos[j].nTicksAvg * 15 + pInfos[j].nTicksLast) >> 4);
-				mask                  = (pInfos[j].nTicksPeak - pInfos[j].nTicksLast) >> 31;
-				mask                 |= (70 - pInfos[j].peakAge) >> 31;
+				pInfos[j].nTicksAvg = (int)(((int64)pInfos[j].nTicksAvg * 15 + pInfos[j].nTicksLast) >> 4);
+				mask = (pInfos[j].nTicksPeak - pInfos[j].nTicksLast) >> 31;
+				mask |= (70 - pInfos[j].peakAge) >> 31;
 				pInfos[j].nTicksPeak += pInfos[j].nTicksLast - pInfos[j].nTicksPeak & mask;
 				pInfos[j].nCallsPeak += pInfos[j].nCallsLast - pInfos[j].nCallsPeak & mask;
-				float time     = gEnv->pTimer->TicksToSeconds(pInfos[j].nTicksAvg) * 1000.0f;
+				float time = gEnv->pTimer->TicksToSeconds(pInfos[j].nTicksAvg) * 1000.0f;
 				float timeNorm = time * (1.0f / 32);
 				fColor[1] = fColor[2] = 1.0f - (max(0.7f, min(1.0f, timeNorm)) - 0.7f) * (1.0f / 0.3f);
-				IRenderAuxText::Draw2dLabel(renderMarginX, renderMarginY + i * lineSize, fontSize, fColor, false,
-				  "%s %.2fms/%d (peak %.2fms/%d)", pInfos[j].pName, time, pInfos[j].nCallsLast,
-				  gEnv->pTimer->TicksToSeconds(pInfos[j].nTicksPeak) * 1000.0f, pInfos[j].nCallsPeak);
+				GetIRenderer()->Draw2dLabel(renderMarginX, renderMarginY + i * lineSize, fontSize, fColor, false,
+				                            "%s %.2fms/%d (peak %.2fms/%d)", pInfos[j].pName, time, pInfos[j].nCallsLast,
+				                            gEnv->pTimer->TicksToSeconds(pInfos[j].nTicksPeak) * 1000.0f, pInfos[j].nCallsPeak);
 				pInfos[j].peakAge = pInfos[j].peakAge + 1 & ~mask;
-				if (j == nGroups - 3) ++i;
+				if (j == nGroups - 4) ++i;
 			}
 		}
 		if (pVars->bProfileEntities == 2)
@@ -455,13 +462,13 @@
 	gEnv->GetJobManager()->Update(m_sys_job_system_profiler->GetIVal());
 	gEnv->GetJobManager()->SetJobSystemEnabled(m_sys_job_system_enable->GetIVal());
 
-	JobManager::IBackend* const __restrict pThreadBackEnd   = gEnv->GetJobManager()->GetBackEnd(JobManager::eBET_Thread);
+	JobManager::IBackend* const __restrict pThreadBackEnd = gEnv->GetJobManager()->GetBackEnd(JobManager::eBET_Thread);
 	JobManager::IBackend* const __restrict pBlockingBackEnd = gEnv->GetJobManager()->GetBackEnd(JobManager::eBET_Blocking);
 
 #if defined(ENABLE_PROFILING_CODE)
 	if (m_sys_profile->GetIVal() != 0)
 	{
-#if defined(JOBMANAGER_SUPPORT_FRAMEPROFILER)
+	#if defined(JOBMANAGER_SUPPORT_FRAMEPROFILER)
 
 		// Get none-blocking job & worker profile stats
 		if (pThreadBackEnd)
@@ -486,7 +493,7 @@
 				pWorkerProfiler->GetFrameStats(*m_FrameProfileSystem.m_BlockingFrameStats, m_FrameProfileSystem.m_BlockingJobFrameStats, JobManager::IWorkerBackEndProfiler::eJobSortOrder_Lexical);
 			}
 		}
-#endif
+	#endif
 	}
 #endif
 }
@@ -520,14 +527,14 @@
 
 	// Take this opportunity to update streaming engine.
 	static CTimeValue t0;
-	CTimeValue t    = gEnv->pTimer->GetAsyncTime();
+	CTimeValue t = gEnv->pTimer->GetAsyncTime();
 	float timeDelta = fabs((t - t0).GetSeconds());
 
 #if CRY_PLATFORM_DURANGO
 	//XBOX ONE TCR - XR-004-01: 'The title should return from its suspending handler within one second'
 	static float s_updateFrequencyInSeconds = 0.5f;
 #else
-	static float s_updateFrequencyInSeconds = 1.0f;   // Update screen not frequent,not more than once in 1 second
+	static float s_updateFrequencyInSeconds = 1.0f;// Update screen not frequent,not more than once in 1 second
 #endif
 
 	if (m_env.pConsole)
@@ -535,7 +542,7 @@
 		static ICVar* con_showonload = m_env.pConsole->GetCVar("con_showonload");
 		if (con_showonload && con_showonload->GetIVal() != 0)
 		{
-			s_updateFrequencyInSeconds = 0.01f;           // Much more frequent when console is visible on load
+			s_updateFrequencyInSeconds = 0.01f; // Much more frequent when console is visible on load
 		}
 	}
 
@@ -544,12 +551,12 @@
 		return;
 	}
 #if defined(CHECK_UPDATE_TIMES)
-#if CRY_PLATFORM_DURANGO
+	#if CRY_PLATFORM_DURANGO
 	else if (timeDelta > 1.0f)
 	{
 		CryWarning(VALIDATOR_MODULE_SYSTEM, VALIDATOR_WARNING, "CSystem::UpdateLoadingScreen %f seconds since last tick: this is a long delay and a serious risk for failing XBOX ONE TCR - XR-004-01 \n", timeDelta);
 	}
-#endif
+	#endif
 #endif
 	t0 = t;
 
@@ -578,10 +585,12 @@
 //////////////////////////////////////////////////////////////////////////
 
 void CSystem::DisplayErrorMessage(const char* acMessage,
-  float                                       fTime,
-  const float*                                pfColor,
-  bool                                        bHardError)
-{
+                                  float fTime,
+                                  const float* pfColor,
+                                  bool bHardError)
+{
+	ScopedSwitchToGlobalHeap useGlobalHeap;
+
 	SErrorMessage message;
 	message.m_Message = acMessage;
 	if (pfColor)
@@ -617,10 +626,10 @@
 	if (m_pThreadProfiler)
 		m_pThreadProfiler->Render();
 
-#if defined(USE_DISK_PROFILER)
+	#if defined(USE_DISK_PROFILER)
 	if (m_pDiskProfiler)
 		m_pDiskProfiler->Update();
-#endif
+	#endif
 
 	RenderMemStats();
 
@@ -631,10 +640,10 @@
 	}
 
 	// Update frame profiler from sys variable: 1 = enable and display, -1 = just enable
-	int profValue            = m_sys_profile->GetIVal();
+	int profValue = m_sys_profile->GetIVal();
 	static int prevProfValue = -100;
-	bool bEnable             = profValue != 0;
-	bool bDisplay            = profValue > 0;
+	bool bEnable = profValue != 0;
+	bool bDisplay = profValue > 0;
 	if (prevProfValue != profValue)
 	{
 		prevProfValue = profValue;
@@ -669,7 +678,7 @@
 		m_FrameProfileSystem.SetAdditionalSubsystems(m_sys_profile_additionalsub->GetIVal() != 0);
 	}
 	static int memProfileValueOld = 0;
-	int memProfileValue           = m_sys_profile_memory->GetIVal();
+	int memProfileValue = m_sys_profile_memory->GetIVal();
 	if (memProfileValue != memProfileValueOld)
 	{
 		memProfileValueOld = memProfileValue;
@@ -705,17 +714,32 @@
 	if (!m_pProcess)
 		return; //should never happen
 
+	if (m_bDedicatedServer)
+	{
+#if !defined(_RELEASE)
+		if (m_env.pAISystem)
+			m_env.pAISystem->DebugDraw();
+#endif
+		return;
+	}
+
+	//check if the game is in pause or
+	//in menu mode
+	//bool bPause=false;
+	//if (m_pProcess->GetFlags() & PROC_MENU)
+	//	bPause=true;
+
 	FUNCTION_PROFILER(GetISystem(), PROFILE_SYSTEM);
 
 	//////////////////////////////////////////////////////////////////////
 	//draw
 	m_env.p3DEngine->PreWorldStreamUpdate(m_ViewCamera);
 
-	if (m_pProcess && !m_bDedicatedServer)
+	if (m_pProcess)
 	{
 		if (m_pProcess->GetFlags() & PROC_3DENGINE)
 		{
-			if (!m_env.IsEditing())  // Editor calls it's own rendering update
+			if (!gEnv->IsEditing())  // Editor calls it's own rendering update
 			{
 
 #if !defined(_RELEASE)
@@ -723,22 +747,25 @@
 					m_pTestSystem->BeforeRender();
 #endif
 
-				if (m_env.pRenderer && m_env.p3DEngine && !m_env.IsFMVPlaying())
+				if (m_env.p3DEngine && !m_env.IsFMVPlaying())
 				{
-					if ((!IsEquivalent(m_ViewCamera.GetPosition(), Vec3(0, 0, 0), VEC_EPSILON) && (!IsLoading())) || // never pass undefined camera to p3DEngine->RenderWorld()
-						m_env.IsDedicated() || m_env.pRenderer->IsPost3DRendererEnabled())
+					if (!IsEquivalent(m_ViewCamera.GetPosition(), Vec3(0, 0, 0), VEC_EPSILON) || // never pass undefined camera to p3DEngine->RenderWorld()
+					    gEnv->IsDedicated() || (gEnv->pRenderer && gEnv->pRenderer->IsPost3DRendererEnabled()))
 					{
 						GetIRenderer()->SetViewport(0, 0, GetIRenderer()->GetWidth(), GetIRenderer()->GetHeight());
 						m_env.p3DEngine->RenderWorld(SHDF_ALLOW_WATER | SHDF_ALLOWPOSTPROCESS | SHDF_ALLOWHDR | SHDF_ZPASS | SHDF_ALLOW_AO, SRenderingPassInfo::CreateGeneralPassRenderingInfo(m_ViewCamera), __FUNCTION__);
 					}
 					else
 					{
-						// force rendering of black screen to be sure we don't only render the clear color (which is the fog color by default)
-						m_env.pRenderer->SetState(GS_BLSRC_SRCALPHA | GS_BLDST_ONEMINUSSRCALPHA | GS_NODEPTHTEST);
-						m_env.pRenderer->Draw2dImage(0, 0, 800, 600, -1, 0.0f, 0.0f, 1.0f, 1.0f, 0.f, 0.0f, 0.0f, 0.0f, 1.0f, 0.f);
+						if (gEnv->pRenderer)
+						{
+							// force rendering of black screen to be sure we don't only render the clear color (which is the fog color by default)
+							gEnv->pRenderer->SetState(GS_BLSRC_SRCALPHA | GS_BLDST_ONEMINUSSRCALPHA | GS_NODEPTHTEST);
+							gEnv->pRenderer->Draw2dImage(0, 0, 800, 600, -1, 0.0f, 0.0f, 1.0f, 1.0f, 0.f,
+							                             0.0f, 0.0f, 0.0f, 1.0f, 0.f);
+						}
 					}
 				}
-
 #if !defined(_RELEASE)
 				if (m_pVisRegTest)
 					m_pVisRegTest->AfterRender();
@@ -769,10 +796,8 @@
 #if !defined (_RELEASE) && CRY_PLATFORM_DURANGO
 	RenderPhysicsHelpers();
 #endif
-	if (m_env.pRenderer)
-	{
-		m_env.pRenderer->SwitchToNativeResolutionBackbuffer();
-	}
+
+	gEnv->pRenderer->SwitchToNativeResolutionBackbuffer();
 }
 
 //////////////////////////////////////////////////////////////////////////
@@ -788,11 +813,11 @@
 
 	TickMemStats();
 
-	assert (m_pMemStats);
+	assert(m_pMemStats);
 	m_pMemStats->updateKeys();
 	// render the statistics
 	{
-		CrySizerStatsRenderer StatsRenderer (this, m_pMemStats, m_cvMemStatsMaxDepth->GetIVal(), m_cvMemStatsThreshold->GetIVal());
+		CrySizerStatsRenderer StatsRenderer(this, m_pMemStats, m_cvMemStatsMaxDepth->GetIVal(), m_cvMemStatsThreshold->GetIVal());
 		StatsRenderer.render((m_env.pRenderer->GetFrameID(false) + 2) % m_cvMemStats->GetIVal() <= 1);
 	}
 #endif
@@ -808,7 +833,7 @@
 	}
 
 #if defined(ENABLE_PROFILING_CODE)
-#ifndef _RELEASE
+	#ifndef _RELEASE
 	// if we rendered an error message on screen during the last frame, then sleep now
 	// to force hard stall for 3sec
 	if (m_bHasRenderedErrorMessage && !gEnv->IsEditor() && !IsLoading())
@@ -819,11 +844,11 @@
 		Sleep(3000);
 		m_bHasRenderedErrorMessage = false;
 	}
-#endif
+	#endif
 
 	// render info messages on screen
-	float fTextPosX  = 5.0f;
-	float fTextPosY  = -10;
+	float fTextPosX = 5.0f;
+	float fTextPosY = -10;
 	float fTextStepY = 13;
 
 	float fFrameTime = gEnv->pTimer->GetRealFrameTime();
@@ -834,9 +859,16 @@
 		++itnext;
 		SErrorMessage& message = *it;
 
-		IRenderAuxText::DrawText(Vec3(fTextPosX, fTextPosY += fTextStepY, 1.0f), 1.4f, message.m_Color, eDrawText_FixedSize | eDrawText_2D | eDrawText_Monospace, message.m_Message.c_str());
-
-		message.m_fTimeToShow -= fFrameTime;
+		SDrawTextInfo ti;
+		ti.flags = eDrawText_FixedSize | eDrawText_2D | eDrawText_Monospace;
+		memcpy(ti.color, message.m_Color, 4 * sizeof(float));
+		ti.xscale = ti.yscale = 1.4f;
+		m_env.pRenderer->DrawTextQueued(Vec3(fTextPosX, fTextPosY += fTextStepY, 1.0f), ti, message.m_Message.c_str());
+
+		if (!IsLoading())
+		{
+			message.m_fTimeToShow -= fFrameTime;
+		}
 
 		if (message.m_HardFailure)
 			m_bHasRenderedErrorMessage = true;
@@ -872,8 +904,8 @@
 #if defined(ENABLE_LW_PROFILERS)
 		if (m_rDisplayInfo->GetIVal() == 2)
 		{
-			IRenderAuxText::TextToScreenF(nTextPosX, nTextPosY += nTextStepY, "SysMem %.1f mb",
-			  float(DumpMMStats(false)) / 1024.f);
+			m_env.pRenderer->TextToScreen(nTextPosX, nTextPosY += nTextStepY, "SysMem %.1f mb",
+			                              float(DumpMMStats(false)) / 1024.f);
 
 			//if (m_env.pAudioSystem)
 			//{
@@ -889,9 +921,9 @@
 #if 0
 		for (int i = 0; i < NUM_POOLS; ++i)
 		{
-			int used     = (g_pPakHeap->m_iBigPoolUsed[i] ? (int)g_pPakHeap->m_iBigPoolSize[i] : 0);
-			int size     = (int)g_pPakHeap->m_iBigPoolSize[i];
-			float fC1[4] = {1, 1, 0, 1};
+			int used = (g_pPakHeap->m_iBigPoolUsed[i] ? (int)g_pPakHeap->m_iBigPoolSize[i] : 0);
+			int size = (int)g_pPakHeap->m_iBigPoolSize[i];
+			float fC1[4] = { 1, 1, 0, 1 };
 			m_env.pRenderer->Draw2dLabel(10, 100.0f + i * 16, 2.1f, fC1, false, "BigPool %d: %d bytes of %d bytes used", i, used, size);
 		}
 #endif
@@ -907,9 +939,9 @@
 		int iOverscanBordersDrawDebugView = m_rOverscanBordersDrawDebugView->GetIVal();
 		if (iOverscanBordersDrawDebugView)
 		{
-			const int texId          = -1;
-			const float uv           = 0.0f;
-			const float rot          = 0.0f;
+			const int texId = -1;
+			const float uv = 0.0f;
+			const float rot = 0.0f;
 			const int whiteTextureId = m_env.pRenderer->GetWhiteTextureId();
 
 			const float r = 1.0f;
@@ -920,21 +952,21 @@
 			Vec2 overscanBorders = Vec2(0.0f, 0.0f);
 			m_env.pRenderer->EF_Query(EFQ_OverscanBorders, overscanBorders);
 
-			const float overscanBorderWidth  = overscanBorders.x * VIRTUAL_SCREEN_WIDTH;
+			const float overscanBorderWidth = overscanBorders.x * VIRTUAL_SCREEN_WIDTH;
 			const float overscanBorderHeight = overscanBorders.y * VIRTUAL_SCREEN_HEIGHT;
 
-			const float xPos   = overscanBorderWidth;
-			const float yPos   = overscanBorderHeight;
-			const float width  = VIRTUAL_SCREEN_WIDTH - (2.0f * overscanBorderWidth);
+			const float xPos = overscanBorderWidth;
+			const float yPos = overscanBorderHeight;
+			const float width = VIRTUAL_SCREEN_WIDTH - (2.0f * overscanBorderWidth);
 			const float height = VIRTUAL_SCREEN_HEIGHT - (2.0f * overscanBorderHeight);
 
 			m_env.pRenderer->SetState(GS_BLSRC_SRCALPHA | GS_BLDST_ONEMINUSSRCALPHA | GS_NODEPTHTEST);
 			m_env.pRenderer->Draw2dImage(xPos, yPos,
-			  width, height,
-			  whiteTextureId,
-			  uv, uv, uv, uv,
-			  rot,
-			  r, g, b, a);
+			                             width, height,
+			                             whiteTextureId,
+			                             uv, uv, uv, uv,
+			                             rot,
+			                             r, g, b, a);
 		}
 	}
 #endif
@@ -945,15 +977,15 @@
 #if (CRY_PLATFORM_WINDOWS || CRY_PLATFORM_DURANGO) && !defined(RELEASE)
 	if (g_cvars.sys_display_threads)
 	{
-		static int maxCPU           = 0;
-		const int  maxAvailCPU      = 6;
+		static int maxCPU = 0;
+		const int maxAvailCPU = 6;
 		static unsigned int maxMask = 0;
 
 		if (maxCPU == 0)
 		{
 			SYSTEM_INFO sysinfo;
 			GetSystemInfo(&sysinfo);
-			maxCPU  = sysinfo.dwNumberOfProcessors;
+			maxCPU = sysinfo.dwNumberOfProcessors;
 			maxMask = (1 << maxCPU) - 1;
 		}
 
@@ -985,21 +1017,21 @@
 			SThreadInfo::CloseThreadHandles(threads);
 		}
 
-		float  nX     = 5, nY = 10, dY = 12, dX = 10;
-		float  fFSize = 1.2;
-		ColorF col1   = Col_Yellow;
-		ColorF col2   = Col_Red;
+		float nX = 5, nY = 10, dY = 12, dX = 10;
+		float fFSize = 1.2;
+		ColorF col1 = Col_Yellow;
+		ColorF col2 = Col_Red;
 
 		for (int i = 0; i < maxCPU; ++i)
-			IRenderAuxText::Draw2dLabel(nX + i * dX, nY, fFSize, i < maxAvailCPU ? &col1.r : &col2.r, false, "%i", i + 1);
+			gEnv->pRenderer->Draw2dLabel(nX + i * dX, nY, fFSize, i < maxAvailCPU ? &col1.r : &col2.r, false, "%i", i + 1);
 
 		nY += dY;
 		for (std::multimap<DWORD, SThreadProcessorInfo>::const_iterator it = sortetThreads.begin(); it != sortetThreads.end(); ++it)
 		{
 			for (int i = 0; i < maxCPU; ++i)
-				IRenderAuxText::Draw2dLabel(nX + i * dX, nY, fFSize, i < maxAvailCPU ? &col1.r : &col2.r, false, "%s", it->first & BIT(i) ? "X" : "-");
-
-			IRenderAuxText::Draw2dLabel(nX + dX * maxCPU, nY, fFSize, &col1.r, false, "Thread: %s (0x%X)", it->second.name.c_str(), it->second.id);
+				gEnv->pRenderer->Draw2dLabel(nX + i * dX, nY, fFSize, i < maxAvailCPU ? &col1.r : &col2.r, false, "%s", it->first & BIT(i) ? "X" : "-");
+
+			gEnv->pRenderer->Draw2dLabel(nX + dX * maxCPU, nY, fFSize, &col1.r, false, "Thread: %s (0x%X)", it->second.name.c_str(), it->second.id);
 			nY += dY;
 		}
 	}
