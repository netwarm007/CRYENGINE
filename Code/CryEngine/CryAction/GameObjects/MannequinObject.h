// Copyright 2001-2016 Crytek GmbH / Crytek Group. All rights reserved.

#pragma once

#include <CryEntitySystem/IEntityComponent.h>

struct IAnimatedCharacter;

class CMannequinObject final : public IEntityComponent
{
private:

	class CProperties final : public IEntityPropertyGroup
	{
	public:

		CProperties(CMannequinObject& owner);

		string            modelFilePath;
		string            actionControllerFilePath;
		string            animationDatabaseFilePath;

		CMannequinObject& ownerBackReference;

	private:

		// IEntityPropertyGroup
		virtual const char* GetLabel() const override;
		virtual void        SerializeProperties(Serialization::IArchive& archive) override;
		// ~IEntityPropertyGroup
	};

public:

	CRY_ENTITY_COMPONENT_INTERFACE_AND_CLASS(CMannequinObject, "MannequinObjectComponent", 0xB8BE725C60654EC1, 0xAFDB0BE2819FBEBB);

	CMannequinObject();
<<<<<<< HEAD
	virtual ~CMannequinObject();

	// IGameObjectExtension
	virtual bool                 Init(IGameObject* pGameObject);
	virtual void                 InitClient(int channelId)                                                       {}
	virtual void                 PostInit(IGameObject* pGameObject);
	virtual void                 PostInitClient(int channelId)                                                   {}
	virtual bool                 ReloadExtension(IGameObject* pGameObject, const SEntitySpawnParams& params)     { return false; }
	virtual void                 PostReloadExtension(IGameObject* pGameObject, const SEntitySpawnParams& params) {}
	virtual bool                 GetEntityPoolSignature(TSerialize signature)                                    { return false; }
	virtual void                 Release()                                                                       { delete this; }
	virtual void                 FullSerialize(TSerialize ser)                                                   {}
	virtual bool                 NetSerialize(TSerialize ser, EEntityAspects aspect, uint8 profile, int flags)   { return true; }
	virtual void                 PostSerialize()                                                                 {}
	virtual void                 SerializeSpawnInfo(TSerialize ser)                                              {}
	virtual ISerializableInfoPtr GetSpawnInfo()                                                                  { return 0; }
	virtual void                 Update(SEntityUpdateContext& ctx, int updateSlot)                               {}
	virtual void                 PostUpdate(float frameTime)                                                     {}
	virtual void                 PostRemoteSpawn()                                                               {}
	virtual void                 HandleEvent(const SGameObjectEvent& event)                                      {}
	virtual void                 ProcessEvent(SEntityEvent& event);
	virtual void                 SetChannelId(uint16 id)                                                         {}
	virtual void                 SetAuthority(bool auth)                                                         {}
	virtual void                 GetMemoryUsage(ICrySizer* s) const                                              { s->Add(*this); }
	// ~IGameObjectExtension

protected:
=======

private:

	// IEntityComponent
	virtual void                  Initialize() override;
	virtual void                  OnShutDown() override;
	virtual void                  ProcessEvent(SEntityEvent& event) override;
	virtual uint64                GetEventMask() const override;
	virtual IEntityPropertyGroup* GetPropertyGroup() override;
	virtual void                  GetMemoryUsage(ICrySizer* s) const override;
	// ~IEntityComponent

>>>>>>> 98428a17
	void Reset();

private:

	CProperties         m_properties;
	IAnimatedCharacter* m_pAnimatedCharacter;
};<|MERGE_RESOLUTION|>--- conflicted
+++ resolved
@@ -35,35 +35,6 @@
 	CRY_ENTITY_COMPONENT_INTERFACE_AND_CLASS(CMannequinObject, "MannequinObjectComponent", 0xB8BE725C60654EC1, 0xAFDB0BE2819FBEBB);
 
 	CMannequinObject();
-<<<<<<< HEAD
-	virtual ~CMannequinObject();
-
-	// IGameObjectExtension
-	virtual bool                 Init(IGameObject* pGameObject);
-	virtual void                 InitClient(int channelId)                                                       {}
-	virtual void                 PostInit(IGameObject* pGameObject);
-	virtual void                 PostInitClient(int channelId)                                                   {}
-	virtual bool                 ReloadExtension(IGameObject* pGameObject, const SEntitySpawnParams& params)     { return false; }
-	virtual void                 PostReloadExtension(IGameObject* pGameObject, const SEntitySpawnParams& params) {}
-	virtual bool                 GetEntityPoolSignature(TSerialize signature)                                    { return false; }
-	virtual void                 Release()                                                                       { delete this; }
-	virtual void                 FullSerialize(TSerialize ser)                                                   {}
-	virtual bool                 NetSerialize(TSerialize ser, EEntityAspects aspect, uint8 profile, int flags)   { return true; }
-	virtual void                 PostSerialize()                                                                 {}
-	virtual void                 SerializeSpawnInfo(TSerialize ser)                                              {}
-	virtual ISerializableInfoPtr GetSpawnInfo()                                                                  { return 0; }
-	virtual void                 Update(SEntityUpdateContext& ctx, int updateSlot)                               {}
-	virtual void                 PostUpdate(float frameTime)                                                     {}
-	virtual void                 PostRemoteSpawn()                                                               {}
-	virtual void                 HandleEvent(const SGameObjectEvent& event)                                      {}
-	virtual void                 ProcessEvent(SEntityEvent& event);
-	virtual void                 SetChannelId(uint16 id)                                                         {}
-	virtual void                 SetAuthority(bool auth)                                                         {}
-	virtual void                 GetMemoryUsage(ICrySizer* s) const                                              { s->Add(*this); }
-	// ~IGameObjectExtension
-
-protected:
-=======
 
 private:
 
@@ -76,7 +47,6 @@
 	virtual void                  GetMemoryUsage(ICrySizer* s) const override;
 	// ~IEntityComponent
 
->>>>>>> 98428a17
 	void Reset();
 
 private:
