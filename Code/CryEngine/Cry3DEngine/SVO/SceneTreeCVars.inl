// Copyright 2001-2016 Crytek GmbH / Crytek Group. All rights reserved.

#ifdef CVAR_CPP

	#undef REGISTER_CVAR_AUTO_STRING
	#define REGISTER_CVAR_AUTO_STRING(_name, _def_val, _flags, _comment) \
	  _name = REGISTER_STRING(( # _name), _def_val, _flags, _comment)

	#undef REGISTER_CVAR_AUTO
	#define REGISTER_CVAR_AUTO(_type, _var, _def_val, _flags, _comment) \
	  m_arrVars.Add(REGISTER_CVAR(_var, _def_val, _flags, _comment))

PodArray<ICVar*> m_arrVars;

#else

	#undef REGISTER_CVAR_AUTO_STRING
	#define REGISTER_CVAR_AUTO_STRING(_name, _def_val, _flags, _comment) \
	  ICVar * _name;

	#undef REGISTER_CVAR_AUTO
	#define REGISTER_CVAR_AUTO(_type, _var, _def_val, _flags, _comment) \
	  _type _var;

#endif

REGISTER_CVAR_AUTO(int, e_svoLoadTree, 0, VF_NULL, "Start SVO generation or loading from disk");
REGISTER_CVAR_AUTO(int, e_svoDispatchX, 64, VF_NULL, "Controls parameters of SVO compute shaders execution");
REGISTER_CVAR_AUTO(int, e_svoDispatchY, nVoxBloMaxDim, VF_NULL, "Controls parameters of SVO compute shaders execution");
REGISTER_CVAR_AUTO(int, e_svoDVR, 0, VF_NULL, "Activate Direct Volume Rendering of SVO (trace and output results to the screen)");
REGISTER_CVAR_AUTO(float, e_svoDVR_DistRatio, 0, VF_NULL, "Controls voxels LOD ratio for streaming and tracing");
REGISTER_CVAR_AUTO(int, e_svoEnabled, 0, VF_NULL, "Activates SVO subsystem");
REGISTER_CVAR_AUTO(int, e_svoDebug, 0, VF_NULL, "6 = Visualize voxels, different colors shows different LOD\n7 = Visualize postponed nodes and not ready meshes");
REGISTER_CVAR_AUTO(int, e_svoMaxBricksOnCPU, /*800*/ 1024 * 8, VF_NULL, "Maximum number of voxel bricks allowed to cache on CPU side");
REGISTER_CVAR_AUTO(int, e_svoMaxBrickUpdates, 8, VF_NULL, "Limits the number of bricks uploaded from CPU to GPU per frame");
REGISTER_CVAR_AUTO(int, e_svoMaxStreamRequests, 256, VF_NULL, "Limits the number of brick streaming or building requests per frame");
REGISTER_CVAR_AUTO(float, e_svoMaxNodeSize, 32, VF_NULL, "Maximum SVO node size for voxelization (bigger nodes stays empty)");
REGISTER_CVAR_AUTO(float, e_svoMaxAreaSize, 32, VF_NULL, "Maximum SVO node size for detailed voxelization");
REGISTER_CVAR_AUTO(int, e_svoRender, 1, VF_NULL, "Enables CPU side (every frame) SVO traversing and update");
REGISTER_CVAR_AUTO(int, e_svoTI_ResScaleBase, 2, VF_NULL, "Defines resolution of GI cone-tracing targets; 2=half res");
REGISTER_CVAR_AUTO(int, e_svoTI_ResScaleAir, 4, VF_NULL, "Defines resolution of GI cone-tracing targets; 2=half res");
REGISTER_CVAR_AUTO(int, e_svoTI_DualTracing, 2, VF_NULL, "Double the number of rays per fragment\n1 = Always ON; 2 = Active only in multi-GPU mode");
REGISTER_CVAR_AUTO(float, e_svoTI_PointLightsMultiplier, 1.f, VF_NULL, "Modulates point light injection (controls the intensity of bounce light)");
REGISTER_CVAR_AUTO(float, e_svoTI_EmissiveMultiplier, 4.f, VF_NULL, "Modulates emissive materials light injection\nAllows controlling emission separately from post process glow");
REGISTER_CVAR_AUTO(float, e_svoTI_VegetationMaxOpacity, .18f, VF_NULL, "Limits the opacity of vegetation voxels");
REGISTER_CVAR_AUTO(int, e_svoTI_VoxelizaionPostpone, 2, VF_NULL, "1 - Postpone voxelization until all needed meshes are streamed in\n2 - Postpone voxelization and request streaming of missing meshes\nUse e_svoDebug = 7 to visualize postponed nodes and not ready meshes");
REGISTER_CVAR_AUTO(float, e_svoTI_MinVoxelOpacity, 0.1f, VF_NULL, "Voxelize only geometry with opacity higher than specified value");
REGISTER_CVAR_AUTO(float, e_svoTI_MinReflectance, 0.2f, VF_NULL, "Controls light bouncing from very dark surfaces (and from surfaces missing in RSM)");
REGISTER_CVAR_AUTO(int, e_svoTI_ObjectsLod, 1, VF_NULL, "Mesh LOD used for voxelization\nChanges are visible only after re-voxelization (click <Update geometry> or restart)");
REGISTER_CVAR_AUTO(float, e_svoTI_AnalyticalOccludersRange, 4.f, VF_NULL, "Shadow length");
REGISTER_CVAR_AUTO(float, e_svoTI_AnalyticalOccludersSoftness, 0.5f, VF_NULL, "Shadow softness");
REGISTER_CVAR_AUTO(int, e_svoRootSize, 512, VF_NULL, "Limits the area covered by SVO. Smaller values reduce number of tree levels and speedup the tracing. Value must be the power of 2");

#ifdef CVAR_CPP
m_arrVars.Clear();
#endif

// UI parameters
REGISTER_CVAR_AUTO(int, e_svoTI_Active, 0, VF_NULL,
                   "Activates voxel GI for the level");
REGISTER_CVAR_AUTO(int, e_svoTI_IntegrationMode, 0, VF_EXPERIMENTAL,
                   "GI computations may be used in several ways:\n"
                   "0 = Basic diffuse GI mode\n"
									 "      GI completely replaces default diffuse ambient lighting\n"
                   "      Single light bounce (fully real-time) is supported for sun and projectors (use '_TI_DYN' in light name)\n"
									 "      Default ambient specular (usually coming from env probes) is modulated by intensity of diffuse GI\n"
                   "      This mode takes less memory (only opacity is voxelized) and works acceptable on consoles\n"
									 "      Optionally this mode may be converted into low cost AO-only mode: set InjectionMultiplier=0 and UseLightProbes=true\n"
									 "1 = Advanced diffuse GI mode (experimental)\n"
                   "      GI completely replaces default diffuse ambient lighting\n"
                   "      Two indirect light bounces are supported for sun and semi-static lights (use '_TI' in light name)\n"
                   "      Single fully dynamic light bounce is supported for projectors (use '_TI_DYN' in light name)\n"
                   "      Default ambient specular is modulated by intensity of diffuse GI\n"
									 "      Please perform scene re-voxelization if IntegrationMode was changed (use UpdateGeometry)\n"
                   "2 = Full GI mode (very experimental)\n"
                   "      Both ambient diffuse and ambient specular lighting is computed by voxel cone tracing\n"
                   "      This mode works fine only on good modern PC");
REGISTER_CVAR_AUTO(float, e_svoTI_InjectionMultiplier, 0, VF_NULL,
                   "Modulates light injection (controls the intensity of bounce light)");
REGISTER_CVAR_AUTO(float, e_svoTI_SkyColorMultiplier, 0, VF_NULL,
                   "Controls amount of the sky light\nThis value may be multiplied with TOD fog color");
REGISTER_CVAR_AUTO(float, e_svoTI_UseTODSkyColor, 0, VF_NULL,
                   "if non 0 - modulate sky light with TOD fog color (top)\nValues between 0 and 1 controls the color saturation");
REGISTER_CVAR_AUTO(float, e_svoTI_PortalsDeform, 0, VF_EXPERIMENTAL,
                   "Adjusts the sky light tracing kernel so that more rays are cast in direction of portals\nThis helps getting more detailed sky light indoor but may cause distortion of all other indirect lighting");
REGISTER_CVAR_AUTO(float, e_svoTI_PortalsInject, 0, VF_EXPERIMENTAL,
                   "Inject portal lighting into SVO\nThis helps getting better indoor sky light even with single bounce");
REGISTER_CVAR_AUTO(float, e_svoTI_DiffuseAmplifier, 0, VF_EXPERIMENTAL,
                   "Adjusts the output brightness of cone traced indirect diffuse component");
REGISTER_CVAR_AUTO(int, e_svoTI_NumberOfBounces, 0, VF_EXPERIMENTAL,
                   "Maximum number of indirect bounces (from 0 to 2)\nFirst indirect bounce is completely dynamic\nThe rest of the bounces are cached in SVO and mostly static");
REGISTER_CVAR_AUTO(float, e_svoTI_Saturation, 0, VF_NULL,
                   "Controls color saturation of propagated light");
REGISTER_CVAR_AUTO(float, e_svoTI_PropagationBooster, 0, VF_EXPERIMENTAL,
                   "Controls fading of the light during in-SVO propagation\nValues greater than 1 help propagating light further but may bring more light leaking artifacts");
REGISTER_CVAR_AUTO(float, e_svoTI_DiffuseBias, 0, VF_NULL,
                   "Constant ambient value added to GI\nHelps preventing completely black areas\nIf negative - modulate ambient with near range AO (prevents constant ambient in completely occluded indoor areas)");
REGISTER_CVAR_AUTO(float, e_svoTI_DiffuseConeWidth, 0, VF_NULL,
                   "Controls wideness of diffuse cones\nWider cones work faster but may cause over-occlusion and more light leaking\nNarrow cones are slower and may bring more noise");
REGISTER_CVAR_AUTO(float, e_svoTI_ConeMaxLength, 0, VF_NULL,
                   "Maximum length of the tracing rays (in meters)\nShorter rays work faster");
REGISTER_CVAR_AUTO(float, e_svoTI_SpecularAmplifier, 0, VF_NULL,
                   "Adjusts the output brightness of specular component");
REGISTER_CVAR_AUTO(int, e_svoTI_UpdateLighting, 0, VF_EXPERIMENTAL,
                   "When switched from OFF to ON - forces single full update of cached lighting\nIf stays enabled - automatically updates lighting if some light source was modified");
REGISTER_CVAR_AUTO(int, e_svoTI_UpdateGeometry, 0, VF_NULL,
                   "When switched from OFF to ON - forces single complete re-voxelization of the scene\nThis is needed if terrain, brushes or vegetation were modified");
REGISTER_CVAR_AUTO(float, e_svoMinNodeSize, 0, VF_NULL,
                   "Smallest SVO node allowed to create during level voxelization\nSmaller values helps getting more detailed lighting but may work slower and use more memory in pool\nIt may be necessary to increase VoxelPoolResolution in order to prevent running out of voxel pool");
REGISTER_CVAR_AUTO(int, e_svoTI_SkipNonGILights, 0, VF_NULL,
                   "Disable all lights except sun and lights marked to be used for GI\nThis mode ignores all local environment probes and ambient lights");
REGISTER_CVAR_AUTO(int, e_svoTI_LowSpecMode, 0, VF_NULL,
                   "Set low spec mode\nValues greater than 0 scale down internal render targets and simplify shaders\nIf set to -2 it will be initialized by value specified in sys_spec_Shading.cfg (on level load or on spec change)");
<<<<<<< HEAD
REGISTER_CVAR_AUTO(int, e_svoTI_HalfresKernelPrimary, 0, VF_NULL,
                   "Use less rays for first bounce and AO\nThis gives faster frame rate and sharper lighting but may increase noise and GI aliasing");
REGISTER_CVAR_AUTO(int, e_svoTI_HalfresKernelSecondary, 0, VF_EXPERIMENTAL,
									 "Use less rays for secondary bounce\nThis gives faster update of cached lighting but may reduce the precision of secondary bounce\nDifference is only visible with number of bounces more than 1");
=======
REGISTER_CVAR_AUTO(int, e_svoTI_HalfresKernel, 0, VF_EXPERIMENTAL,
                   "Use less rays for secondary bounce for faster update\nDifference is only visible with number of bounces more than 1");
>>>>>>> 91547e78
REGISTER_CVAR_AUTO(int, e_svoTI_UseLightProbes, 0, VF_NULL,
                   "If enabled - environment probes lighting is multiplied with GI\nIf disabled - diffuse contribution of environment probes is replaced with GI\nIn modes 1-2 it enables usage of global env probe for sky light instead of TOD fog color");
REGISTER_CVAR_AUTO(float, e_svoTI_VoxelizaionLODRatio, 0, VF_NULL,
                   "Controls distance LOD ratio for voxelization\nBigger value helps getting more detailed lighting at distance but may work slower and will use more memory in pool\nIt may be necessary to increase VoxelPoolResolution parameter in order to prevent running out of voxel pool");
REGISTER_CVAR_AUTO(int, e_svoVoxelPoolResolution, 0, VF_NULL,
                   "Size of volume textures (x,y,z dimensions) used for SVO data storage\nValid values are 128 and 256\nEngine has to be restarted if this value was modified\nToo big pool size may cause long stalls when some GI parameter was changed");
REGISTER_CVAR_AUTO(float, e_svoTI_SSAOAmount, 0, VF_NULL,
                   "Allows to scale down SSAO (SSDO) amount and radius when GI is active");
REGISTER_CVAR_AUTO(float, e_svoTI_ObjectsMaxViewDistance, 0, VF_NULL,
                   "Voxelize only objects with maximum view distance greater than this value (only big and important objects)\nIf set to 0 - disable this check and also disable skipping of too small triangles\nChanges are visible after full re-voxelization (click <Update geometry> or restart)");
REGISTER_CVAR_AUTO(int, e_svoTI_SunRSMInject, 0, VF_EXPERIMENTAL,
                   "Enable additional RSM sun injection\nHelps getting sun bounces in over-occluded areas where primary injection methods are not able to inject enough sun light");
REGISTER_CVAR_AUTO(float, e_svoTI_SSDepthTrace, 0, VF_EXPERIMENTAL,
                   "Use SS depth tracing together with voxel tracing");
REGISTER_CVAR_AUTO(int, e_svoTI_AnalyticalOccluders, 0, VF_NULL,
                   "Enable basic support for hand-placed occlusion shapes like box, cylinder and capsule\nThis also enables indirect shadows from characters (shadow capsules are defined in .chrparams file)");
REGISTER_CVAR_AUTO(int, e_svoTI_AnalyticalGI, 0, VF_EXPERIMENTAL,
	                 "Completely replace voxel tracing with analytical shapes tracing\nLight bouncing is supported only in integration mode 0");
REGISTER_CVAR_AUTO(int, e_svoTI_TraceVoxels, 1, VF_EXPERIMENTAL,
									 "Include voxels into tracing\nAllows to exclude voxel tracing if only proxies are needed");
REGISTER_CVAR_AUTO(float, e_svoTI_TranslucentBrightness, 0, VF_NULL,
									 "Adjusts the brightness of semi translucent surfaces\nAffects mostly vegetation leaves and grass");

// dump cvars for UI help
#ifdef CVAR_CPP
	#ifdef DUMP_UI_PARAMETERS
{
	FILE* pFile = 0;
	fopen_s(&pFile, "cvars_dump.txt", "wt");
	for (int i = 0; i < m_arrVars.Count(); i++)
	{
		ICVar* pCVar = m_arrVars[i];

		if (pCVar->GetFlags() & VF_EXPERIMENTAL)
			continue;

		int nOffset = strstr(pCVar->GetName(), "e_svoTI_") ? 8 : 5;

		#define IsLowerCC(c) (c >= 'a' && c <= 'z')
		#define IsUpperCC(c) (c >= 'A' && c <= 'Z')

		string sText = pCVar->GetName() + nOffset;

		for (int i = 1; i < sText.length() - 1; i++)
		{
			// insert spaces between words
			if ((IsLowerCC(sText[i - 1]) && IsUpperCC(sText[i])) || (IsLowerCC(sText[i + 1]) && IsUpperCC(sText[i - 1]) && IsUpperCC(sText[i])))
				sText.insert(i++, ' ');

			// convert single upper cases letters to lower case
			if (IsUpperCC(sText[i]) && IsLowerCC(sText[i + 1]))
			{
				unsigned char cNew = (sText[i] + ('a' - 'A'));
				sText.replace(i, 1, 1, cNew);
			}
		}

		fputs(sText.c_str(), pFile);
		fputs("\n", pFile);

		sText = pCVar->GetHelp();
		sText.insert(0, "\t");
		sText.replace("\n", "\n\t");

		fputs(sText.c_str(), pFile);
		fputs("\n", pFile);
		fputs("\n", pFile);
	}
	fclose(pFile);
}
	#endif // DUMP_UI_PARAMETERS
#endif   // CVAR_CPP

REGISTER_CVAR_AUTO(float, e_svoTI_VoxelOpacityMultiplier, 1, VF_NULL, "Allows making voxels more opaque, helps reducing light leaks");
REGISTER_CVAR_AUTO(float, e_svoTI_SkyLightBottomMultiplier, 0, VF_NULL, "Modulates sky light coming from the bottom");
REGISTER_CVAR_AUTO(int, e_svoTI_Apply, 0, VF_NULL, "Allows to temporary deactivate GI for debug purposes");
REGISTER_CVAR_AUTO(float, e_svoTI_Diffuse_Spr, 0, VF_NULL, "Adjusts the kernel of diffuse tracing; big value will merge all cones into single vector");
REGISTER_CVAR_AUTO(int, e_svoTI_Diffuse_Cache, 0, VF_NULL, "Pre-bake lighting in SVO and use it instead of cone tracing");
REGISTER_CVAR_AUTO(int, e_svoTI_Specular_Reproj, 1, VF_NULL, "Reuse tracing results from previous frames");
REGISTER_CVAR_AUTO(int, e_svoTI_Specular_FromDiff, 0, VF_NULL, "Compute specular using intermediate results of diffuse computations");
REGISTER_CVAR_AUTO(int, e_svoTI_DynLights, 1, VF_NULL, "Allow single real-time indirect bounce from marked dynamic lights");
REGISTER_CVAR_AUTO(int, e_svoTI_ForceGIForAllLights, 0, VF_NULL, "Force dynamic GI for all lights except ambient lights and sun\nThis allows to quickly get dynamic GI working in unprepared scenes");
REGISTER_CVAR_AUTO(float, e_svoTI_ConstantAmbientDebug, 0, VF_NULL, "Replace GI computations with constant ambient color for GI debugging");
REGISTER_CVAR_AUTO(int, e_svoTI_Troposphere_Active, 0, VF_EXPERIMENTAL, "Activates SVO atmospheric effects (completely replaces default fog computations)\nIt is necessary to re-voxelize the scene after activation");
REGISTER_CVAR_AUTO(float, e_svoTI_Troposphere_Brightness, 0, VF_EXPERIMENTAL, "Controls intensity of atmospheric effects.");
REGISTER_CVAR_AUTO(float, e_svoTI_Troposphere_Ground_Height, 0, VF_EXPERIMENTAL, "Minimum height for atmospheric effects");
REGISTER_CVAR_AUTO(float, e_svoTI_Troposphere_Layer0_Height, 0, VF_EXPERIMENTAL, "Layered fog level");
REGISTER_CVAR_AUTO(float, e_svoTI_Troposphere_Layer1_Height, 0, VF_EXPERIMENTAL, "Layered fog level");
REGISTER_CVAR_AUTO(float, e_svoTI_Troposphere_Snow_Height, 0, VF_EXPERIMENTAL, "Snow on objects height");
REGISTER_CVAR_AUTO(float, e_svoTI_Troposphere_Layer0_Rand, 0, VF_EXPERIMENTAL, "Layered fog randomness");
REGISTER_CVAR_AUTO(float, e_svoTI_Troposphere_Layer1_Rand, 0, VF_EXPERIMENTAL, "Layered fog randomness");
REGISTER_CVAR_AUTO(float, e_svoTI_Troposphere_Layer0_Dens, 0, VF_EXPERIMENTAL, "Layered fog Density");
REGISTER_CVAR_AUTO(float, e_svoTI_Troposphere_Layer1_Dens, 0, VF_EXPERIMENTAL, "Layered fog Density");
REGISTER_CVAR_AUTO(float, e_svoTI_Troposphere_CloudGen_Height, 1000.f, VF_EXPERIMENTAL, "Maximum height for atmospheric effects");
REGISTER_CVAR_AUTO(float, e_svoTI_Troposphere_CloudGen_Freq, 0, VF_EXPERIMENTAL, "CloudsGen magic number");
REGISTER_CVAR_AUTO(float, e_svoTI_Troposphere_CloudGen_FreqStep, 0, VF_EXPERIMENTAL, "CloudsGen magic number");
REGISTER_CVAR_AUTO(float, e_svoTI_Troposphere_CloudGen_Scale, 0, VF_EXPERIMENTAL, "CloudsGen magic number");
REGISTER_CVAR_AUTO(float, e_svoTI_Troposphere_CloudGenTurb_Freq, 0, VF_EXPERIMENTAL, "CloudsGen magic number");
REGISTER_CVAR_AUTO(float, e_svoTI_Troposphere_CloudGenTurb_Scale, 0, VF_EXPERIMENTAL, "CloudsGen magic number");
REGISTER_CVAR_AUTO(float, e_svoTI_Troposphere_Density, 0, VF_EXPERIMENTAL, "Density of the atmosphere");
REGISTER_CVAR_AUTO(int, e_svoTI_Troposphere_Subdivide, 0, VF_EXPERIMENTAL, "Build detailed SVO also in areas not filled by geometry");
REGISTER_CVAR_AUTO(float, e_svoTI_RsmConeMaxLength, 12.f, VF_NULL, "Maximum length of the RSM rays (in meters)\nShorter rays work faster");
REGISTER_CVAR_AUTO(int, e_svoTI_RsmUseColors, 1, VF_NULL, "Render also albedo colors and normals during RSM generation and use it in cone tracing");
REGISTER_CVAR_AUTO(int, e_svoTI_Reflect_Vox_Max, 100, VF_NULL, "Controls amount of voxels allowed to refresh every frame");
REGISTER_CVAR_AUTO(int, e_svoTI_Reflect_Vox_MaxEdit, 10000, VF_NULL, "Controls amount of voxels allowed to refresh every frame during lights editing");
REGISTER_CVAR_AUTO(int, e_svoTI_Reflect_Vox_Max_Overhead, 50, VF_NULL, "Controls amount of voxels allowed to refresh every frame");
REGISTER_CVAR_AUTO(float, e_svoTI_RT_MaxDist, 0, VF_NULL, "Maximum distance for detailed mesh ray tracing prototype; applied only in case of maximum glossiness");
REGISTER_CVAR_AUTO(float, e_svoTI_Shadow_Sev, 1, VF_NULL, "Controls severity of shadow cones; smaller value gives softer shadows, but tends to over-occlusion");
REGISTER_CVAR_AUTO(float, e_svoTI_Specular_Sev, 1, VF_NULL, "Controls severity of specular cones; this value limits the material glossiness");
REGISTER_CVAR_AUTO(float, e_svoVoxDistRatio, 14.f, VF_NULL, "Limits the distance where real-time GPU voxelization used");
REGISTER_CVAR_AUTO(int, e_svoVoxGenRes, 512, VF_NULL, "GPU voxelization dummy render target resolution");
REGISTER_CVAR_AUTO(float, e_svoVoxNodeRatio, 4.f, VF_NULL, "Limits the real-time GPU voxelization only to leaf SVO nodes");
REGISTER_CVAR_AUTO(int, e_svoTI_GsmCascadeLod, 2, VF_NULL, "Sun shadow cascade LOD for RSM GI");
REGISTER_CVAR_AUTO(float, e_svoTI_TemporalFilteringBase, .35f, VF_NULL, "Controls amount of temporal smoothing\n0 = less noise and aliasing, 1 = less ghosting");
REGISTER_CVAR_AUTO(float, e_svoTI_HighGlossOcclusion, 0.f, VF_NULL, "Normally specular contribution of env probes is corrected by diffuse GI\nThis parameter controls amount of correction (usually darkening) for very glossy and reflective surfaces");
REGISTER_CVAR_AUTO(int, e_svoTI_VoxelizeUnderTerrain, 0, VF_NULL, "0 = Skip underground triangles during voxelization");
REGISTER_CVAR_AUTO(int, e_svoTI_VoxelizeHiddenObjects, 0, VF_NULL, "0 = Skip hidden objects during voxelization");
REGISTER_CVAR_AUTO(int, e_svoTI_AsyncCompute, 0, VF_NULL, "Use asynchronous compute for SVO updates");<|MERGE_RESOLUTION|>--- conflicted
+++ resolved
@@ -42,14 +42,16 @@
 REGISTER_CVAR_AUTO(int, e_svoTI_DualTracing, 2, VF_NULL, "Double the number of rays per fragment\n1 = Always ON; 2 = Active only in multi-GPU mode");
 REGISTER_CVAR_AUTO(float, e_svoTI_PointLightsMultiplier, 1.f, VF_NULL, "Modulates point light injection (controls the intensity of bounce light)");
 REGISTER_CVAR_AUTO(float, e_svoTI_EmissiveMultiplier, 4.f, VF_NULL, "Modulates emissive materials light injection\nAllows controlling emission separately from post process glow");
+REGISTER_CVAR_AUTO(float, e_svoTI_TranslucentBrightness, 3.f, VF_NULL, "Adjusts the brightness of translucent surfaces\nAffects for example vegetation leaves and grass");
 REGISTER_CVAR_AUTO(float, e_svoTI_VegetationMaxOpacity, .18f, VF_NULL, "Limits the opacity of vegetation voxels");
 REGISTER_CVAR_AUTO(int, e_svoTI_VoxelizaionPostpone, 2, VF_NULL, "1 - Postpone voxelization until all needed meshes are streamed in\n2 - Postpone voxelization and request streaming of missing meshes\nUse e_svoDebug = 7 to visualize postponed nodes and not ready meshes");
 REGISTER_CVAR_AUTO(float, e_svoTI_MinVoxelOpacity, 0.1f, VF_NULL, "Voxelize only geometry with opacity higher than specified value");
 REGISTER_CVAR_AUTO(float, e_svoTI_MinReflectance, 0.2f, VF_NULL, "Controls light bouncing from very dark surfaces (and from surfaces missing in RSM)");
 REGISTER_CVAR_AUTO(int, e_svoTI_ObjectsLod, 1, VF_NULL, "Mesh LOD used for voxelization\nChanges are visible only after re-voxelization (click <Update geometry> or restart)");
-REGISTER_CVAR_AUTO(float, e_svoTI_AnalyticalOccludersRange, 4.f, VF_NULL, "Shadow length");
-REGISTER_CVAR_AUTO(float, e_svoTI_AnalyticalOccludersSoftness, 0.5f, VF_NULL, "Shadow softness");
-REGISTER_CVAR_AUTO(int, e_svoRootSize, 512, VF_NULL, "Limits the area covered by SVO. Smaller values reduce number of tree levels and speedup the tracing. Value must be the power of 2");
+REGISTER_CVAR_AUTO(int, e_svoTI_AnalyticalOccluders, 0, VF_NULL, "Use simplified approximation of character sceleton for indirect shadows");
+
+REGISTER_CVAR_AUTO_STRING(e_svoTI_AnalyticalOccludersBoneNames, "Bip01_Head Bip01_Neck Bip01_Spine Bip01_*_Calf Bip01_*_Foot Bip01_*_Toe0 Bip01_*_ForeTwist1 Bip01_*_Finger20",
+                          VF_NULL, "Names of bones used to construct occlusion capsules for characters (Names must be separated by space, order is important, spaces in names must be replaced by underscore, '*' means 'R' or 'L')");
 
 #ifdef CVAR_CPP
 m_arrVars.Clear();
@@ -60,18 +62,15 @@
                    "Activates voxel GI for the level");
 REGISTER_CVAR_AUTO(int, e_svoTI_IntegrationMode, 0, VF_EXPERIMENTAL,
                    "GI computations may be used in several ways:\n"
-                   "0 = Basic diffuse GI mode\n"
-									 "      GI completely replaces default diffuse ambient lighting\n"
+                   "0 = AO + Sun bounce\n"
+                   "      Large scale ambient occlusion (static) modulates (or replaces) default ambient lighting\n"
                    "      Single light bounce (fully real-time) is supported for sun and projectors (use '_TI_DYN' in light name)\n"
-									 "      Default ambient specular (usually coming from env probes) is modulated by intensity of diffuse GI\n"
                    "      This mode takes less memory (only opacity is voxelized) and works acceptable on consoles\n"
-									 "      Optionally this mode may be converted into low cost AO-only mode: set InjectionMultiplier=0 and UseLightProbes=true\n"
-									 "1 = Advanced diffuse GI mode (experimental)\n"
+                   "1 = Diffuse GI mode (experimental)\n"
                    "      GI completely replaces default diffuse ambient lighting\n"
                    "      Two indirect light bounces are supported for sun and semi-static lights (use '_TI' in light name)\n"
                    "      Single fully dynamic light bounce is supported for projectors (use '_TI_DYN' in light name)\n"
                    "      Default ambient specular is modulated by intensity of diffuse GI\n"
-									 "      Please perform scene re-voxelization if IntegrationMode was changed (use UpdateGeometry)\n"
                    "2 = Full GI mode (very experimental)\n"
                    "      Both ambient diffuse and ambient specular lighting is computed by voxel cone tracing\n"
                    "      This mode works fine only on good modern PC");
@@ -99,8 +98,8 @@
                    "Controls wideness of diffuse cones\nWider cones work faster but may cause over-occlusion and more light leaking\nNarrow cones are slower and may bring more noise");
 REGISTER_CVAR_AUTO(float, e_svoTI_ConeMaxLength, 0, VF_NULL,
                    "Maximum length of the tracing rays (in meters)\nShorter rays work faster");
-REGISTER_CVAR_AUTO(float, e_svoTI_SpecularAmplifier, 0, VF_NULL,
-                   "Adjusts the output brightness of specular component");
+REGISTER_CVAR_AUTO(float, e_svoTI_SpecularAmplifier, 0, VF_EXPERIMENTAL,
+                   "Adjusts the output brightness of cone traced indirect specular component");
 REGISTER_CVAR_AUTO(int, e_svoTI_UpdateLighting, 0, VF_EXPERIMENTAL,
                    "When switched from OFF to ON - forces single full update of cached lighting\nIf stays enabled - automatically updates lighting if some light source was modified");
 REGISTER_CVAR_AUTO(int, e_svoTI_UpdateGeometry, 0, VF_NULL,
@@ -111,15 +110,8 @@
                    "Disable all lights except sun and lights marked to be used for GI\nThis mode ignores all local environment probes and ambient lights");
 REGISTER_CVAR_AUTO(int, e_svoTI_LowSpecMode, 0, VF_NULL,
                    "Set low spec mode\nValues greater than 0 scale down internal render targets and simplify shaders\nIf set to -2 it will be initialized by value specified in sys_spec_Shading.cfg (on level load or on spec change)");
-<<<<<<< HEAD
-REGISTER_CVAR_AUTO(int, e_svoTI_HalfresKernelPrimary, 0, VF_NULL,
-                   "Use less rays for first bounce and AO\nThis gives faster frame rate and sharper lighting but may increase noise and GI aliasing");
-REGISTER_CVAR_AUTO(int, e_svoTI_HalfresKernelSecondary, 0, VF_EXPERIMENTAL,
-									 "Use less rays for secondary bounce\nThis gives faster update of cached lighting but may reduce the precision of secondary bounce\nDifference is only visible with number of bounces more than 1");
-=======
 REGISTER_CVAR_AUTO(int, e_svoTI_HalfresKernel, 0, VF_EXPERIMENTAL,
                    "Use less rays for secondary bounce for faster update\nDifference is only visible with number of bounces more than 1");
->>>>>>> 91547e78
 REGISTER_CVAR_AUTO(int, e_svoTI_UseLightProbes, 0, VF_NULL,
                    "If enabled - environment probes lighting is multiplied with GI\nIf disabled - diffuse contribution of environment probes is replaced with GI\nIn modes 1-2 it enables usage of global env probe for sky light instead of TOD fog color");
 REGISTER_CVAR_AUTO(float, e_svoTI_VoxelizaionLODRatio, 0, VF_NULL,
@@ -134,14 +126,6 @@
                    "Enable additional RSM sun injection\nHelps getting sun bounces in over-occluded areas where primary injection methods are not able to inject enough sun light");
 REGISTER_CVAR_AUTO(float, e_svoTI_SSDepthTrace, 0, VF_EXPERIMENTAL,
                    "Use SS depth tracing together with voxel tracing");
-REGISTER_CVAR_AUTO(int, e_svoTI_AnalyticalOccluders, 0, VF_NULL,
-                   "Enable basic support for hand-placed occlusion shapes like box, cylinder and capsule\nThis also enables indirect shadows from characters (shadow capsules are defined in .chrparams file)");
-REGISTER_CVAR_AUTO(int, e_svoTI_AnalyticalGI, 0, VF_EXPERIMENTAL,
-	                 "Completely replace voxel tracing with analytical shapes tracing\nLight bouncing is supported only in integration mode 0");
-REGISTER_CVAR_AUTO(int, e_svoTI_TraceVoxels, 1, VF_EXPERIMENTAL,
-									 "Include voxels into tracing\nAllows to exclude voxel tracing if only proxies are needed");
-REGISTER_CVAR_AUTO(float, e_svoTI_TranslucentBrightness, 0, VF_NULL,
-									 "Adjusts the brightness of semi translucent surfaces\nAffects mostly vegetation leaves and grass");
 
 // dump cvars for UI help
 #ifdef CVAR_CPP
@@ -193,8 +177,6 @@
 	#endif // DUMP_UI_PARAMETERS
 #endif   // CVAR_CPP
 
-REGISTER_CVAR_AUTO(float, e_svoTI_VoxelOpacityMultiplier, 1, VF_NULL, "Allows making voxels more opaque, helps reducing light leaks");
-REGISTER_CVAR_AUTO(float, e_svoTI_SkyLightBottomMultiplier, 0, VF_NULL, "Modulates sky light coming from the bottom");
 REGISTER_CVAR_AUTO(int, e_svoTI_Apply, 0, VF_NULL, "Allows to temporary deactivate GI for debug purposes");
 REGISTER_CVAR_AUTO(float, e_svoTI_Diffuse_Spr, 0, VF_NULL, "Adjusts the kernel of diffuse tracing; big value will merge all cones into single vector");
 REGISTER_CVAR_AUTO(int, e_svoTI_Diffuse_Cache, 0, VF_NULL, "Pre-bake lighting in SVO and use it instead of cone tracing");
@@ -233,8 +215,8 @@
 REGISTER_CVAR_AUTO(int, e_svoVoxGenRes, 512, VF_NULL, "GPU voxelization dummy render target resolution");
 REGISTER_CVAR_AUTO(float, e_svoVoxNodeRatio, 4.f, VF_NULL, "Limits the real-time GPU voxelization only to leaf SVO nodes");
 REGISTER_CVAR_AUTO(int, e_svoTI_GsmCascadeLod, 2, VF_NULL, "Sun shadow cascade LOD for RSM GI");
-REGISTER_CVAR_AUTO(float, e_svoTI_TemporalFilteringBase, .35f, VF_NULL, "Controls amount of temporal smoothing\n0 = less noise and aliasing, 1 = less ghosting");
+REGISTER_CVAR_AUTO(float, e_svoTI_TemporalFilteringBase, .45f, VF_NULL, "Controls amount of temporal smoothing\n0 = less noise and aliasing, 1 = less ghosting");
+REGISTER_CVAR_AUTO(float, e_svoTI_TemporalFilteringMinDistance, .5f, VF_NULL, "Prevent previous frame re-projection at very near range, mostly for 1p weapon and hands");
 REGISTER_CVAR_AUTO(float, e_svoTI_HighGlossOcclusion, 0.f, VF_NULL, "Normally specular contribution of env probes is corrected by diffuse GI\nThis parameter controls amount of correction (usually darkening) for very glossy and reflective surfaces");
 REGISTER_CVAR_AUTO(int, e_svoTI_VoxelizeUnderTerrain, 0, VF_NULL, "0 = Skip underground triangles during voxelization");
-REGISTER_CVAR_AUTO(int, e_svoTI_VoxelizeHiddenObjects, 0, VF_NULL, "0 = Skip hidden objects during voxelization");
-REGISTER_CVAR_AUTO(int, e_svoTI_AsyncCompute, 0, VF_NULL, "Use asynchronous compute for SVO updates");+REGISTER_CVAR_AUTO(int, e_svoTI_VoxelizeHiddenObjects, 0, VF_NULL, "0 = Skip hidden objects during voxelization");