--- conflicted
+++ resolved
@@ -5,23 +5,36 @@
 #include <CrySystem/IConsole.h>
 #include <CrySystem/ISystem.h>
 
-#include <CrySystem/VR/IHMDManager.h>
-
 namespace CryVR
 {
+enum EVRCmd
+{
+	eVRC_Recenter,
+};
+enum EVRCallbackVars
+{
+	eVRCV_Gamma,
+};
+
+struct IVRCmdListener
+{
+public:
+	virtual void OnCommand(EVRCmd cmd, IConsoleCmdArgs* pArgs) = 0;
+protected:
+	virtual ~IVRCmdListener() {}
+};
+
 class CVars
 {
 private:
+	typedef std::vector<IVRCmdListener*> Listeners;
+	static Listeners ms_listener;
+
 public:
 	// Shared variables:
 	static int hmd_info;
 	static int hmd_social_screen;
 	static int hmd_social_screen_keep_aspect;
-<<<<<<< HEAD
-	static int hmd_tracking_origin;
-	static float hmd_resolution_scale;
-	static ICVar* pSelectedHmdNameVar;
-=======
 	static int hmd_driver;
 	static int hmd_post_inject_camera;
 
@@ -41,12 +54,14 @@
 	static float hmd_quad_width;
 	static int hmd_quad_absolute;
 #endif                           // defined(INCLUDE_OPENVR_SDK)
->>>>>>> 91547e78
 
-	static void OnHmdRecenter(IConsoleCmdArgs* pArgs) 
-	{ 
-		gEnv->pSystem->GetHmdManager()->RecenterPose();
+private:
+	static void Raise(EVRCmd cmd, IConsoleCmdArgs* pArgs)
+	{
+		for (Listeners::iterator it = ms_listener.begin(); it != ms_listener.end(); ++it)
+			(*it)->OnCommand(cmd, pArgs);
 	}
+	static void OnHmdRecenter(IConsoleCmdArgs* pArgs) { Raise(eVRC_Recenter, pArgs); }
 
 public:
 	static void Register()
@@ -69,18 +84,20 @@
 		                        "1 - On\n"
 		               );
 
-		REGISTER_CVAR2("hmd_tracking_origin", &hmd_tracking_origin, hmd_tracking_origin,
-			VF_NULL, "Determine HMD tracking origin point.\n"
-			"0 - Camera (/Actor's head)\n"
-			"1 - Actor's feet\n");
+		REGISTER_CVAR2("hmd_driver", &hmd_driver, hmd_driver,
+		               VF_NULL, "(Only) use specific VR driver:\n"
+		                        "0 - Any\n"
+		                        "1 - Oculus\n"
+		                        "2 - OpenVR\n"
+		                        "3 - Osvr\n"
+		               );
 
-		REGISTER_CVAR2("hmd_resolution_scale", &hmd_resolution_scale, hmd_resolution_scale,
-			VF_NULL, "Scales rendered resolution");
+		REGISTER_CVAR2("hmd_post_inject_camera", &hmd_post_inject_camera, hmd_post_inject_camera,
+		               VF_NULL, "Reduce latancy by injecting updated updated camera at render thread as late as possible before submitting draw calls to GPU\n"
+		                        "0 - Disable\n"
+		                        "1 - Enable\n"
+		               );
 
-<<<<<<< HEAD
-		pSelectedHmdNameVar = gEnv->pConsole->RegisterString("hmd_device", "", VF_NULL, 
-						"Specifies the name of the VR device to use\nAvailable options depend on VR plugins registered with the engine");
-=======
 		REGISTER_COMMAND("hmd_recenter_pose", &OnHmdRecenter,
 		                 VF_NULL, "Recenters sensor orientation of the HMD.");
 
@@ -130,26 +147,16 @@
 
 		REGISTER_CVAR2("hmd_quad_absolute", &hmd_quad_absolute, hmd_quad_absolute, VF_NULL, "Should quads be placed relative to the HMD or in absolute tracking space? (Default = 1: Absolute UI positioning)");
 #endif // defined(INCLUDE_OPENVR_SDK)
->>>>>>> 91547e78
 
 		REGISTER_COMMAND("hmd_recenter_pose", &OnHmdRecenter,
 		                 VF_NULL, "Recenters sensor orientation of the HMD.");
 	}
-
 	static void Unregister()
 	{
 		if (IConsole* const pConsole = gEnv->pConsole)
 		{
 			pConsole->UnregisterVariable("hmd_info");
 			pConsole->UnregisterVariable("hmd_social_screen");
-<<<<<<< HEAD
-			pConsole->UnregisterVariable("hmd_social_screen_keep_aspect");
-			pConsole->UnregisterVariable("hmd_tracking_origin");
-			pConsole->UnregisterVariable("hmd_resolution_scale");
-			pConsole->UnregisterVariable("hmd_device");
-
-			pConsole->RemoveCommand("hmd_recenter_pose");
-=======
 			pConsole->UnregisterVariable("hmd_driver");
 			pConsole->UnregisterVariable("hmd_recenter_pose");
 #if defined(INCLUDE_OCULUS_SDK)
@@ -167,9 +174,16 @@
 			pConsole->UnregisterVariable("hmd_quad_width");
 			pConsole->UnregisterVariable("hmd_quad_absolute");
 #endif  // defined(INCLUDE_OPENVR_SDK)
->>>>>>> 91547e78
 		}
 
 	}
+	static void RegisterListener(IVRCmdListener* listener)
+	{
+		ms_listener.push_back(listener);
+	}
+	static void UnregisterListener(IVRCmdListener* listener)
+	{
+		ms_listener.erase(std::remove(ms_listener.begin(), ms_listener.end(), listener), ms_listener.end());
+	}
 };
 }