--- conflicted
+++ resolved
@@ -151,11 +151,7 @@
 	bool                    m_hmdTrackingDisabled;
 	float                   m_hmdQuadDistance;
 	float                   m_hmdQuadWidth;
-<<<<<<< HEAD
-	int						m_hmdQuadAbsolute;
-=======
 	int                     m_hmdQuadAbsolute;
->>>>>>> 4edd9385
 };
 } // namespace OpenVR
 } // namespace CryVR
