// Copyright 2001-2016 Crytek GmbH / Crytek Group. All rights reserved.

// -------------------------------------------------------------------------
//  File name:   3dengine.h
//  Version:     v1.00
//  Created:     28/5/2001 by Vladimir Kajalin
//  Compilers:   Visual Studio.NET
//  Description:
// -------------------------------------------------------------------------
//  History:
//
////////////////////////////////////////////////////////////////////////////

#ifndef C3DENGINE_H
#define C3DENGINE_H

#if _MSC_VER > 1000
	#pragma once
#endif

#include <CryThreading/CryThreadSafeRendererContainer.h>
#include "VisibleRenderNodeManager.h"
#include "LightVolumeManager.h"

#ifdef DrawText
	#undef DrawText
#endif //DrawText

// forward declaration
struct SNodeInfo;
class CStitchedImage;
class CWaterRippleManager;

struct SEntInFoliage
{
	int   id;
	float timeIdle;

	void  GetMemoryUsage(ICrySizer* pSizer) const { /*nothing*/ }
};

class CMemoryBlock : public IMemoryBlock
{
public:
	virtual void* GetData() { return m_pData; }
	virtual int   GetSize() { return m_nSize; }
	virtual ~CMemoryBlock() { delete[] m_pData; }

	CMemoryBlock() { m_pData = 0; m_nSize = 0; }
	CMemoryBlock(const void* pData, int nSize)
	{
		m_pData = 0;
		m_nSize = 0;
		SetData(pData, nSize);
	}
	void SetData(const void* pData, int nSize)
	{
		delete[] m_pData;
		m_pData = new uint8[nSize];
		memcpy(m_pData, pData, nSize);
		m_nSize = nSize;
	}
	void Free()
	{
		delete[] m_pData;
		m_pData = NULL;
		m_nSize = 0;
	}
	void Allocate(int nSize)
	{
		delete[] m_pData;
		m_pData = new uint8[nSize];
		memset(m_pData, 0, nSize);
		m_nSize = nSize;
	}

	static CMemoryBlock* CompressToMemBlock(void* pData, int nSize, ISystem* pSystem)
	{
		CMemoryBlock* pMemBlock = NULL;
		uint8* pTmp = new uint8[nSize + 4];
		size_t nComprSize = nSize;
		*(uint32*)pTmp = nSize;
		if (pSystem->CompressDataBlock(pData, nSize, pTmp + 4, nComprSize))
		{
			pMemBlock = new CMemoryBlock(pTmp, nComprSize + 4);
		}

		delete[] pTmp;
		return pMemBlock;
	}

	static CMemoryBlock* DecompressFromMemBlock(CMemoryBlock* pMemBlock, ISystem* pSystem)
	{
		size_t nUncompSize = *(uint32*)pMemBlock->GetData();
		SwapEndian(nUncompSize);
		CMemoryBlock* pResult = new CMemoryBlock;
		pResult->Allocate(nUncompSize);
		if (!pSystem->DecompressDataBlock((byte*)pMemBlock->GetData() + 4, pMemBlock->GetSize() - 4, pResult->GetData(), nUncompSize))
		{
			assert(!"CMemoryBlock::DecompressFromMemBlock failed");
			delete pResult;
			pResult = NULL;
		}

		return pResult;
	}

	uint8* m_pData;
	int    m_nSize;
};

// Values to combine for phys area type selection
enum EAreaPhysics
{
	Area_Water = BIT(0),
	Area_Air   = BIT(1),
	// Other physics media can be masked in as well

	Area_Gravity = BIT(14),
	Area_Other   = BIT(15),
};

struct SAreaChangeRecord
{
	AABB   boxAffected;         // Area of change
	uint16 uPhysicsMask;        // Types of mediums for this area
};

struct SOptimizedOutdoorWindArea
{
	int              x0, x1, y0, y1; // 2d rectangle extents for the wind area
	Vec2             point[5];       // Extent points of the wind area (index 4 is center)
	Vec3             windSpeed[5];   // Wind speed at every corner and center.
	float            z;
	IPhysicalEntity* pArea;// Physical area
};

struct DLightAmount
{
	CDLight* pLight;
	float    fAmount;
};

struct SImageSubInfo
{
	SImageSubInfo() { memset(this, 0, sizeof(*this)); fTiling = fTilingIn = 1.f; }

	static const int nMipsNum = 4;

	union
	{
		byte* pImgMips[nMipsNum];
		int   pImgMipsSizeKeeper[8];
	};

	float fAmount;
	int   nReady;
	int   nDummy[4];

	union
	{
		IMaterial* pMat;
		int        pMatSizeKeeper[2];
	};

	int   nDim;
	float fTilingIn;
	float fTiling;
	float fSpecularAmount;
	int   nSortOrder;
	int   nAlignFix;

	AUTO_STRUCT_INFO;
};

struct SImageInfo : public Cry3DEngineBase
{
	SImageInfo()
	{
		szDetMatName[0] = szBaseTexName[0] = nPhysSurfaceType = 0;
		nLayerId = 0;
		fUseRemeshing = 0;
		fBr = 1.f;
		layerFilterColor = Col_White;
		nDetailSurfTypeId = 0;
		ZeroStruct(arrTextureId);
	}

	void GetMemoryUsage(ICrySizer* pSizer) const { /*nothing*/ }

	SImageSubInfo baseInfo;
	SImageSubInfo detailInfo;

	char          szDetMatName[128 - 20];

	int           arrTextureId[4];
	int           nPhysSurfaceType;

	char          szBaseTexName[128];

	float         fUseRemeshing;
	ColorF        layerFilterColor;
	int           nLayerId;
	float         fBr;
	int           nDetailSurfTypeId;

	int GetMemoryUsage();

	AUTO_STRUCT_INFO;
};

struct SSceneFrustum
{
	uint32*      pRgbImage;
	uint32       nRgbWidth, nRgbHeight;

	float*       pDepthImage;
	uint32       nDepthWidth, nDepthHeight;

	CCamera      camera;

	IRenderMesh* pRM;
	IMaterial*   pMaterial;

	float        fDistance;
	int          nId;

	static int   Compare(const void* v1, const void* v2)
	{
		SSceneFrustum* p[2] = { (SSceneFrustum*)v1, (SSceneFrustum*)v2 };

		if (p[0]->fDistance > p[1]->fDistance)
			return 1;
		if (p[0]->fDistance < p[1]->fDistance)
			return -1;

		if (p[0]->nId > p[1]->nId)
			return 1;
		if (p[0]->nId < p[1]->nId)
			return -1;

		return 0;
	}
};

struct SPerObjectShadow
{
	IShadowCaster* pCaster;
	float          fConstBias;
	float          fSlopeBias;
	float          fJitter;
	Vec3           vBBoxScale;
	uint           nTexSize;
};
//////////////////////////////////////////////////////////////////////

// onscreen infodebug for e_debugDraw >= 100
#ifndef _RELEASE
class CDebugDrawListMgr
{
	typedef CryFixedStringT<64>  TMyStandardString;
	typedef CryFixedStringT<128> TFilenameString;

public:

	CDebugDrawListMgr();
	void        Update();
	void        AddObject(I3DEngine::SObjectInfoToAddToDebugDrawList& objInfo);
	void        DumpLog();
	bool        IsEnabled() const { return Cry3DEngineBase::GetCVars()->e_DebugDraw >= LM_BASENUMBER; }
	static void ConsoleCommand(IConsoleCmdArgs* args);

private:

	enum { UNDEFINED_ASSET_ID = 0xffffffff };

	struct TAssetInfo
	{
		TMyStandardString                   name;
		TFilenameString                     fileName;
		uint32                              numTris;
		uint32                              numVerts;
		uint32                              texMemory;
		uint32                              meshMemory;
		uint32                              drawCalls;
		uint32                              numInstances;
		I3DEngine::EDebugDrawListAssetTypes type;
		uint32                              ID; // to identify which drawBoxes belong to this asset

		TAssetInfo(const I3DEngine::SObjectInfoToAddToDebugDrawList& objInfo);
		bool operator<(const TAssetInfo& other) const;
	};

	struct TObjectDrawBoxInfo
	{
		Matrix34 mat;
		AABB     bbox;
		uint32   assetID;

		TObjectDrawBoxInfo(const I3DEngine::SObjectInfoToAddToDebugDrawList& objInfo);
	};

	void        FindNewLeastValueAsset();
	void        ClearFrameData();
	void        ClearConsoleCommandRequestVars();
	static bool SortComparison(const TAssetInfo& A, const TAssetInfo& B) { return B < A; }
	const char* GetStrCurrMode();
	void        GetStrCurrFilter(TMyStandardString& strOut);
	bool        ShouldFilterOutObject(const I3DEngine::SObjectInfoToAddToDebugDrawList& newObject);
	void        MemToString(uint32 memVal, TMyStandardString& outStr);
	static void PrintText(float x, float y, const ColorF& fColor, const char* label_text, ...);
	const char* GetAssetTypeName(I3DEngine::EDebugDrawListAssetTypes type);
	TAssetInfo* FindDuplicate(const TAssetInfo& object);
	void        CheckFilterCVar();

	// to avoid any heap allocation
	static void                   MyStandardString_Concatenate(TMyStandardString& outStr, const char* str);
	static void                   MyFileNameString_Assign(TFilenameString& outStr, const char* pStr);

	template<class T> static void MyString_Assign(T& outStr, const char* pStr)
	{
		if (pStr)
			outStr._Assign(pStr, min(strlen(pStr), outStr.capacity()));
		else
			outStr = "";
	}

	enum EListModes
	{
		LM_BASENUMBER = 100,
		LM_TRI_COUNT  = LM_BASENUMBER,
		LM_VERT_COUNT,
		LM_DRAWCALLS,
		LM_TEXTMEM,
		LM_MESHMEM
	};

	bool                            m_isFrozen;
	uint32                          m_counter;
	uint32                          m_assetCounter;
	uint32                          m_indexLeastValueAsset;
	std::vector<TAssetInfo>         m_assets;
	std::vector<TObjectDrawBoxInfo> m_drawBoxes;
	CryCriticalSection              m_lock;

	static bool                     m_dumpLogRequested;
	static bool                     m_freezeRequested;
	static bool                     m_unfreezeRequested;
	static uint32                   m_filter;
};
#endif //_RELEASE

//////////////////////////////////////////////////////////////////////
class C3DEngine : public I3DEngine, public Cry3DEngineBase
{
	// IProcess Implementation
	void SetFlags(int flags) { m_nFlags = flags; }
	int  GetFlags(void)      { return m_nFlags; }
	int m_nFlags;

public:

	// I3DEngine interface implementation
	virtual bool      Init();
	virtual void      OnFrameStart();
	virtual void      Update();
	virtual void      RenderWorld(const int nRenderFlags, const SRenderingPassInfo& passInfo, const char* szDebugName);
	virtual void      PreWorldStreamUpdate(const CCamera& cam);
	virtual void      WorldStreamUpdate();
	virtual void      ShutDown();
	virtual void      Release() { CryAlignedDelete(this); };
	virtual void      SetLevelPath(const char* szFolderName);
	virtual bool      LoadLevel(const char* szFolderName, const char* szMissionName);
	virtual void      UnloadLevel();
	virtual void      PostLoadLevel();
	virtual bool      InitLevelForEditor(const char* szFolderName, const char* szMissionName);
	virtual void      DisplayInfo(float& fTextPosX, float& fTextPosY, float& fTextStepY, const bool bEnhanced);
	virtual void      SetupDistanceFog();
	virtual IStatObj* LoadStatObj(const char* szFileName, const char* szGeomName = NULL, /*[Out]*/ IStatObj::SSubObject** ppSubObject = NULL, bool bUseStreaming = true, unsigned long nLoadingFlags = 0);
	virtual IStatObj* FindStatObjectByFilename(const char* filename);
	virtual void      RegisterEntity(IRenderNode* pEnt, int nSID = -1, int nSIDConsideredSafe = -1);
	virtual void      SelectEntity(IRenderNode* pEnt);

#ifndef _RELEASE
	virtual void AddObjToDebugDrawList(SObjectInfoToAddToDebugDrawList& objInfo);
	virtual bool IsDebugDrawListEnabled() const { return m_DebugDrawListMgr.IsEnabled(); }
#endif

	virtual void   UnRegisterEntityDirect(IRenderNode* pEnt);
	virtual void   UnRegisterEntityAsJob(IRenderNode* pEnt);

	virtual void   AddWaterRipple(const Vec3& vPos, float scale, float strength);

	virtual bool   IsUnderWater(const Vec3& vPos) const;
	virtual void   SetOceanRenderFlags(uint8 nFlags);
	virtual uint8  GetOceanRenderFlags() const { return m_nOceanRenderFlags; }
	virtual uint32 GetOceanVisiblePixelsCount() const;
	virtual float  GetBottomLevel(const Vec3& referencePos, float maxRelevantDepth, int objtypes);
	virtual float  GetBottomLevel(const Vec3& referencePos, float maxRelevantDepth /* = 10.0f*/);
	virtual float  GetBottomLevel(const Vec3& referencePos, int objflags);

#if defined(USE_GEOM_CACHES)
	virtual IGeomCache* LoadGeomCache(const char* szFileName);
	virtual IGeomCache* FindGeomCacheByFilename(const char* szFileName);
#endif

	virtual IStatObj* LoadDesignerObject(int nVersion, const char* szBinaryStream, int size);

	void              AsyncOctreeUpdate(IRenderNode* pEnt, int nSID, int nSIDConsideredSafe, uint32 nFrameID, bool bUnRegisterOnly);
	bool              UnRegisterEntityImpl(IRenderNode* pEnt);
	virtual void      UpdateObjectsLayerAABB(IRenderNode* pEnt);

	// Fast option - use if just ocean height required
	virtual float                    GetWaterLevel();
	// This will return ocean height or water volume height, optional for accurate water height query
	virtual float                    GetWaterLevel(const Vec3* pvPos, IPhysicalEntity* pent = NULL, bool bAccurate = false);
	// Only use for Accurate query - this will return exact ocean height
	virtual float                    GetAccurateOceanHeight(const Vec3& pCurrPos) const;

	virtual Vec4                     GetCausticsParams() const;
	virtual Vec4                     GetOceanAnimationCausticsParams() const;
	virtual void                     GetOceanAnimationParams(Vec4& pParams0, Vec4& pParams1) const;
	virtual void                     GetHDRSetupParams(Vec4 pParams[5]) const;
	virtual void                     CreateDecal(const CryEngineDecalInfo& Decal);
	virtual void                     DrawFarTrees(const SRenderingPassInfo& passInfo);
	virtual void                     GenerateFarTrees(const SRenderingPassInfo& passInfo);
	virtual float                    GetTerrainElevation(float x, float y, int nSID = GetDefSID());
	virtual float                    GetTerrainElevation3D(Vec3 vPos);
	virtual float                    GetTerrainZ(int x, int y);
	virtual bool                     GetTerrainHole(int x, int y);
	virtual int                      GetHeightMapUnitSize();
	virtual int                      GetTerrainSize();
	virtual void                     SetSunDir(const Vec3& newSunOffset);
	virtual Vec3                     GetSunDir() const;
	virtual Vec3                     GetSunDirNormalized() const;
	virtual Vec3                     GetRealtimeSunDirNormalized() const;
	virtual void                     SetSkyColor(Vec3 vColor);
	virtual void                     SetSunColor(Vec3 vColor);
	virtual void                     SetSkyBrightness(float fMul);
	virtual void                     SetSSAOAmount(float fMul);
	virtual void                     SetSSAOContrast(float fMul);
	virtual void                     SetGIAmount(float fMul);
	virtual float                    GetSunRel() const;
	virtual void                     SetRainParams(const SRainParams& rainParams);
	virtual bool                     GetRainParams(SRainParams& rainParams);
	virtual void                     SetSnowSurfaceParams(const Vec3& vCenter, float fRadius, float fSnowAmount, float fFrostAmount, float fSurfaceFreezing);
	virtual bool                     GetSnowSurfaceParams(Vec3& vCenter, float& fRadius, float& fSnowAmount, float& fFrostAmount, float& fSurfaceFreezing);
	virtual void                     SetSnowFallParams(int nSnowFlakeCount, float fSnowFlakeSize, float fSnowFallBrightness, float fSnowFallGravityScale, float fSnowFallWindScale, float fSnowFallTurbulence, float fSnowFallTurbulenceFreq);
	virtual bool                     GetSnowFallParams(int& nSnowFlakeCount, float& fSnowFlakeSize, float& fSnowFallBrightness, float& fSnowFallGravityScale, float& fSnowFallWindScale, float& fSnowFallTurbulence, float& fSnowFallTurbulenceFreq);
	virtual void                     OnExplosion(Vec3 vPos, float fRadius, bool bDeformTerrain = true);
	//! For editor
	virtual void                     RemoveAllStaticObjects(int nSID);
	virtual void                     SetTerrainSurfaceType(int x, int y, int nType);
	virtual void                     SetTerrainSectorTexture(const int nTexSectorX, const int nTexSectorY, unsigned int textureId);
	virtual void                     SetPhysMaterialEnumerator(IPhysMaterialEnumerator* pPhysMaterialEnumerator);
	virtual IPhysMaterialEnumerator* GetPhysMaterialEnumerator();
	virtual void                     LoadMissionDataFromXMLNode(const char* szMissionName);

	void                             AddDynamicLightSource(const class CDLight& LSource, ILightSource* pEnt, int nEntityLightId, float fFadeout, const SRenderingPassInfo& passInfo);

	inline void                      AddLightToRenderer(const CDLight& light, float fMult, const SRenderingPassInfo& passInfo)
	{
		const uint32 nLightID = passInfo.GetIRenderView()->GetLightsCount(eDLT_DeferredLight);
		//passInfo.GetIRenderView()->AddLight(eDLT_DeferredLight,light);
		GetRenderer()->EF_AddDeferredLight(light, fMult, passInfo);
		Get3DEngine()->m_LightVolumesMgr.RegisterLight(light, nLightID, passInfo);
		m_nDeferredLightsNum++;
	}

	virtual void                 ApplyForceToEnvironment(Vec3 vPos, float fRadius, float fAmountOfForce);
	virtual void                 SetMaxViewDistanceScale(float fScale) { m_fMaxViewDistScale = fScale; }
	virtual float                GetMaxViewDistance(bool bScaled = true);
	virtual const SFrameLodInfo& GetFrameLodInfo() const               { return m_frameLodInfo; }
	virtual void                 SetFrameLodInfo(const SFrameLodInfo& frameLodInfo);
	virtual void                 SetFogColor(const Vec3& vFogColor);
	virtual Vec3                 GetFogColor();
	virtual float                GetDistanceToSectorWithWater();

	virtual void                 GetSkyLightParameters(Vec3& sunDir, Vec3& sunIntensity, float& Km, float& Kr, float& g, Vec3& rgbWaveLengths);
	virtual void                 SetSkyLightParameters(const Vec3& sunDir, const Vec3& sunIntensity, float Km, float Kr, float g, const Vec3& rgbWaveLengths, bool forceImmediateUpdate = false);

	void                         SetLightsHDRDynamicPowerFactor(const float value);
	virtual float                GetLightsHDRDynamicPowerFactor() const;

	// Return true if tessellation is allowed (by cvars) into currently set shadow map LOD
	bool                              IsTessellationAllowedForShadowMap(const SRenderingPassInfo& passInfo) const;
	// Return true if tessellation is allowed for given render object
	virtual bool                      IsTessellationAllowed(const CRenderObject* pObj, const SRenderingPassInfo& passInfo, bool bIgnoreShadowPass = false) const;

	virtual void                      SetRenderNodeMaterialAtPosition(EERType eNodeType, const Vec3& vPos, IMaterial* pMat);
	virtual void                      OverrideCameraPrecachePoint(const Vec3& vPos);
	virtual int                       AddPrecachePoint(const Vec3& vPos, const Vec3& vDir, float fTimeOut = 3.f, float fImportanceFactor = 1.0f);
	virtual void                      ClearPrecachePoint(int id);
	virtual void                      ClearAllPrecachePoints();
	virtual void                      GetPrecacheRoundIds(int pRoundIds[MAX_STREAM_PREDICTION_ZONES]);

	virtual void                      TraceFogVolumes(const Vec3& worldPos, ColorF& fogVolumeContrib, const SRenderingPassInfo& passInfo);

	virtual Vec3                      GetSkyColor() const;
	virtual Vec3                      GetSunColor() const;
	virtual float                     GetSkyBrightness() const;
	virtual float                     GetSSAOAmount() const;
	virtual float                     GetSSAOContrast() const;
	virtual float                     GetGIAmount() const;
	virtual float                     GetTerrainTextureMultiplier(int nSID) const;

	virtual Vec3                      GetAmbientColorFromPosition(const Vec3& vPos, float fRadius = 1.f);
	virtual void                      FreeRenderNodeState(IRenderNode* pEnt);
	virtual const char*               GetLevelFilePath(const char* szFileName);
	virtual void                      SetTerrainBurnedOut(int x, int y, bool bBurnedOut);
	virtual bool                      IsTerrainBurnedOut(int x, int y);
	virtual int                       GetTerrainSectorSize();
	virtual void                      LoadTerrainSurfacesFromXML(XmlNodeRef pDoc, bool bUpdateTerrain, int nSID);
	virtual bool                      SetStatInstGroup(int nGroupId, const IStatInstGroup& siGroup, int nSID);
	virtual bool                      GetStatInstGroup(int nGroupId, IStatInstGroup& siGroup, int nSID);
	virtual void                      ActivatePortal(const Vec3& vPos, bool bActivate, const char* szEntityName);
	virtual void                      GetMemoryUsage(ICrySizer* pSizer) const;
	virtual void                      GetResourceMemoryUsage(ICrySizer* pSizer, const AABB& cstAABB);
	virtual IVisArea*                 CreateVisArea(uint64 visGUID);
	virtual void                      DeleteVisArea(IVisArea* pVisArea);
	virtual void                      UpdateVisArea(IVisArea* pArea, const Vec3* pPoints, int nCount, const char* szName,
	                                                const SVisAreaInfo& info, bool bReregisterObjects);
	virtual IClipVolume*              CreateClipVolume();
	virtual void                      DeleteClipVolume(IClipVolume* pClipVolume);
	virtual void                      UpdateClipVolume(IClipVolume* pClipVolume, _smart_ptr<IRenderMesh> pRenderMesh, IBSPTree3D* pBspTree, const Matrix34& worldTM, bool bActive, uint32 flags, const char* szName);
	virtual void                      ResetParticlesAndDecals();
	virtual IRenderNode*              CreateRenderNode(EERType type);
	virtual void                      DeleteRenderNode(IRenderNode* pRenderNode);
	virtual void                      SetWind(const Vec3& vWind);
	virtual Vec3                      GetWind(const AABB& box, bool bIndoors) const;

	void                              StartWindGridJob(const Vec3& vPos);
	void                              FinishWindGridJob();
	void                              UpdateWindGridJobEntry(Vec3 vPos);
	void                              UpdateWindGridArea(SWindGrid& rWindGrid, const SOptimizedOutdoorWindArea& windArea, const AABB& windBox);

	virtual Vec3                      GetGlobalWind(bool bIndoors) const;
	virtual bool                      SampleWind(Vec3* pSamples, int nSamples, const AABB& volume, bool bIndoors) const;
	void                              SetupBending(CRenderObject*& pObj, const IRenderNode* pNode, const float fRadiusVert, const SRenderingPassInfo& passInfo, bool alreadyDuplicated = false);
	virtual IVisArea*                 GetVisAreaFromPos(const Vec3& vPos);
	virtual bool                      IntersectsVisAreas(const AABB& box, void** pNodeCache = 0);
	virtual bool                      ClipToVisAreas(IVisArea* pInside, Sphere& sphere, Vec3 const& vNormal, void* pNodeCache = 0);
	virtual bool                      IsVisAreasConnected(IVisArea* pArea1, IVisArea* pArea2, int nMaxReqursion, bool bSkipDisabledPortals);
	void                              EnableOceanRendering(bool bOcean); // todo: remove

	virtual struct ILightSource*      CreateLightSource();
	virtual void                      DeleteLightSource(ILightSource* pLightSource);
	virtual const PodArray<CDLight*>* GetStaticLightSources();
	virtual bool                      IsTerrainHightMapModifiedByGame();
	virtual bool                      RestoreTerrainFromDisk(int nSID);
	virtual void                      CheckMemoryHeap();
	virtual void                      CloseTerrainTextureFile(int nSID);
	virtual int                       GetLoadedObjectCount();
	virtual void                      GetLoadedStatObjArray(IStatObj** pObjectsArray, int& nCount);
	virtual void                      GetObjectsStreamingStatus(SObjectsStreamingStatus& outStatus);
	virtual void                      GetStreamingSubsystemData(int subsystem, SStremaingBandwidthData& outData);
	virtual void                      DeleteEntityDecals(IRenderNode* pEntity);
	virtual void                      DeleteDecalsInRange(AABB* pAreaBox, IRenderNode* pEntity);
	virtual void                      CompleteObjectsGeometry();
	virtual void                      LockCGFResources();
	virtual void                      UnlockCGFResources();

<<<<<<< HEAD
	//! paint voxel shape
	virtual IMemoryBlock* Voxel_GetObjects(Vec3 vPos, float fRadius, int nSurfaceTypeId, EVoxelEditOperation eOperation, EVoxelBrushShape eShape, EVoxelEditTarget eTarget);
	virtual void          Voxel_Paint(Vec3 vPos, float fRadius, int nSurfaceTypeId, Vec3 vBaseColor, EVoxelEditOperation eOperation, EVoxelBrushShape eShape, EVoxelEditTarget eTarget, PodArray<IRenderNode*>* pBrushes, float fMinVoxelSize);
	virtual void          Voxel_SetFlags(bool bPhysics, bool bSimplify, bool bShadows, bool bMaterials);

	virtual void          SerializeState(TSerialize ser);
	virtual void          PostSerialize(bool bReading);
=======
	virtual void                      SerializeState(TSerialize ser);
	virtual void                      PostSerialize(bool bReading);
>>>>>>> 98428a17

	virtual void                      SetHeightMapMaxHeight(float fMaxHeight);

	virtual void                      SetStreamableListener(IStreamedObjectListener* pListener);

	//////////////////////////////////////////////////////////////////////////
	// Materials access.
	virtual IMaterialHelpers& GetMaterialHelpers();
	virtual IMaterialManager* GetMaterialManager();
	//////////////////////////////////////////////////////////////////////////

	//////////////////////////////////////////////////////////////////////////
	// CGF Loader.
	//////////////////////////////////////////////////////////////////////////
	virtual CContentCGF* CreateChunkfileContent(const char* filename);
	virtual void         ReleaseChunkfileContent(CContentCGF*);
	virtual bool         LoadChunkFileContent(CContentCGF* pCGF, const char* filename, bool bNoWarningMode = false, bool bCopyChunkFile = true);
	virtual bool         LoadChunkFileContentFromMem(CContentCGF* pCGF, const void* pData, size_t nDataLen, uint32 nLoadingFlags, bool bNoWarningMode = false, bool bCopyChunkFile = true);
	//////////////////////////////////////////////////////////////////////////
	virtual IChunkFile*  CreateChunkFile(bool bReadOnly = false);

	//////////////////////////////////////////////////////////////////////////
	// Chunk file writer.
	//////////////////////////////////////////////////////////////////////////
	virtual ChunkFile::IChunkFileWriter* CreateChunkFileWriter(EChunkFileFormat eFormat, ICryPak* pPak, const char* filename) const;
	virtual void                         ReleaseChunkFileWriter(ChunkFile::IChunkFileWriter* p) const;

	//////////////////////////////////////////////////////////////////////////
	// Post processing effects interfaces

	virtual void   SetPostEffectParam(const char* pParam, float fValue, bool bForceValue = false) const;
	virtual void   SetPostEffectParamVec4(const char* pParam, const Vec4& pValue, bool bForceValue = false) const;
	virtual void   SetPostEffectParamString(const char* pParam, const char* pszArg) const;

	virtual void   GetPostEffectParam(const char* pParam, float& fValue) const;
	virtual void   GetPostEffectParamVec4(const char* pParam, Vec4& pValue) const;
	virtual void   GetPostEffectParamString(const char* pParam, const char*& pszArg) const;

	virtual int32  GetPostEffectID(const char* pPostEffectName);

	virtual void   ResetPostEffects(bool bOnSpecChange = false) const;

	virtual void   SetShadowsGSMCache(bool bCache);
	virtual void   SetCachedShadowBounds(const AABB& shadowBounds, float fAdditionalCascadesScale);
	virtual void   SetRecomputeCachedShadows(uint nUpdateStrategy = 0);
	void           SetShadowsCascadesBias(const float* pCascadeConstBias, const float* pCascadeSlopeBias);
	const float*   GetShadowsCascadesConstBias() const { return m_pShadowCascadeConstBias; }
	const float*   GetShadowsCascadesSlopeBias() const { return m_pShadowCascadeSlopeBias; }
	int            GetShadowsCascadeCount(const CDLight* pLight) const;

	virtual uint32 GetObjectsByType(EERType objType, IRenderNode** pObjects);
	virtual uint32 GetObjectsByTypeInBox(EERType objType, const AABB& bbox, IRenderNode** pObjects);
	virtual uint32 GetObjectsInBox(const AABB& bbox, IRenderNode** pObjects = 0);
	virtual void   GetObjectsByTypeInBox(EERType objType, const AABB& bbox, PodArray<IRenderNode*>* pLstObjects);
	virtual uint32 GetObjectsByFlags(uint dwFlags, IRenderNode** pObjects = 0);
	virtual void   OnObjectModified(IRenderNode* pRenderNode, IRenderNode::RenderFlagsType dwFlags);

	virtual void   ActivateObjectsLayer(uint16 nLayerId, bool bActivate, bool bPhys, bool bObjects, bool bStaticLights, const char* pLayerName, IGeneralMemoryHeap* pHeap = NULL, bool bCheckLayerActivation = true);
	bool           IsObjectsLayerHidden(uint16 nLayerId, const AABB& objBox);
	virtual void   GetLayerMemoryUsage(uint16 nLayerId, ICrySizer* pSizer, int* pNumBrushes, int* pNumDecals) const;
	virtual void   SkipLayerLoading(uint16 nLayerId, bool bClearList);
	bool           IsLayerSkipped(uint16 nLayerId);
	void           ObjectsTreeMarkAsUncompiled(const IRenderNode* pRenderNode);

	//////////////////////////////////////////////////////////////////////////

	virtual int  GetTerrainTextureNodeSizeMeters();
	virtual int  GetTerrainTextureNodeSizePixels(int nLayer);

	virtual void SetTerrainLayerBaseTextureData(int nLayerId, byte* pImage, int nDim, const char* nImgFileName, IMaterial* pMat, float fBr, float fTiling, int nDetailSurfTypeId, float fTilingDetail, float fSpecularAmount, float fSortOrder, ColorF layerFilterColor, float fUseRemeshing, bool bShowSelection);
	SImageInfo*  GetBaseTextureData(int nLayerId);
	SImageInfo*  GetBaseTextureDataFromSurfType(int nSurfTypeId);

	const char*  GetLevelFolder() { return m_szLevelFolder; }

	bool         SaveCGF(std::vector<IStatObj*>& pObjs);

	virtual bool IsAreaActivationInUse() { return m_bAreaActivationInUse && GetCVars()->e_ObjectLayersActivation; }

	int          GetCurrentLightSpec()
	{
		return CONFIG_VERYHIGH_SPEC; // very high spec.
	}

	void         UpdateRenderingCamera(const char* szCallerName, const SRenderingPassInfo& passInfo);
	virtual void PrepareOcclusion(const CCamera& rCamera);
	virtual void EndOcclusion();
#ifndef _RELEASE
	void         ProcessStreamingLatencyTest(const CCamera& camIn, CCamera& camOut, const SRenderingPassInfo& passInfo);
#endif

	void ScreenShotHighRes(CStitchedImage* pStitchedImage, const int nRenderFlags, const SRenderingPassInfo& passInfo, uint32 SliceCount, f32 fTransitionSize);

	// cylindrical mapping made by multiple slices rendered and distorted
	// Returns:
	//   true=mode is active, stop normal rendering, false=mode is not active
	bool         ScreenShotPanorama(CStitchedImage* pStitchedImage, const int nRenderFlags, const SRenderingPassInfo& passInfo, uint32 SliceCount, f32 fTransitionSize);
	// Render simple top-down screenshot for map overviews
	bool         ScreenShotMap(CStitchedImage* pStitchedImage, const int nRenderFlags, const SRenderingPassInfo& passInfo, uint32 SliceCount, f32 fTransitionSize);

	void         ScreenshotDispatcher(const int nRenderFlags, const SRenderingPassInfo& passInfo);

	virtual void FillDebugFPSInfo(SDebugFPSInfo& info);

	void         ClearDebugFPSInfo(bool bUnload = false)
	{
		m_fAverageFPS = 0.0f;
		m_fMinFPS = m_fMinFPSDecay = 999.f;
		m_fMaxFPS = m_fMaxFPSDecay = 0.0f;
		ClearPrecacheInfo();
		if (bUnload)
			stl::free_container(arrFPSforSaveLevelStats);
		else
			arrFPSforSaveLevelStats.clear();
	}

	void ClearPrecacheInfo()
	{
		m_nFramesSinceLevelStart = 0;
		m_nStreamingFramesSinceLevelStart = 0;
		m_bPreCacheEndEventSent = false;
		m_fTimeStateStarted = 0.0f;
	}

	virtual const CCamera& GetRenderingCamera() const { return m_RenderingCamera; }
	virtual float          GetZoomFactor() const      { return m_fZoomFactor; }
	virtual float          IsZoomInProgress()  const  { return m_bZoomInProgress; }
	virtual void           Tick();

	virtual void           UpdateShaderItems();
	void                   GetCollisionClass(SCollisionClass& collclass, int tableIndex);

	virtual void           OffsetPosition(Vec3& delta);

public:
	C3DEngine(ISystem* pSystem);
	~C3DEngine();

	virtual void RenderScene(const int nRenderFlags, const SRenderingPassInfo& passInfo);
	virtual void DebugDraw_UpdateDebugNode();

	void         DebugDraw_Draw();
	bool         IsOutdoorVisible();
	void         RenderSkyBox(IMaterial* pMat, const SRenderingPassInfo& passInfo);
	int          GetStreamingFramesSinceLevelStart() { return m_nStreamingFramesSinceLevelStart; }
	int          GetRenderFramesSinceLevelStart()    { return m_nFramesSinceLevelStart; }

	bool CreateDecalInstance(const CryEngineDecalInfo &DecalInfo, class CDecal * pCallerManagedDecal);
	//void CreateDecalOnCharacterComponents(ICharacterInstance * pChar, const struct CryEngineDecalInfo & decal);
	Vec3 GetTerrainSurfaceNormal(Vec3 vPos);
	void LoadEnvironmentSettingsFromXML(XmlNodeRef pInputNode, int nSID);
#if defined(FEATURE_SVO_GI)
	void LoadTISettings(XmlNodeRef pInputNode);
#endif
	void LoadDefaultAssets();

	// access to components
	ILINE static CVars*            GetCVars()              { return m_pCVars; }
	ILINE CVisAreaManager*         GetVisAreaManager()     { return m_pVisAreaManager; }
	ILINE CClipVolumeManager*      GetClipVolumeManager()  { return m_pClipVolumeManager; }
	ILINE PodArray<ILightSource*>* GetLightEntities()      { return &m_lstStaticLights; }

	ILINE IGeneralMemoryHeap*      GetBreakableBrushHeap() { return m_pBreakableBrushHeap; }

	virtual void                   OnCameraTeleport();

	// this data is stored in memory for instances streaming
	std::vector<struct IStatObj*>* m_pLevelStatObjTable;
	std::vector<IMaterial*>*       m_pLevelMaterialsTable;
	bool                           m_bLevelFilesEndian;
	struct SLayerActivityInfo
	{
		SLayerActivityInfo() { objectsBox.Reset(); bActive = false; }
		AABB objectsBox;
		bool bActive;
	};
	PodArray<SLayerActivityInfo> m_arrObjectLayersActivity;

	bool                         m_bAreaActivationInUse;

	// Level info
	float m_fSkyBoxAngle,
	      m_fSkyBoxStretching;

	float                 m_fMaxViewDistScale;
	float                 m_fMaxViewDistHighSpec;
	float                 m_fMaxViewDistLowSpec;
	float                 m_fTerrainDetailMaterialsViewDistRatio;

	float                 m_volFogGlobalDensity;
	float                 m_volFogGlobalDensityMultiplierLDR;
	float                 m_volFogFinalDensityClamp;

	int                   m_nCurWind;         // Current wind-field buffer Id
	SWindGrid             m_WindGrid[2];      // Wind field double-buffered
	Vec2*                 m_pWindField;       // Old wind speed values for interpolation
	int*                  m_pWindAreaFrames;  // Area frames for rest updates
	Vec3                  m_vWindFieldCamera; // Wind field camera for interpolation
	JobManager::SJobState m_WindJobState;
	bool                  m_bWindJobRun;

	float                 m_fCloudShadingSunLightMultiplier;
	float                 m_fCloudShadingSkyLightMultiplier;
	Vec3                  m_vCloudShadingCustomSunColor;
	Vec3                  m_vCloudShadingCustomSkyColor;

	Vec3                  m_vVolCloudAtmosphericScattering;
	Vec3                  m_vVolCloudGenParams;
	Vec3                  m_vVolCloudScatteringLow;
	Vec3                  m_vVolCloudScatteringHigh;
	Vec3                  m_vVolCloudGroundColor;
	Vec3                  m_vVolCloudScatteringMulti;
	Vec3                  m_vVolCloudWindAtmospheric;
	Vec3                  m_vVolCloudTurbulence;
	Vec3                  m_vVolCloudEnvParams;
	Vec3                  m_vVolCloudGlobalNoiseScale;
	Vec3                  m_vVolCloudRenderParams;
	Vec3                  m_vVolCloudTurbulenceNoiseScale;
	Vec3                  m_vVolCloudTurbulenceNoiseParams;
	Vec3                  m_vVolCloudDensityParams;
	Vec3                  m_vVolCloudMiscParams;
	Vec3                  m_vVolCloudTilingSize;
	Vec3                  m_vVolCloudTilingOffset;

	Vec3                  m_vFogColor;
	Vec3                  m_vDefFogColor;
	Vec3                  m_vSunDir;
	Vec3                  m_vSunDirNormalized;
	float                 m_fSunDirUpdateTime;
	Vec3                  m_vSunDirRealtime;
	Vec3                  m_vWindSpeed;

	Vec3                  m_volFogRamp;
	Vec3                  m_volFogShadowRange;
	Vec3                  m_volFogShadowDarkening;
	Vec3                  m_volFogShadowEnable;

	Vec3                  m_volFog2CtrlParams;
	Vec3                  m_volFog2ScatteringParams;
	Vec3                  m_volFog2Ramp;
	Vec3                  m_volFog2Color;
	Vec3                  m_volFog2GlobalDensity;
	Vec3                  m_volFog2HeightDensity;
	Vec3                  m_volFog2HeightDensity2;
	Vec3                  m_volFog2Color1;
	Vec3                  m_volFog2Color2;

	Vec3                  m_nightSkyHorizonCol;
	Vec3                  m_nightSkyZenithCol;
	float                 m_nightSkyZenithColShift;
	float                 m_nightSkyStarIntensity;
	Vec3                  m_nightMoonCol;
	float                 m_nightMoonSize;
	Vec3                  m_nightMoonInnerCoronaCol;
	float                 m_nightMoonInnerCoronaScale;
	Vec3                  m_nightMoonOuterCoronaCol;
	float                 m_nightMoonOuterCoronaScale;

	float                 m_moonRotationLatitude;
	float                 m_moonRotationLongitude;
	Vec3                  m_moonDirection;
	int                   m_nWaterBottomTexId;
	int                   m_nNightMoonTexId;
	bool                  m_bShowTerrainSurface;
	float                 m_fSunClipPlaneRange;
	float                 m_fSunClipPlaneRangeShift;
	bool                  m_bSunShadows;
	bool                  m_bSunShadowsFromTerrain;

	int                   m_nCloudShadowTexId;

	float                 m_fGsmRange;
	float                 m_fGsmRangeStep;
	float                 m_fShadowsConstBias;
	float                 m_fShadowsSlopeBias;

	int                   m_nSunAdditionalCascades;
	int                   m_nGsmCache;
	Vec3                  m_oceanFogColor;
	Vec3                  m_oceanFogColorShallow;
	float                 m_oceanFogDensity;
	float                 m_skyboxMultiplier;
	float                 m_dayNightIndicator;
	bool                  m_bHeightMapAoEnabled;

	Vec3                  m_fogColor2;
	Vec3                  m_fogColorRadial;
	Vec3                  m_volFogHeightDensity;
	Vec3                  m_volFogHeightDensity2;
	Vec3                  m_volFogGradientCtrl;

	Vec3                  m_fogColorSkylightRayleighInScatter;

	float                 m_oceanCausticsDistanceAtten;
	float                 m_oceanCausticsMultiplier;
	float                 m_oceanCausticsDarkeningMultiplier;
	float                 m_oceanCausticsTilling;
	float                 m_oceanCausticHeight;
	float                 m_oceanCausticDepth;
	float                 m_oceanCausticIntensity;

	string                m_skyMatName;
	string                m_skyLowSpecMatName;

	float                 m_oceanWindDirection;
	float                 m_oceanWindSpeed;
	float                 m_oceanWavesSpeed;
	float                 m_oceanWavesAmount;
	float                 m_oceanWavesSize;

	float                 m_dawnStart;
	float                 m_dawnEnd;
	float                 m_duskStart;
	float                 m_duskEnd;

	// film characteristic curve tweakables
	Vec4  m_vHDRFilmCurveParams;
	Vec3  m_vHDREyeAdaptation;
	Vec3  m_vHDREyeAdaptationLegacy;
	float m_fHDRBloomAmount;

	// hdr color grading
	Vec3  m_vColorBalance;
	float m_fHDRSaturation;

#ifndef _RELEASE
	CDebugDrawListMgr m_DebugDrawListMgr;
#endif

#define MAX_SHADOW_CASCADES_NUM 20
	float m_pShadowCascadeConstBias[MAX_SHADOW_CASCADES_NUM];
	float m_pShadowCascadeSlopeBias[MAX_SHADOW_CASCADES_NUM];

	AABB  m_CachedShadowsBounds;
	uint  m_nCachedShadowsUpdateStrategy;
	float m_fCachedShadowsCascadeScale;

	// special case for combat mode adjustments
	float m_fSaturation;
	Vec4  m_pPhotoFilterColor;
	float m_fPhotoFilterColorDensity;
	float m_fGrainAmount;
	float m_fSunSpecMult;

	// Level shaders
	_smart_ptr<IMaterial> m_pTerrainWaterMat;
	_smart_ptr<IMaterial> m_pSkyMat;
	_smart_ptr<IMaterial> m_pSkyLowSpecMat;
	_smart_ptr<IMaterial> m_pSunMat;

	// Fog Materials
	_smart_ptr<IMaterial> m_pMatFogVolEllipsoid;
	_smart_ptr<IMaterial> m_pMatFogVolBox;

	_smart_ptr<IShader>   m_pFarTreeSprites;

	void CleanLevelShaders()
	{
		m_pTerrainWaterMat = 0;
		m_pSkyMat = 0;
		m_pSkyLowSpecMat = 0;
		m_pSunMat = 0;
		m_pFarTreeSprites = 0;

		m_pMatFogVolEllipsoid = 0;
		m_pMatFogVolBox = 0;
	}

	// Render elements
	CRESky*    m_pRESky;
	CREHDRSky* m_pREHDRSky;

	int        m_nDeferredLightsNum;

private:
	// not sorted

	void  LoadTimeOfDaySettingsFromXML(XmlNodeRef node);
	char* GetXMLAttribText(XmlNodeRef pInputNode, const char* szLevel1, const char* szLevel2, const char* szDefaultValue);
	char* GetXMLAttribText(XmlNodeRef pInputNode, const char* szLevel1, const char* szLevel2, const char* szLevel3, const char* szDefaultValue);

	// without calling high level functions like panorama screenshot
	void RenderInternal(const int nRenderFlags, const SRenderingPassInfo& passInfo, const char* szDebugName);

	void RegisterLightSourceInSectors(CDLight* pDynLight, int nSID, const SRenderingPassInfo& passInfo);

	bool IsCameraAnd3DEngineInvalid(const SRenderingPassInfo& passInfo, const char* szCaller);

	void DebugDrawStreaming(const SRenderingPassInfo& passInfo);
	//////////////////////////////////////////////////////////////////////////
	//////////////////////////////////////////////////////////////////////////

	void ResetCasterCombinationsCache();

	void FindPotentialLightSources(const SRenderingPassInfo& passInfo);
	void DeleteAllStaticLightSources();
	void LoadParticleEffects(const char* szFolderName);

	void UpdateSunLightSource(const SRenderingPassInfo& passInfo);

	// Query physics for physical air affecting area and create an optimized query structure for 3d engine
	void UpdateWindAreas();

	void UpdateMoonDirection();

	// Copy objects from tree
	void CopyObjectsByType(EERType objType, const AABB* pBox, PodArray<IRenderNode*>* plistObjects);
	void CopyObjects(const AABB* pBox, PodArray<IRenderNode*>* plistObjects);

	void CleanUpOldDecals();
public:
	// functions SRenderingPass
	virtual CCamera* GetRenderingPassCamera(const CCamera& rCamera);
	virtual int      GetZoomMode() const;
	virtual float    GetPrevZoomFactor();
	virtual void     SetZoomMode(int nZoomMode);
	virtual void     SetPrevZoomFactor(float fZoomFactor);

#if defined(FEATURE_SVO_GI)
	virtual bool GetSvoStaticTextures(I3DEngine::SSvoStaticTexInfo& svoInfo, PodArray<I3DEngine::SLightTI>* pLightsTI_S, PodArray<I3DEngine::SLightTI>* pLightsTI_D);
	virtual void GetSvoBricksForUpdate(PodArray<SSvoNodeInfo>& arrNodeInfo, float fNodeSize, PodArray<SVF_P3F_C4B_T2F>* pVertsOut);
#endif
	// LiveCreate
	virtual void SaveInternalState(struct IDataWriteStream& writer, const AABB& filterArea, const bool bTerrain, const uint32 objectMask);
	virtual void LoadInternalState(struct IDataReadStream& reader, const uint8* pVisibleLayersMask, const uint16* pLayerIdTranslation);

	void         SetupLightScissors(CDLight* pLight, const SRenderingPassInfo& passInfo);
	bool         IsTerrainTextureStreamingInProgress() { return m_bTerrainTextureStreamingInProgress; }

	bool         IsTerrainSyncLoad()                   { return m_bContentPrecacheRequested && GetCVars()->e_AutoPrecacheTerrainAndProcVeget; }
	bool         IsShadersSyncLoad()                   { return m_bContentPrecacheRequested && GetCVars()->e_AutoPrecacheTexturesAndShaders; }
	bool         IsStatObjSyncLoad()                   { return m_bContentPrecacheRequested && GetCVars()->e_AutoPrecacheCgf; }
	float        GetAverageCameraSpeed()               { return m_fAverageCameraSpeed; }
	Vec3         GetAverageCameraMoveDir()             { return m_vAverageCameraMoveDir; }

	typedef std::map<uint64, int> ShadowFrustumListsCacheUsers;
	ShadowFrustumListsCacheUsers m_FrustumsCacheUsers[2];

	class CStatObjFoliage*       m_pFirstFoliage, * m_pLastFoliage;
	PodArray<SEntInFoliage>      m_arrEntsInFoliage;
	void RemoveEntInFoliage(int i, IPhysicalEntity* pent = 0);

	PodArray<class CRoadRenderNode*> m_lstRoadRenderNodesForUpdate;

	struct ILightSource*            GetSunEntity();
	PodArray<struct ILightSource*>* GetAffectingLights(const AABB& bbox, bool bAllowSun, const SRenderingPassInfo& passInfo);
	void                            UregisterLightFromAccessabilityCache(ILightSource* pLight);
	void                            OnCasterDeleted(IShadowCaster* pCaster);

	virtual void                    ResetCoverageBufferSignalVariables();

	void                            UpdateScene(const SRenderingPassInfo& passInfo);
	void                            UpdateLightSources(const SRenderingPassInfo& passInfo);
	void                            PrepareLightSourcesForRendering_0(const SRenderingPassInfo& passInfo);
	void                            PrepareLightSourcesForRendering_1(const SRenderingPassInfo& passInfo);
	void                            InitShadowFrustums(const SRenderingPassInfo& passInfo);

	///////////////////////////////////////////////////////////////////////////////

	virtual void            GetLightVolumes(threadID nThreadID, SLightVolume*& pLightVols, uint32& nNumVols);
	const CLightVolumesMgr& GetLightVolumeManager() const { return m_LightVolumesMgr; }
	CLightVolumesMgr&       GetLightVolumeManager()       { return m_LightVolumesMgr; }

	///////////////////////////////////////////////////////////////////////////////

	void                        FreeLightSourceComponents(CDLight* pLight, bool bDeleteLight = true);
	void                        RemoveEntityLightSources(IRenderNode* pEntity);

	void                        CheckPhysicalized(const Vec3& vBoxMin, const Vec3& vBoxMax);

	virtual PodArray<CDLight*>* GetDynamicLightSources() { return &m_lstDynLights; }

	int                         GetRealLightsNum()       { return m_nRealLightsNum; }
	void                        SetupClearColor();
	void                        CheckAddLight(CDLight* pLight, const SRenderingPassInfo& passInfo);

	void                        DrawTextRightAligned(const float x, const float y, const char* format, ...) PRINTF_PARAMS(4, 5);
	void                        DrawTextRightAligned(const float x, const float y, const float scale, const ColorF& color, const char* format, ...) PRINTF_PARAMS(6, 7);
	void                        DrawTextLeftAligned(const float x, const float y, const float scale, const ColorF& color, const char* format, ...) PRINTF_PARAMS(6, 7);
	void                        DrawTextAligned(int flags, const float x, const float y, const float scale, const ColorF& color, const char* format, ...) PRINTF_PARAMS(7, 8);

	float                       GetLightAmount(CDLight* pLight, const AABB& objBox);

	IStatObj*                   CreateStatObj();
	virtual IStatObj*           CreateStatObjOptionalIndexedMesh(bool createIndexedMesh);

	IStatObj*                   UpdateDeformableStatObj(IGeometry* pPhysGeom, bop_meshupdate* pLastUpdate = 0, IFoliage* pSrcFoliage = 0);

	// Creates a new indexed mesh.
	IIndexedMesh*                 CreateIndexedMesh();

	void                          InitMaterialDefautMappingAxis(IMaterial* pMat);

	virtual ITerrain*             GetITerrain()             { return (ITerrain*)m_pTerrain; }
	virtual IVisAreaManager*      GetIVisAreaManager()      { return (IVisAreaManager*)m_pVisAreaManager; }
	virtual IMergedMeshesManager* GetIMergedMeshesManager() { return (IMergedMeshesManager*)m_pMergedMeshesManager; }

	virtual IVoxTerrain*          GetIVoxTerrain();

	virtual ITerrain*             CreateTerrain(const STerrainInfo& TerrainInfo);
	void                          DeleteTerrain();
	bool                          LoadTerrain(XmlNodeRef pDoc, std::vector<struct IStatObj*>** ppStatObjTable, std::vector<IMaterial*>** ppMatTable, int nSID, Vec3 vSegmentOrigin);
	bool                          LoadVisAreas(std::vector<struct IStatObj*>** ppStatObjTable, std::vector<IMaterial*>** ppMatTable);
	bool                          LoadUsedShadersList();
	bool                          PrecreateDecals();
	void                          LoadPhysicsData();
	void                          UnloadPhysicsData();
	void                          LoadFlaresData();
	void                          FreeFoliages();

	void                          LoadCollisionClasses(XmlNodeRef node);

	virtual float                 GetLightAmountInRange(const Vec3& pPos, float fRange, bool bAccurate = 0);

	virtual void                  PrecacheLevel(bool bPrecacheAllVisAreas, Vec3* pPrecachePoints, int nPrecachePointsNum);
	virtual void                  ProposeContentPrecache()     { m_bContentPrecacheRequested = true; }
	bool                          IsContentPrecacheRequested() { return m_bContentPrecacheRequested; }

	virtual ITimeOfDay*           GetTimeOfDay();
	//! [GDC09]: Return SkyBox material
	virtual IMaterial*            GetSkyMaterial();
	virtual void                  SetSkyMaterial(IMaterial* pSkyMat);
	bool                          IsHDRSkyMaterial(IMaterial* pMat) const;

	using I3DEngine::SetGlobalParameter;
	virtual void                     SetGlobalParameter(E3DEngineParameter param, const Vec3& v);
	using I3DEngine::GetGlobalParameter;
	virtual void                     GetGlobalParameter(E3DEngineParameter param, Vec3& v);
	virtual void                     SetShadowMode(EShadowMode shadowMode) { m_eShadowMode = shadowMode; }
	virtual EShadowMode              GetShadowMode() const                 { return m_eShadowMode; }
	virtual void                     AddPerObjectShadow(IShadowCaster* pCaster, float fConstBias, float fSlopeBias, float fJitter, const Vec3& vBBoxScale, uint nTexSize);
	virtual void                     RemovePerObjectShadow(IShadowCaster* pCaster);
	virtual struct SPerObjectShadow* GetPerObjectShadow(IShadowCaster* pCaster);
	virtual void                     GetCustomShadowMapFrustums(ShadowMapFrustum**& arrFrustums, int& nFrustumCount);
	virtual int                      SaveStatObj(IStatObj* pStatObj, TSerialize ser);
	virtual IStatObj*                LoadStatObj(TSerialize ser);

	virtual bool                     CheckIntersectClouds(const Vec3& p1, const Vec3& p2);
	virtual void                     OnRenderMeshDeleted(IRenderMesh* pRenderMesh);
	virtual bool                     RenderMeshRayIntersection(IRenderMesh* pRenderMesh, SRayHitInfo& hitInfo, IMaterial* pCustomMtl = 0);

	virtual const char*              GetVoxelEditOperationName(EVoxelEditOperation eOperation);

	virtual void                     SetGetLayerIdAtCallback(IGetLayerIdAtCallback* pCallBack) { m_pGetLayerIdAtCallback = pCallBack; }
	static IGetLayerIdAtCallback* m_pGetLayerIdAtCallback;

	virtual IParticleManager* GetParticleManager() { return m_pPartManager; }
	virtual IOpticsManager*   GetOpticsManager()   { return m_pOpticsManager; }

	virtual void              RegisterForStreaming(IStreamable* pObj);
	virtual void              UnregisterForStreaming(IStreamable* pObj);

	virtual void              PrecacheCharacter(IRenderNode* pObj, const float fImportance, ICharacterInstance* pCharacter, IMaterial* pSlotMat, const Matrix34& matParent, const float fEntDistance, const float fScale, int nMaxDepth, bool bForceStreamingSystemUpdate, const SRenderingPassInfo& passInfo);
	virtual void              PrecacheRenderNode(IRenderNode* pObj, float fEntDistanceReal);

	void                      MarkRNTmpDataPoolForReset() { m_bResetRNTmpDataPool = true; }

	static void               GetObjectsByTypeGlobal(PodArray<IRenderNode*>& lstObjects, EERType objType, const AABB* pBBox, bool* pInstStreamReady = NULL);
	static void               MoveObjectsIntoListGlobal(PodArray<SRNInfo>* plstResultEntities, const AABB* pAreaBox, bool bRemoveObjects = false, bool bSkipDecals = false, bool bSkip_ERF_NO_DECALNODE_DECALS = false, bool bSkipDynamicObjects = false, EERType eRNType = eERType_TypesNum);

	virtual ISegmentsManager* GetSegmentsManager() { return m_pSegmentsManager; };
	virtual void              SetSegmentsManager(ISegmentsManager* pSegmentsManager);
	virtual bool              IsSegmentOperationInProgress();
	virtual void              SetSegmentOperationInProgress(bool bActive);

	// Returns true if the segment is completely loaded and prepared to be used/rendered/whatever in game.
	// If this returns false, DO NOT TOUCH THE SEGMENT OR ANYTHING IN IT. It is probably being streamed in
	// a background thread and you will race all over its internal structures.
	inline bool IsSegmentSafeToUse(int nSID)
	{
#ifdef SEG_WORLD
		return m_safeToUseSegments[nSID] != 0;
#else
		return !m_pObjectsTree.empty() && m_pObjectsTree[nSID] != NULL;
#endif
	}

	void         CreateRenderNodeTempData(SRenderNodeTempData** ppInfo, IRenderNode* pRNode, const SRenderingPassInfo& passInfo);
	bool         CheckAndCreateRenderNodeTempData(SRenderNodeTempData** ppTempData, IRenderNode* pRNode, const SRenderingPassInfo& passInfo);

	void         FreeRenderNodeTempData(SRenderNodeTempData** ppInfo);

	void         UpdateRNTmpDataPool(bool bFreeAll);

	void         UpdateStatInstGroups();
	void         UpdateRenderTypeEnableLookup();
	void         ProcessOcean(const SRenderingPassInfo& passInfo);
	void         ReRegisterKilledVegetationInstances();
	Vec3         GetEntityRegisterPoint(IRenderNode* pEnt);

	virtual void RenderRenderNode_ShadowPass(IShadowCaster* pRNode, const SRenderingPassInfo& passInfo);
	void         ProcessCVarsChange();
	ILINE int    GetGeomDetailScreenRes()
	{
		if (GetCVars()->e_ForceDetailLevelForScreenRes)
		{
			return GetCVars()->e_ForceDetailLevelForScreenRes;
		}
		else if (GetRenderer())
		{
			return GetRenderer()->GetWidth();
		}
		return 1;
	}

	int                                   GetBlackTexID()   { return m_nBlackTexID; }
	int                                   GetBlackCMTexID() { return m_nBlackCMTexID; }
	int                                   GetWhiteTexID()   { return m_nWhiteTexID; }

	virtual void                          SyncProcessStreamingUpdate();

	virtual void                          SetScreenshotCallback(IScreenshotCallback* pCallback);

	virtual IDeferredPhysicsEventManager* GetDeferredPhysicsEventManager() { return m_pDeferredPhysicsEventManager; }

	void                                  PrintDebugInfo(const SRenderingPassInfo& passInfo);

public:
	//////////////////////////////////////////////////////////////////////////
	// PUBLIC DATA
	//////////////////////////////////////////////////////////////////////////
	PodArray<class COctreeNode*> m_pObjectsTree;
	PodArray<char>               m_safeToUseSegments;
	//  class CSceneTree * m_pSceneTree;

	int                            m_idMatLeaves; // for shooting foliages
	bool                           m_bResetRNTmpDataPool;

	float                          m_fRefreshSceneDataCVarsSumm;
	int                            m_nRenderTypeEnableCVarSum;

	PodArray<IRenderNode*>         m_lstAlwaysVisible;
	PodArray<IRenderNode*>         m_lstKilledVegetations;
	PodArray<SPerObjectShadow>     m_lstPerObjectShadows;
	std::vector<ShadowMapFrustum*> m_lstCustomShadowFrustums;
	int                            m_nCustomShadowFrustumCount;

	PodArray<SImageInfo>           m_arrBaseTextureData;

	ISegmentsManager*              m_pSegmentsManager;

	bool                           m_bInShutDown;
	bool                           m_bInUnload;
	bool                           m_bInLoad;

private:
	//////////////////////////////////////////////////////////////////////////
	// PRIVATE DATA
	//////////////////////////////////////////////////////////////////////////
	struct CLightEntity* m_pSun;

	std::vector<byte>    arrFPSforSaveLevelStats;
	PodArray<float>      m_arrProcessStreamingLatencyTestResults;
	PodArray<int>        m_arrProcessStreamingLatencyTexNum;

	// fields which are used by SRenderingPass to store over frame information
	CThreadSafeRendererContainer<CCamera> m_RenderingPassCameras[2];                 // camera storage for SRenderingPass, the cameras cannot be stored on stack to allow job execution

	float m_fZoomFactor;                                // zoom factor of m_RenderingCamera
	float m_fPrevZoomFactor;                            // zoom factor of m_RenderingCamera from last frame
	bool  m_bZoomInProgress;                            // indicates if the RenderingCamera is currently zooming
	int   m_nZoomMode;                                  // the zoom level of the camera (0-4) 0: no zoom, 4: full zoom

	// cameras used by 3DEngine
	CCamera                m_RenderingCamera;           // Camera used for Rendering on 3DEngine Side, normaly equal to the viewcamera, except if frozen with e_camerafreeze

	PodArray<IRenderNode*> m_deferredRenderProxyStreamingPriorityUpdates;     // deferred streaming priority updates for newly seen CRenderProxies

	float                  m_fLightsHDRDynamicPowerFactor; // lights hdr exponent/exposure

	int                    m_nBlackTexID;
	int                    m_nBlackCMTexID;
	int                    m_nWhiteTexID;

	char                   m_sGetLevelFilePathTmpBuff[MAX_PATH_LENGTH];
	char                   m_szLevelFolder[_MAX_PATH];

	bool                   m_bOcean; // todo: remove

	Vec3                   m_vSkyHightlightPos;
	Vec3                   m_vSkyHightlightCol;
	float                  m_fSkyHighlightSize;
	Vec3                   m_vAmbGroundCol;
	float                  m_fAmbMaxHeight;
	float                  m_fAmbMinHeight;
	IPhysicalEntity*       m_pGlobalWind;
	uint8                  m_nOceanRenderFlags;
	Vec3                   m_vPrevMainFrameCamPos;
	float                  m_fAverageCameraSpeed;
	Vec3                   m_vAverageCameraMoveDir;
	EShadowMode            m_eShadowMode;
	bool                   m_bLayersActivated;
	bool                   m_bContentPrecacheRequested;
	bool                   m_bTerrainTextureStreamingInProgress;
	bool                   m_bSegmentOperationInProgress;

	// interfaces
	IPhysMaterialEnumerator* m_pPhysMaterialEnumerator;

	// data containers
	PodArray<CDLight*>                        m_lstDynLights;
	PodArray<CDLight*>                        m_lstDynLightsNoLight;
	int                                       m_nRealLightsNum;

	PodArray<ILightSource*>                   m_lstStaticLights;
	PodArray<PodArray<struct ILightSource*>*> m_lstAffectingLightsCombinations;
	PodArray<CDLight*>                        m_tmpLstLights;
	PodArray<struct ILightSource*>            m_tmpLstAffectingLights;

	PodArray<SCollisionClass>                 m_collisionClasses;

#define MAX_LIGHTS_NUM 32
	PodArray<CCamera>                 m_arrLightProjFrustums;

	class CTimeOfDay*                 m_pTimeOfDay;

	ICVar*                            m_pLightQuality;

	// FPS for savelevelstats

	float                          m_fAverageFPS;
	float                          m_fMinFPS, m_fMinFPSDecay;
	float                          m_fMaxFPS, m_fMaxFPSDecay;
	int                            m_nFramesSinceLevelStart;
	int                            m_nStreamingFramesSinceLevelStart;
	bool                           m_bPreCacheEndEventSent;
	float                          m_fTimeStateStarted;
	uint32                         m_nRenderWorldUSecs;
	SFrameLodInfo                  m_frameLodInfo;

	ITexture*                      m_ptexIconLowMemoryUsage;
	ITexture*                      m_ptexIconAverageMemoryUsage;
	ITexture*                      m_ptexIconHighMemoryUsage;
	ITexture*                      m_ptexIconEditorConnectedToConsole;

	std::vector<IDecalRenderNode*> m_decalRenderNodes; // list of registered decal render nodes, used to clean up longer not drawn decals

	SImageSubInfo* RegisterImageInfo(byte** pMips, int nDim, const char* pName);
	SImageSubInfo* GetImageInfo(const char* pName);
	std::map<string, SImageSubInfo*>       m_imageInfos;
	byte**         AllocateMips(byte* pImage, int nDim, byte** pImageMips);
	IScreenshotCallback*                   m_pScreenshotCallback;
	OcclusionTestClient                    m_OceanOcclTestVar;

	IDeferredPhysicsEventManager*          m_pDeferredPhysicsEventManager;

	std::set<uint16>                       m_skipedLayers;

	IGeneralMemoryHeap*                    m_pBreakableBrushHeap;

	CVisibleRenderNodesManager             m_visibleNodesManager;

	int                                    m_nCurrentWindAreaList;
	std::vector<SOptimizedOutdoorWindArea> m_outdoorWindAreas[2];
	std::vector<SOptimizedOutdoorWindArea> m_indoorWindAreas[2];

	CLightVolumesMgr                       m_LightVolumesMgr;

	std::unique_ptr<CWaterRippleManager>   m_pWaterRippleManager;

	friend struct SRenderNodeTempData;
};

#endif // C3DENGINE_H<|MERGE_RESOLUTION|>--- conflicted
+++ resolved
@@ -536,7 +536,6 @@
 
 	virtual Vec3                      GetGlobalWind(bool bIndoors) const;
 	virtual bool                      SampleWind(Vec3* pSamples, int nSamples, const AABB& volume, bool bIndoors) const;
-	void                              SetupBending(CRenderObject*& pObj, const IRenderNode* pNode, const float fRadiusVert, const SRenderingPassInfo& passInfo, bool alreadyDuplicated = false);
 	virtual IVisArea*                 GetVisAreaFromPos(const Vec3& vPos);
 	virtual bool                      IntersectsVisAreas(const AABB& box, void** pNodeCache = 0);
 	virtual bool                      ClipToVisAreas(IVisArea* pInside, Sphere& sphere, Vec3 const& vNormal, void* pNodeCache = 0);
@@ -560,18 +559,8 @@
 	virtual void                      LockCGFResources();
 	virtual void                      UnlockCGFResources();
 
-<<<<<<< HEAD
-	//! paint voxel shape
-	virtual IMemoryBlock* Voxel_GetObjects(Vec3 vPos, float fRadius, int nSurfaceTypeId, EVoxelEditOperation eOperation, EVoxelBrushShape eShape, EVoxelEditTarget eTarget);
-	virtual void          Voxel_Paint(Vec3 vPos, float fRadius, int nSurfaceTypeId, Vec3 vBaseColor, EVoxelEditOperation eOperation, EVoxelBrushShape eShape, EVoxelEditTarget eTarget, PodArray<IRenderNode*>* pBrushes, float fMinVoxelSize);
-	virtual void          Voxel_SetFlags(bool bPhysics, bool bSimplify, bool bShadows, bool bMaterials);
-
-	virtual void          SerializeState(TSerialize ser);
-	virtual void          PostSerialize(bool bReading);
-=======
 	virtual void                      SerializeState(TSerialize ser);
 	virtual void                      PostSerialize(bool bReading);
->>>>>>> 98428a17
 
 	virtual void                      SetHeightMapMaxHeight(float fMaxHeight);
 
@@ -681,7 +670,6 @@
 		m_fAverageFPS = 0.0f;
 		m_fMinFPS = m_fMinFPSDecay = 999.f;
 		m_fMaxFPS = m_fMaxFPSDecay = 0.0f;
-		ClearPrecacheInfo();
 		if (bUnload)
 			stl::free_container(arrFPSforSaveLevelStats);
 		else
@@ -1069,8 +1057,6 @@
 	virtual IVisAreaManager*      GetIVisAreaManager()      { return (IVisAreaManager*)m_pVisAreaManager; }
 	virtual IMergedMeshesManager* GetIMergedMeshesManager() { return (IMergedMeshesManager*)m_pMergedMeshesManager; }
 
-	virtual IVoxTerrain*          GetIVoxTerrain();
-
 	virtual ITerrain*             CreateTerrain(const STerrainInfo& TerrainInfo);
 	void                          DeleteTerrain();
 	bool                          LoadTerrain(XmlNodeRef pDoc, std::vector<struct IStatObj*>** ppStatObjTable, std::vector<IMaterial*>** ppMatTable, int nSID, Vec3 vSegmentOrigin);
@@ -1129,7 +1115,7 @@
 
 	void                      MarkRNTmpDataPoolForReset() { m_bResetRNTmpDataPool = true; }
 
-	static void               GetObjectsByTypeGlobal(PodArray<IRenderNode*>& lstObjects, EERType objType, const AABB* pBBox, bool* pInstStreamReady = NULL);
+	static void               GetObjectsByTypeGlobal(PodArray<IRenderNode*>& lstObjects, EERType objType, const AABB* pBBox, bool* pInstStreamReady = NULL, uint64 dwFlags = ~0);
 	static void               MoveObjectsIntoListGlobal(PodArray<SRNInfo>* plstResultEntities, const AABB* pAreaBox, bool bRemoveObjects = false, bool bSkipDecals = false, bool bSkip_ERF_NO_DECALNODE_DECALS = false, bool bSkipDynamicObjects = false, EERType eRNType = eERType_TypesNum);
 
 	virtual ISegmentsManager* GetSegmentsManager() { return m_pSegmentsManager; };
@@ -1151,8 +1137,6 @@
 
 	void         CreateRenderNodeTempData(SRenderNodeTempData** ppInfo, IRenderNode* pRNode, const SRenderingPassInfo& passInfo);
 	bool         CheckAndCreateRenderNodeTempData(SRenderNodeTempData** ppTempData, IRenderNode* pRNode, const SRenderingPassInfo& passInfo);
-
-	void         FreeRenderNodeTempData(SRenderNodeTempData** ppInfo);
 
 	void         UpdateRNTmpDataPool(bool bFreeAll);
 
@@ -1284,11 +1268,11 @@
 	PodArray<SCollisionClass>                 m_collisionClasses;
 
 #define MAX_LIGHTS_NUM 32
-	PodArray<CCamera>                 m_arrLightProjFrustums;
-
-	class CTimeOfDay*                 m_pTimeOfDay;
-
-	ICVar*                            m_pLightQuality;
+	PodArray<CCamera> m_arrLightProjFrustums;
+
+	class CTimeOfDay* m_pTimeOfDay;
+
+	ICVar*            m_pLightQuality;
 
 	// FPS for savelevelstats
 
