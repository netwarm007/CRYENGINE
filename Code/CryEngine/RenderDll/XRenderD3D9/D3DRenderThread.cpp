--- conflicted
+++ resolved
@@ -107,8 +107,9 @@
 	m_RP.m_TI[m_RP.m_nProcessThreadID].m_matView->LoadIdentity();
 
 	// Create dynamic geometry
-	// NOTE: Get aligned stack-space (pointer and size aligned to manager's alignment requirement)
-	CryStackAllocWithSizeVector(SVF_P3F_C4B_T2F, numImages * 4, vQuad, CDeviceBufferManager::AlignBufferSizeForStreaming);
+	TempDynVB<SVF_P3F_C4B_T2F> vb;
+	vb.Allocate(numImages * 4);
+	SVF_P3F_C4B_T2F* vQuad = vb.Lock();
 
 	for (uint32 i = 0; i < numImages; ++i)
 	{
@@ -196,7 +197,9 @@
 		}
 	}
 
-	TempDynVB<SVF_P3F_C4B_T2F>::CreateFillAndBind(vQuad, numImages * 4, 0);
+	vb.Unlock();
+	vb.Bind(0);
+	vb.Release();
 
 	CTexture* prevTex = NULL;
 	EF_SetColorOp(eCO_REPLACE, eCO_REPLACE, (eCA_Diffuse | (eCA_Diffuse << 3)), (eCA_Diffuse | (eCA_Diffuse << 3)));
@@ -248,6 +251,31 @@
 	m_RP.m_TI[m_RP.m_nProcessThreadID].m_matProj->Pop();
 }
 
+void CD3D9Renderer::RT_DrawStringU(IFFont_RenderProxy* pFont, float x, float y, float z, const char* pStr, const bool asciiMultiLine, const STextDrawContext& ctx) const
+{
+	SetProfileMarker("DRAWSTRINGU", CRenderer::ESPM_PUSH);
+
+	if (GetS3DRend().IsStereoEnabled() && !GetS3DRend().DisplayStereoDone())
+	{
+		GetS3DRend().BeginRenderingTo(LEFT_EYE);
+		pFont->RenderCallback(x, y, z, pStr, asciiMultiLine, ctx);
+		GetS3DRend().EndRenderingTo(LEFT_EYE);
+
+		if (GetS3DRend().RequiresSequentialSubmission())
+		{
+			GetS3DRend().BeginRenderingTo(RIGHT_EYE);
+			pFont->RenderCallback(x, y, z, pStr, asciiMultiLine, ctx);
+			GetS3DRend().EndRenderingTo(RIGHT_EYE);
+		}
+	}
+	else
+	{
+		pFont->RenderCallback(x, y, z, pStr, asciiMultiLine, ctx);
+	}
+
+	SetProfileMarker("DRAWSTRINGU", CRenderer::ESPM_POP);
+}
+
 void CD3D9Renderer::RT_DrawLines(Vec3 v[], int nump, ColorF& col, int flags, float fGround)
 {
 	if (m_bDeviceLost)
@@ -268,8 +296,9 @@
 
 	if (fGround >= 0)
 	{
-		// NOTE: Get aligned stack-space (pointer and size aligned to manager's alignment requirement)
-		CryStackAllocWithSizeVector(SVF_P3F_C4B_T2F, nump * 2, vQuad, CDeviceBufferManager::AlignBufferSizeForStreaming);
+		TempDynVB<SVF_P3F_C4B_T2F> vb;
+		vb.Allocate(nump * 2);
+		SVF_P3F_C4B_T2F* vQuad = vb.Lock();
 
 		for (i = 0; i < nump; i++)
 		{
@@ -283,7 +312,9 @@
 			vQuad[i * 2 + 1].st = Vec2(0.0f, 0.0f);
 		}
 
-		TempDynVB<SVF_P3F_C4B_T2F>::CreateFillAndBind(vQuad, nump * 2, 0);
+		vb.Unlock();
+		vb.Bind(0);
+		vb.Release();
 
 		FX_SetFPMode();
 		if (!FAILED(FX_SetVertexDeclaration(0, eVF_P3F_C4B_T2F)))
@@ -291,8 +322,9 @@
 	}
 	else
 	{
-		// NOTE: Get aligned stack-space (pointer and size aligned to manager's alignment requirement)
-		CryStackAllocWithSizeVector(SVF_P3F_C4B_T2F, nump, vQuad, CDeviceBufferManager::AlignBufferSizeForStreaming);
+		TempDynVB<SVF_P3F_C4B_T2F> vb;
+		vb.Allocate(nump);
+		SVF_P3F_C4B_T2F* vQuad = vb.Lock();
 
 		for (i = 0; i < nump; i++)
 		{
@@ -301,7 +333,9 @@
 			vQuad[i].st = Vec2(0, 0);
 		}
 
-		TempDynVB<SVF_P3F_C4B_T2F>::CreateFillAndBind(vQuad, nump, 0);
+		vb.Unlock();
+		vb.Bind(0);
+		vb.Release();
 
 		FX_SetFPMode();
 		if (!FAILED(FX_SetVertexDeclaration(0, eVF_P3F_C4B_T2F)))
@@ -394,7 +428,10 @@
 
 		if (GetS3DRend().IsStereoEnabled() && bStereo)
 		{
-			if (GetS3DRend().IsQuadLayerEnabled())
+			IHmdManager* pHmdManager = gEnv->pSystem->GetHmdManager();
+			const EHmdClass hmdClass = pHmdManager && pHmdManager->GetHmdDevice() ? pHmdManager->GetHmdDevice()->GetClass() : eHmdClass_Null;
+			const bool bRenderFlashToVrLayer = CRenderer::CV_r_StereoMode == STEREO_MODE_DUAL_RENDERING && (hmdClass == eHmdClass_Oculus || hmdClass == eHmdClass_OpenVR);
+			if (bRenderFlashToVrLayer)
 			{
 				GetS3DRend().BeginRenderingToVrQuadLayer(RenderLayer::eQuadLayers_0);
 				pPlayer->RenderCallback(IFlashPlayer_RenderProxy::EFT_Mono);
@@ -435,24 +472,15 @@
 
 		if (GetS3DRend().IsStereoEnabled() && bStereo)
 		{
-			if (GetS3DRend().IsQuadLayerEnabled())
+			GetS3DRend().BeginRenderingTo(LEFT_EYE);
+			pPlayer->RenderPlaybackLocklessCallback(cbIdx, IFlashPlayer_RenderProxy::EFT_StereoLeft, false, false);
+			GetS3DRend().EndRenderingTo(LEFT_EYE);
+
+			if (GetS3DRend().RequiresSequentialSubmission())
 			{
-				GetS3DRend().BeginRenderingToVrQuadLayer(RenderLayer::eQuadLayers_0);
-				pPlayer->RenderPlaybackLocklessCallback(cbIdx, IFlashPlayer_RenderProxy::EFT_Mono, bFinalPlayback);
-				GetS3DRend().EndRenderingToVrQuadLayer(RenderLayer::eQuadLayers_0);
-			}
-			else
-			{
-				GetS3DRend().BeginRenderingTo(LEFT_EYE);
-				pPlayer->RenderPlaybackLocklessCallback(cbIdx, IFlashPlayer_RenderProxy::EFT_StereoLeft, false, false);
-				GetS3DRend().EndRenderingTo(LEFT_EYE);
-
-				if (GetS3DRend().RequiresSequentialSubmission())
-				{
-					GetS3DRend().BeginRenderingTo(RIGHT_EYE);
-					pPlayer->RenderPlaybackLocklessCallback(cbIdx, IFlashPlayer_RenderProxy::EFT_StereoRight, bFinalPlayback, true);
-					GetS3DRend().EndRenderingTo(RIGHT_EYE);
-				}
+				GetS3DRend().BeginRenderingTo(RIGHT_EYE);
+				pPlayer->RenderPlaybackLocklessCallback(cbIdx, IFlashPlayer_RenderProxy::EFT_StereoRight, bFinalPlayback, true);
+				GetS3DRend().EndRenderingTo(RIGHT_EYE);
 			}
 		}
 		else
@@ -535,11 +563,6 @@
 	delete pRes;
 }
 
-void CD3D9Renderer::RT_ReleaseOptics(IOpticsElementBase* pOpticsElement)
-{
-	SAFE_RELEASE(pOpticsElement);
-}
-
 void CD3D9Renderer::RT_UnbindTMUs()
 {
 	D3DShaderResource* pTex[MAX_TMU] = { NULL };
@@ -586,8 +609,6 @@
 
 void CD3D9Renderer::RT_ReleaseRenderResources(uint32 nFlags)
 {
-	ForceFlushRTCommands();
-
 	if (nFlags & (FRR_PERMANENT_RENDER_OBJECTS | FRR_OBJECTS))
 	{
 		// Delete all items that have not been allocated from the object pool
@@ -599,10 +620,15 @@
 			return;
 	}
 
+	if (m_gpuParticleManager)
+		m_gpuParticleManager->RT_CleanupResources();
+
 	RT_GraphicsPipelineShutdown();
 
+	m_cEF.mfReleasePreactivatedShaderData();
 	m_cEF.m_Bin.InvalidateCache();
 	//m_cEF.m_Bin.m_BinPaths.clear();
+	ForceFlushRTCommands();
 
 	for (uint i = 0; i < CLightStyle::s_LStyles.Num(); i++)
 	{
@@ -671,13 +697,9 @@
 void CD3D9Renderer::RT_PrecacheDefaultShaders()
 {
 	SShaderCombination cmb;
-	m_cEF.s_ShaderStereo->mfPrecache(cmb, true, NULL);
-
-<<<<<<< HEAD
-#if RENDERER_SUPPORT_SCALEFORM
-=======
+	m_cEF.s_ShaderStereo->mfPrecache(cmb, true, true, NULL);
+
 #if defined(INCLUDE_SCALEFORM_SDK) || defined(CRY_FEATURE_SCALEFORM_HELPER)
->>>>>>> 91547e78
 	SF_PrecacheShaders();
 #endif
 }
@@ -762,14 +784,11 @@
 		            0.0f, 0.0f, 1.0f, 1.0f, 0.f, 0.f, 0.f, 0.f, 1.f, 0.f);
 
 #if !defined(STRIP_RENDER_THREAD)
-		if(m_pRT->m_CommandsLoading.size() > 0)
-		{
-			// Blit the accumulated commands from the renderloading thread into the current fill command queue
-			// : Currently hacked into the RC_UpdateMaterialConstants command, but will be generalized soon
-			void* buf = m_pRT->m_Commands[m_pRT->m_nCurThreadFill].Grow(m_pRT->m_CommandsLoading.size());
-			memcpy(buf, &m_pRT->m_CommandsLoading[0], m_pRT->m_CommandsLoading.size());
-			m_pRT->m_CommandsLoading.Free();
-		}
+		// Blit the accumulated commands from the renderloading thread into the current fill command queue
+		// : Currently hacked into the RC_UpdateMaterialConstants command, but will be generalized soon
+		void* buf = m_pRT->m_Commands[m_pRT->m_nCurThreadFill].Grow(m_pRT->m_CommandsLoading.size());
+		memcpy(buf, &m_pRT->m_CommandsLoading[0], m_pRT->m_CommandsLoading.size());
+		m_pRT->m_CommandsLoading.Free();
 #endif // !defined(STRIP_RENDER_THREAD)
 	}
 }
@@ -787,7 +806,7 @@
 	int nThreadID = m_pRT->m_nCurThreadProcess;
 	pDevTex->UploadFromStagingResource(0, [=](void* pData, uint32 rowPitch, uint32 slicePitch)
 	{
-		cryMemcpy(pData, pWind->m_pData, CTexture::TextureDataSize(pWind->m_nWidth, pWind->m_nHeight, 1, 1, 1, eTF_R16G16F));
+		cryMemcpy(pData, pWind->m_pData, CTexture::TextureDataSize(pWind->m_nWidth, pWind->m_nHeight, 1, 1, 1, eTF_R16G16));
 		return true;
 	});
 }