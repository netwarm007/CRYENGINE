// Copyright 2001-2016 Crytek GmbH / Crytek Group. All rights reserved.

#include "StdAfx.h"
#include "ObjectsTree.h"
#include "PolygonClipContext.h"
#include "RoadRenderNode.h"
#include "Brush.h"
#include "DecalRenderNode.h"
#include "RenderMeshMerger.h"
#include "DecalManager.h"
#include "VisAreas.h"
#include <CryAnimation/ICryAnimation.h>
#include "LightEntity.h"
#include "WaterVolumeRenderNode.h"
#include "DistanceCloudRenderNode.h"
#include "MergedMeshRenderNode.h"
#include "MergedMeshGeometry.h"
#include "ShadowCache.h"
#include <CryThreading/IJobManager_JobDelegator.h>

const float COctreeNode::fMinShadowCasterViewDist = 8.f;
PodArray<COctreeNode*> COctreeNode::m_arrEmptyNodes;
PodArray<COctreeNode*> COctreeNode::m_arrStreamedInNodes;
int COctreeNode::m_nInstStreamTasksInProgress = 0;
FILE* COctreeNode::m_pFileForSyncRead = 0;
int COctreeNode::m_nNodesCounterAll = 0;
int COctreeNode::m_nNodesCounterStreamable = 0;
int COctreeNode::m_nInstCounterLoaded = 0;
void* COctreeNode::m_pRenderContentJobQueue = NULL;

DECLARE_JOB("OctreeNodeRender", TRenderContentJob, COctreeNode::RenderContentJobEntry);
typedef PROD_CONS_QUEUE_TYPE(TRenderContentJob, 1024) TRenderContentJobQueue;

#define CHECK_OBJECTS_BOX_WARNING_SIZE (1.0e+10f)

COctreeNode::~COctreeNode()
{
	m_nNodesCounterAll--;

	ReleaseObjects();

	for (int i = 0; i < 8; i++)
	{
		delete m_arrChilds[i];
		m_arrChilds[i] = NULL;
	}

	m_arrEmptyNodes.Delete(this);

	m_arrStreamedInNodes.Delete(this);

	GetObjManager()->m_arrStreamingNodeStack.Delete(this);

	if (m_pReadStream)
		m_pReadStream->Abort();

	ResetStaticInstancing();
}

void COctreeNode::SetVisArea(CVisArea* pVisArea)
{
	m_pVisArea = pVisArea;
	for (int i = 0; i < 8; i++)
	{
		if (m_arrChilds[i])
			m_arrChilds[i]->SetVisArea(pVisArea);
	}
}

extern float arrVegetation_fSpriteSwitchState[nThreadsNum];

void COctreeNode::CheckManageVegetationSprites(float fNodeDistance, int nMaxFrames, const SRenderingPassInfo& passInfo)
{
	const uint32 iMainFrameId = passInfo.GetMainFrameID();
	if ((uint32)m_nManageVegetationsFrameId >= iMainFrameId - nMaxFrames && !passInfo.IsZoomInProgress())
		return;

	C3DEngine* p3DEngine = Get3DEngine();

	m_fNodeDistance = fNodeDistance;
	m_nManageVegetationsFrameId = iMainFrameId;

	FUNCTION_PROFILER_3DENGINE;

	Vec3 sunDirReady((m_fpSunDirX - 63.5f) / 63.5f, 0.0f, (m_fpSunDirZ - 63.5f) / 63.5f);
	sunDirReady.y = sqrt(clamp_tpl(1.0f - sunDirReady.x * sunDirReady.x - sunDirReady.z * sunDirReady.z, 0.0f, 1.0f));
	if (m_fpSunDirYs)
		sunDirReady.y *= -1.0f;

	if (sunDirReady.Dot(p3DEngine->GetSunDirNormalized()) < 0.99f)
		SetCompiled(false);

	const Vec3 vCamPos = passInfo.GetCamera().GetPosition();
	AABB objBox;

	SSectorTextureSet* pTerrainTexInfo = NULL;
	if (GetCVars()->e_VegetationUseTerrainColor)
		GetObjManager()->FillTerrainTexInfo(this, m_fNodeDistance, pTerrainTexInfo, m_objectsBox);
	/*
	   Vec3 vD = GetBBox().GetCenter() - vCamPos;
	   Vec3 vCenter = GetBBox().GetCenter();
	   Vec3 vD1 = vCenter + vD;
	   m_dwSpritesAngle = ((uint32)(atan2_tpl(vD1.x, vD1.y)*(255.0f/(2*g_PI)))) & 0xff;
	 */

	// check if we need to add some objects to sprites array
	for (CVegetation* pObj = (CVegetation*)m_arrObjects[eRNListType_Vegetation].m_pFirstNode, * pNext; pObj; pObj = pNext)
	{
		pNext = (CVegetation*)pObj->m_pNext;

		if (pObj->m_pNext)
			cryPrefetchT0SSE(pObj->m_pNext);

		pObj->FillBBox_NonVirtual(objBox);

		const float fEntDistanceSqr = Distance::Point_AABBSq(vCamPos, objBox) * passInfo.GetZoomFactor() * passInfo.GetZoomFactor();

		float fEntDistance2D = sqrt_tpl(vCamPos.GetSquaredDistance2D(pObj->m_vPos)) * passInfo.GetZoomFactor();

		StatInstGroup& vegetGroup = pObj->GetStatObjGroup();

		const float fSpriteSwitchDist = pObj->GetSpriteSwitchDist();
		float fSwitchRange = min(fSpriteSwitchDist * GetCVars()->e_LodTransitionSpriteDistRatio, GetCVars()->e_LodTransitionSpriteMinDist);
		float fLodTransitionDistband = 1.f;

		if (pObj->m_pSpriteInfo)
		{
			CStatObj* pStatObj = vegetGroup.GetStatObj();

			if (fEntDistance2D < (fSpriteSwitchDist - fSwitchRange) && pObj && pObj->m_pTempData)
			{
				int nLodA;

				nLodA = CLAMP(pObj->m_pTempData->userData.nWantedLod, (uint32)pStatObj->GetMinUsableLod(), (uint32)pStatObj->m_nMaxUsableLod);
				nLodA = pStatObj->FindNearesLoadedLOD(nLodA);

				// TODO: start dissolve transition to 3d lod
			}

			if (pObj->m_pTempData)
			{
				// TODO: update dissolve transition to 3d lod, detect finish oif transition
			}

			if (fEntDistanceSqr > sqr(pObj->m_fWSMaxViewDist * 1.1f))
			{
				SAFE_DELETE(pObj->m_pSpriteInfo);

				UnlinkObject(pObj);
				LinkObject(pObj, eERType_Vegetation); //We know that only eERType_Vegetation can get into the vegetation list, see GetRenderNodeListId()

				SetCompiled(false);

				continue;
			}

			float dist3D = fSpriteSwitchDist - fSwitchRange + fLodTransitionDistband;

			pObj->UpdateSpriteInfo(*pObj->m_pSpriteInfo, 0, pTerrainTexInfo, passInfo);
			pObj->m_pSpriteInfo->ucShow3DModel = (fEntDistance2D < dist3D);
		}
		else if (!pObj->m_pInstancingInfo)
		{
			if (fEntDistance2D > (fSpriteSwitchDist - fSwitchRange) && fEntDistance2D + fLodTransitionDistband < pObj->m_fWSMaxViewDist)
			{
				UnlinkObject(pObj);
				LinkObject(pObj, eERType_Vegetation, false); //We know that only eERType_Vegetation can get into the vegetation list, see GetRenderNodeListId()

				assert(pObj->m_pSpriteInfo == NULL);
				pObj->m_pSpriteInfo = new SVegetationSpriteInfo;
				SVegetationSpriteInfo& si = *pObj->m_pSpriteInfo;

				if (pObj->m_pTempData)
				{
					// TODO: start lod transition into sprite
				}

				pObj->UpdateSpriteInfo(si, 0.0f, pTerrainTexInfo, passInfo);
				pObj->m_pSpriteInfo->ucShow3DModel = (fEntDistance2D < fSpriteSwitchDist);

				SetCompiled(false);
			}
		}
	}
}

void COctreeNode::Render_Object_Nodes(bool bNodeCompletelyInFrustum, int nRenderMask, const Vec3& vAmbColor, const SRenderingPassInfo& passInfo)
{
	assert(nRenderMask & OCTREENODE_RENDER_FLAG_OBJECTS);

	const CCamera& rCam = passInfo.GetCamera();

	if (m_nOccludedFrameId == passInfo.GetFrameID())
		return;

	if (!bNodeCompletelyInFrustum && !rCam.IsAABBVisible_EH(m_objectsBox, &bNodeCompletelyInFrustum))
		return;

	const Vec3& vCamPos = rCam.GetPosition();

	float fNodeDistanceSq = Distance::Point_AABBSq(vCamPos, m_objectsBox) * sqr(passInfo.GetZoomFactor());

	if (fNodeDistanceSq > sqr(m_fObjectsMaxViewDist))
		return;

	float fNodeDistance = sqrt_tpl(fNodeDistanceSq);

	if (m_nLastVisFrameId != passInfo.GetFrameID() && m_pParent)
	{
		if (GetObjManager()->IsBoxOccluded(m_objectsBox, fNodeDistance, &m_occlusionTestClient, m_pVisArea != NULL, eoot_OCCELL, passInfo))
		{
			m_nOccludedFrameId = passInfo.GetFrameID();
			return;
		}
	}

	m_nLastVisFrameId = passInfo.GetFrameID();

	if (!IsCompiled())
		CompileObjects();

	CheckUpdateStaticInstancing();

	if (GetCVars()->e_ObjectsTreeBBoxes)
	{
		if (GetCVars()->e_ObjectsTreeBBoxes == 1)
		{
			const AABB& nodeBox = GetNodeBox();
			DrawBBox(nodeBox, Col_Blue);
		}
		if (GetCVars()->e_ObjectsTreeBBoxes == 2)
			DrawBBox(m_objectsBox, Col_Red);
	}

	m_fNodeDistance = fNodeDistance;
	m_bNodeCompletelyInFrustum = bNodeCompletelyInFrustum;

	if (GetCVars()->e_VegetationSpritesBatching && GetCVars()->e_VegetationSprites)
		CheckManageVegetationSprites(fNodeDistance, (int)(fNodeDistance * 0.2f), passInfo);

	if (HasAnyRenderableCandidates(passInfo))
	{
		// when using the occlusion culler, push the work to the jobs doing the occlusion checks, else just compute in main thread
		if (GetCVars()->e_StatObjBufferRenderTasks == 1 && passInfo.IsGeneralPass() && JobManager::InvokeAsJob("CheckOcclusion"))
		{
			// make sure the affected lights array is init before starting parallel execution
			CheckInitAffectingLights(passInfo);
			GetObjManager()->PushIntoCullQueue(SCheckOcclusionJobData::CreateOctreeJobData(this, nRenderMask, vAmbColor, passInfo));
		}
		else
		{
			RenderContentJobEntry(nRenderMask, vAmbColor, passInfo);
		}

		passInfo.GetRendItemSorter().IncreaseOctreeCounter();
	}

	int nFirst =
	  ((vCamPos.x > m_vNodeCenter.x) ? 4 : 0) |
	  ((vCamPos.y > m_vNodeCenter.y) ? 2 : 0) |
	  ((vCamPos.z > m_vNodeCenter.z) ? 1 : 0);

	if (m_arrChilds[nFirst])
		m_arrChilds[nFirst]->Render_Object_Nodes(bNodeCompletelyInFrustum, nRenderMask, vAmbColor, passInfo);

	if (m_arrChilds[nFirst ^ 1])
		m_arrChilds[nFirst ^ 1]->Render_Object_Nodes(bNodeCompletelyInFrustum, nRenderMask, vAmbColor, passInfo);

	if (m_arrChilds[nFirst ^ 2])
		m_arrChilds[nFirst ^ 2]->Render_Object_Nodes(bNodeCompletelyInFrustum, nRenderMask, vAmbColor, passInfo);

	if (m_arrChilds[nFirst ^ 4])
		m_arrChilds[nFirst ^ 4]->Render_Object_Nodes(bNodeCompletelyInFrustum, nRenderMask, vAmbColor, passInfo);

	if (m_arrChilds[nFirst ^ 3])
		m_arrChilds[nFirst ^ 3]->Render_Object_Nodes(bNodeCompletelyInFrustum, nRenderMask, vAmbColor, passInfo);

	if (m_arrChilds[nFirst ^ 5])
		m_arrChilds[nFirst ^ 5]->Render_Object_Nodes(bNodeCompletelyInFrustum, nRenderMask, vAmbColor, passInfo);

	if (m_arrChilds[nFirst ^ 6])
		m_arrChilds[nFirst ^ 6]->Render_Object_Nodes(bNodeCompletelyInFrustum, nRenderMask, vAmbColor, passInfo);

	if (m_arrChilds[nFirst ^ 7])
		m_arrChilds[nFirst ^ 7]->Render_Object_Nodes(bNodeCompletelyInFrustum, nRenderMask, vAmbColor, passInfo);
}

void COctreeNode::RenderDebug()
{
	if (GetCVars()->e_ObjectsTreeBBoxes == 3 || GetCVars()->e_ObjectsTreeBBoxes == (int)GetNodeBox().GetSize().x)
	{
		const AABB& nodeBox = GetNodeBox();

		if (m_nFileDataOffset && m_eStreamingStatus == ecss_NotLoaded)
			DrawBBox(nodeBox, Col_Red);
		else if (m_nFileDataOffset && m_eStreamingStatus == ecss_InProgress)
			DrawBBox(nodeBox, Col_Yellow);
		else if (m_nFileDataOffset && m_eStreamingStatus == ecss_Ready)
			DrawBBox(nodeBox, Col_Green);
	}

	for (int i = 0; i < 8; i++)
		if (m_arrChilds[i])
			m_arrChilds[i]->RenderDebug();
}

void COctreeNode::GetStreamedInNodesNum(int& nAllStreamable, int& nReady)
{
	if (m_nFileDataOffset && m_eStreamingStatus == ecss_Ready)
		nReady++;

	if (m_nFileDataOffset)
		nAllStreamable++;

	for (int i = 0; i < 8; i++)
		if (m_arrChilds[i])
			m_arrChilds[i]->GetStreamedInNodesNum(nAllStreamable, nReady);
}

void COctreeNode::CompileObjects()
{
	FUNCTION_PROFILER_3DENGINE;

	m_lstCasters.Clear();

	m_bStaticInstancingIsDirty = true;

	CheckUpdateStaticInstancing();

	float fObjMaxViewDistance = 0;

	size_t numCasters = 0;
	const unsigned int nSkipShadowCastersRndFlags = ERF_HIDDEN | ERF_COLLISION_PROXY | ERF_RAYCAST_PROXY | ERF_STATIC_INSTANCING; // shadow casters with these render flags are ignored

	for (int l = 0; l < eRNListType_ListsNum; l++)
	{
		for (IRenderNode* pObj = m_arrObjects[l].m_pFirstNode; pObj; pObj = pObj->m_pNext)
		{
			auto nFlags = pObj->GetRndFlags();

			IF (nFlags & nSkipShadowCastersRndFlags, 0)
				continue;

			IF (GetCVars()->e_ShadowsPerObject && gEnv->p3DEngine->GetPerObjectShadow(pObj), 0)
				continue;

			EERType eRType = pObj->GetRenderNodeType();
			float WSMaxViewDist = pObj->GetMaxViewDist();

			if (nFlags & ERF_CASTSHADOWMAPS && WSMaxViewDist > fMinShadowCasterViewDist && eRType != eERType_Light)
			{
				++numCasters;
			}
		}
	}

	m_lstCasters.reserve(numCasters);

	CObjManager* pObjManager = GetObjManager();

	// update node
	for (int l = 0; l < eRNListType_ListsNum; l++)
		for (IRenderNode* pObj = m_arrObjects[l].m_pFirstNode, * pNext; pObj; pObj = pNext)
		{
			pNext = pObj->m_pNext;

			IF (pObj->m_dwRndFlags & ERF_HIDDEN, 0)
				continue;
<<<<<<< HEAD
=======

			bool bVegetHasAlphaTrans = false;
>>>>>>> 91547e78

			// update vegetation instances data
			EERType eRType = pObj->GetRenderNodeType();
			if (eRType == eERType_Vegetation)
			{
				CVegetation* pInst = (CVegetation*)pObj;
				pInst->UpdateRndFlags();
			}

			// update max view distances
			const float fNewMaxViewDist = pObj->GetMaxViewDist();
			pObj->m_fWSMaxViewDist = fNewMaxViewDist;

			// update REQUIRES_FORWARD_RENDERING flag
			//IF(GetCVars()->e_ShadowsOnAlphaBlend,0)
			{
				pObj->m_nInternalFlags &= ~(IRenderNode::REQUIRES_FORWARD_RENDERING | IRenderNode::REQUIRES_NEAREST_CUBEMAP);
				if (eRType != eERType_Light &&
				    eRType != eERType_Cloud &&
				    eRType != eERType_FogVolume &&
				    eRType != eERType_Decal &&
				    eRType != eERType_Road &&
				    eRType != eERType_DistanceCloud &&
				    eRType != eERType_CloudBlocker)
				{
					if (eRType == eERType_ParticleEmitter)
						pObj->m_nInternalFlags |= IRenderNode::REQUIRES_FORWARD_RENDERING | IRenderNode::REQUIRES_NEAREST_CUBEMAP;

					if (CMatInfo* pMatInfo = (CMatInfo*)pObj->GetMaterial())
					{
						if (pMatInfo->IsForwardRenderingRequired())
							pObj->m_nInternalFlags |= IRenderNode::REQUIRES_FORWARD_RENDERING;

						if (pMatInfo->IsNearestCubemapRequired())
							pObj->m_nInternalFlags |= IRenderNode::REQUIRES_NEAREST_CUBEMAP;
					}

					if (eRType == eERType_RenderProxy)
					{
						int nSlotCount = pObj->GetSlotCount();

						for (int s = 0; s < nSlotCount; s++)
						{
							if (CMatInfo* pMat = (CMatInfo*)pObj->GetEntitySlotMaterial(s))
							{
								if (pMat->IsForwardRenderingRequired())
									pObj->m_nInternalFlags |= IRenderNode::REQUIRES_FORWARD_RENDERING;
								if (pMat->IsNearestCubemapRequired())
									pObj->m_nInternalFlags |= IRenderNode::REQUIRES_NEAREST_CUBEMAP;
							}

							if (IStatObj* pStatObj = pObj->GetEntityStatObj(s))
								if (CMatInfo* pMat = (CMatInfo*)pStatObj->GetMaterial())
								{
									if (pMat->IsForwardRenderingRequired())
										pObj->m_nInternalFlags |= IRenderNode::REQUIRES_FORWARD_RENDERING;
									if (pMat->IsNearestCubemapRequired())
										pObj->m_nInternalFlags |= IRenderNode::REQUIRES_NEAREST_CUBEMAP;
								}
						}
					}

					if (!(pObj->m_nInternalFlags & (IRenderNode::REQUIRES_FORWARD_RENDERING | IRenderNode::REQUIRES_NEAREST_CUBEMAP)))
						CompileCharacter(pObj->GetEntityCharacter(0), pObj->m_nInternalFlags);
				}
			}

			auto nFlags = pObj->GetRndFlags();

			// fill shadow casters list
			const bool bHasPerObjectShadow = GetCVars()->e_ShadowsPerObject && gEnv->p3DEngine->GetPerObjectShadow(pObj);
			if (!(nFlags & nSkipShadowCastersRndFlags) && nFlags & ERF_CASTSHADOWMAPS && fNewMaxViewDist > fMinShadowCasterViewDist &&
			    eRType != eERType_Light && !bHasPerObjectShadow)
			{
				COctreeNode* pNode = this;
				while (pNode && !(pNode->m_renderFlags & ERF_CASTSHADOWMAPS))
				{
					pNode->m_renderFlags |= ERF_CASTSHADOWMAPS | ERF_HAS_CASTSHADOWMAPS;
					pNode = pNode->m_pParent;
				}

				float fMaxCastDist = fNewMaxViewDist * GetCVars()->e_ShadowsCastViewDistRatio;
				m_lstCasters.Add(SCasterInfo(pObj, fMaxCastDist, eRType));
			}

			fObjMaxViewDistance = max(fObjMaxViewDistance, fNewMaxViewDist);
		}

	if (fObjMaxViewDistance > m_fObjectsMaxViewDist)
	{
		COctreeNode* pNode = this;
		while (pNode)
		{
			pNode->m_fObjectsMaxViewDist = max(pNode->m_fObjectsMaxViewDist, fObjMaxViewDistance);
			pNode = pNode->m_pParent;
		}
	}

	SetCompiled(true);

	const Vec3& sunDir = Get3DEngine()->GetSunDirNormalized();
	m_fpSunDirX = (uint32) (sunDir.x * 63.5f + 63.5f);
	m_fpSunDirZ = (uint32) (sunDir.z * 63.5f + 63.5f);
	m_fpSunDirYs = sunDir.y < 0.0f ? 1 : 0;
}

void COctreeNode::UpdateStaticInstancing()
{
	FUNCTION_PROFILER_3DENGINE;

	// clear
	if (m_pStaticInstancingInfo)
	{
		for (auto it = m_pStaticInstancingInfo->begin(); it != m_pStaticInstancingInfo->end(); ++it)
		{
			PodArray<SNodeInstancingInfo>*& pInfo = it->second;

			pInfo->Clear();
		}
	}

	// group objects by CStatObj *
	for (IRenderNode* pObj = m_arrObjects[eRNListType_Vegetation].m_pFirstNode, * pNext; pObj; pObj = pNext)
	{
		pNext = pObj->m_pNext;

		CVegetation* pInst = (CVegetation*)pObj;

		pObj->m_dwRndFlags &= ~ERF_STATIC_INSTANCING;

		if (pInst->m_pInstancingInfo)
		{
			SAFE_DELETE(pInst->m_pInstancingInfo)

			pInst->InvalidatePermanentRenderObject();
		}

		IF (pObj->m_dwRndFlags & ERF_HIDDEN, 0)
			continue;

		Matrix34A objMatrix;
		CStatObj* pStatObj = (CStatObj*)pInst->GetEntityStatObj(0, 0, &objMatrix);
		/*
		   int nLodA = -1;
		   {
		   const Vec3 vCamPos = GetSystem()->GetViewCamera().GetPosition();

		   const float fEntDistance = sqrt_tpl(Distance::Point_AABBSq(vCamPos, pInst->GetBBox()));
		   int wantedLod = CObjManager::GetObjectLOD(pInst, fEntDistance);

		   int minUsableLod = pStatObj->GetMinUsableLod();
		   int maxUsableLod = (int)pStatObj->m_nMaxUsableLod;
		   nLodA = CLAMP(wantedLod, minUsableLod, maxUsableLod);
		   if(!(pStatObj->m_nFlags & STATIC_OBJECT_COMPOUND))
		    nLodA = pStatObj->FindNearesLoadedLOD(nLodA);
		   }

		   if(nLodA<0)
		   continue;

		   pStatObj = (CStatObj *)pStatObj->GetLodObject(nLodA);
		 */
		if (!m_pStaticInstancingInfo)
			m_pStaticInstancingInfo = new std::map<std::pair<IStatObj*, IMaterial*>, PodArray<SNodeInstancingInfo>*>;

		std::pair<IStatObj*, IMaterial*> pairKey(pStatObj, pInst->GetMaterial());

		PodArray<SNodeInstancingInfo>*& pInfo = (*m_pStaticInstancingInfo)[pairKey];

		if (!pInfo)
			pInfo = new PodArray<SNodeInstancingInfo>;

		SNodeInstancingInfo ii;
		ii.pRNode = pInst;
		ii.nodeMatrix = objMatrix;

		pInfo->Add(ii);
	}

	// mark
	if (m_pStaticInstancingInfo)
	{
		for (auto it = m_pStaticInstancingInfo->begin(); it != m_pStaticInstancingInfo->end(); ++it)
		{
			PodArray<SNodeInstancingInfo>*& pInfo = it->second;

			if (pInfo->Count() > GetCVars()->e_StaticInstancingMinInstNum)
			{
				CVegetation* pFirstNode = pInfo->GetAt(0).pRNode;

				// put instancing into one of existing vegetations
				PodArrayAABB<CRenderObject::SInstanceInfo>* pInsts = pFirstNode->m_pInstancingInfo = new PodArrayAABB<CRenderObject::SInstanceInfo>;
				pInsts->PreAllocate(pInfo->Count(), pInfo->Count());
				pInsts->m_aabbBox.Reset();

				pFirstNode->InvalidatePermanentRenderObject();

				for (int i = 0; i < pInfo->Count(); i++)
				{
					SNodeInstancingInfo& ii = pInfo->GetAt(i);

					if (i)
					{
						ii.pRNode->SetRndFlags(ERF_STATIC_INSTANCING, true);

						// keep inactive objects in the end of the list
						UnlinkObject(ii.pRNode);
						LinkObject(ii.pRNode, eERType_Vegetation, false);

						for (int s = 0; s < m_lstCasters.Count(); s++)
						{
							if (m_lstCasters[s].pNode == ii.pRNode)
							{
								m_lstCasters.Delete(s);
								break;
							}
						}
					}

					CStatObj* pStatObj = ii.pRNode->GetStatObj();
					const StatInstGroup& vegetGroup = ii.pRNode->GetStatObjGroup();

					(*pInsts)[i].m_Matrix = ii.nodeMatrix;

					pInsts->m_aabbBox.Add(ii.pRNode->GetBBox());
				}
			}
			else
			{
				pInfo->Clear();
			}
		}
	}

	m_bStaticInstancingIsDirty = false;
}

void COctreeNode::AddLightSource(CDLight* pSource, const SRenderingPassInfo& passInfo)
{
	bool bIsVisible = false;
	if (pSource->m_Flags & DLF_DEFERRED_CUBEMAPS)
	{
		OBB obb(OBB::CreateOBBfromAABB(Matrix33(pSource->m_ObjMatrix), AABB(-pSource->m_ProbeExtents, pSource->m_ProbeExtents)));
		bIsVisible = passInfo.GetCamera().IsOBBVisible_F(pSource->m_Origin, obb);
	}
	else if (pSource->m_Flags & DLF_AREA_LIGHT)
	{
		// OBB test for area lights.
		Vec3 vBoxMax(pSource->m_fRadius, pSource->m_fRadius + pSource->m_fAreaWidth, pSource->m_fRadius + pSource->m_fAreaHeight);
		Vec3 vBoxMin(-0.1f, -(pSource->m_fRadius + pSource->m_fAreaWidth), -(pSource->m_fRadius + pSource->m_fAreaHeight));

		OBB obb(OBB::CreateOBBfromAABB(Matrix33(pSource->m_ObjMatrix), AABB(vBoxMin, vBoxMax)));
		bIsVisible = passInfo.GetCamera().IsOBBVisible_F(pSource->m_Origin, obb);
	}
	else
		bIsVisible = m_objectsBox.IsOverlapSphereBounds(pSource->m_Origin, pSource->m_fRadius);

	if (!bIsVisible)
		return;

	CheckInitAffectingLights(passInfo);

	if (m_lstAffectingLights.Find(pSource) < 0)
	{
		m_lstAffectingLights.Add(pSource);

		for (int i = 0; i < 8; i++)
			if (m_arrChilds[i])
				m_arrChilds[i]->AddLightSource(pSource, passInfo);
	}
}

bool IsAABBInsideHull(const SPlaneObject* pHullPlanes, int nPlanesNum, const AABB& aabbBox);
bool IsSphereInsideHull(const SPlaneObject* pHullPlanes, int nPlanesNum, const Sphere& objSphere);

void COctreeNode::FillShadowCastersList(bool bNodeCompletellyInFrustum, CDLight* pLight, ShadowMapFrustum* pFr, PodArray<SPlaneObject>* pShadowHull, uint32 nRenderNodeFlags, const SRenderingPassInfo& passInfo)
{
	if (GetCVars()->e_Objects)
	{
		if (m_renderFlags & ERF_CASTSHADOWMAPS)
		{
			FRAME_PROFILER("COctreeNode::FillShadowMapCastersList", GetSystem(), PROFILE_3DENGINE);

			CRY_ALIGN(64) ShadowMapFrustumParams params;
			params.pLight = pLight;
			params.pFr = pFr;
			params.pShadowHull = pShadowHull;
			params.passInfo = &passInfo;
			params.vCamPos = passInfo.GetCamera().GetPosition();
			params.bSun = (pLight->m_Flags & DLF_SUN) != 0;
			params.nRenderNodeFlags = nRenderNodeFlags;

			FillShadowMapCastersList(params, bNodeCompletellyInFrustum);
		}
	}
}

void COctreeNode::FillShadowMapCastersList(const ShadowMapFrustumParams& params, bool bNodeCompletellyInFrustum)
{
	if (!bNodeCompletellyInFrustum && !params.pFr->IntersectAABB(m_objectsBox, &bNodeCompletellyInFrustum))
		return;

	const int frameID = params.passInfo->GetFrameID();
	if (params.bSun && bNodeCompletellyInFrustum)
		nFillShadowCastersSkipFrameId = frameID;

	if (params.pShadowHull && !IsAABBInsideHull(params.pShadowHull->GetElements(), params.pShadowHull->Count(), m_objectsBox))
	{
		nFillShadowCastersSkipFrameId = frameID;
		return;
	}

	if (!IsCompiled())
	{
		CompileObjects();
	}

	PrefetchLine(&m_lstCasters, 0);

	const float fShadowsCastViewDistRatio = GetCVars()->e_ShadowsCastViewDistRatio;
	if (fShadowsCastViewDistRatio != 0.0f)
	{
		float fNodeDistanceSqr = Distance::Point_AABBSq(params.vCamPos, m_objectsBox);
		if (fNodeDistanceSqr > sqr(m_fObjectsMaxViewDist * fShadowsCastViewDistRatio))
		{
			nFillShadowCastersSkipFrameId = frameID;
			return;
		}
	}

	PrefetchLine(m_lstCasters.begin(), 0);
	PrefetchLine(m_lstCasters.begin(), 128);

	IRenderNode* pNotCaster = ((CLightEntity*)params.pLight->m_pOwner)->m_pNotCaster;
	bool bParticleShadows = params.bSun && params.pFr->nShadowMapLod < GetCVars()->e_ParticleShadowsNumGSMs;

	if (m_arrChilds[0])
	{
		PrefetchLine(&m_arrChilds[0]->m_nLightMaskFrameId, 0);
	}

	SCasterInfo* pCastersEnd = m_lstCasters.end();
	for (SCasterInfo* pCaster = m_lstCasters.begin(); pCaster < pCastersEnd; pCaster++)
	{
#ifdef FEATURE_SVO_GI
		if (!GetCVars()->e_svoTI_Apply || !GetCVars()->e_svoTI_InjectionMultiplier || (params.pFr->nShadowMapLod != GetCVars()->e_svoTI_GsmCascadeLod))
#endif
		if (params.bSun && pCaster->nGSMFrameId == frameID && params.pShadowHull)
			continue;
		if (!IsRenderNodeTypeEnabled(pCaster->nRType))
			continue;
		if (pCaster->pNode == NULL || pCaster->pNode == pNotCaster)
			continue;
		if (!bParticleShadows && (pCaster->nRType == eERType_ParticleEmitter))
			continue;
		if ((pCaster->nRenderNodeFlags & params.nRenderNodeFlags) == 0)
			continue;

		float fDistanceSq = Distance::Point_PointSq(params.vCamPos, pCaster->objSphere.center);
		if (fDistanceSq > sqr(pCaster->fMaxCastingDist + pCaster->objSphere.radius))
		{
			pCaster->nGSMFrameId = frameID;
			continue;
		}

		bool bObjCompletellyInFrustum = bNodeCompletellyInFrustum;
		if (!bObjCompletellyInFrustum && !params.pFr->IntersectAABB(pCaster->objBox, &bObjCompletellyInFrustum))
			continue;
		if (params.bSun && bObjCompletellyInFrustum)
			pCaster->nGSMFrameId = frameID;

		if (params.bSun && bObjCompletellyInFrustum)
			pCaster->nGSMFrameId = frameID;
		if (params.pShadowHull && !IsSphereInsideHull(params.pShadowHull->GetElements(), params.pShadowHull->Count(), pCaster->objSphere))
		{
			pCaster->nGSMFrameId = frameID;
			continue;
		}

		if (pCaster->bCanExecuteAsRenderJob)
		{
			params.pFr->jobExecutedCastersList.Add(pCaster->pNode);
		}
		else
			params.pFr->castersList.Add(pCaster->pNode);

		// This code does not exist yet!
		//if(pCaster->nRType == eERType_ParticleEmitter)
		//((CParticleEmitter*)pCaster->pNode)->AddUpdateParticlesJob();
	}

	enum { maxNodeNum = 7 };
	for (int i = 0; i <= maxNodeNum; i++)
	{
		const bool bPrefetch = i < maxNodeNum && !!m_arrChilds[i + 1];
		if (bPrefetch)
		{
			PrefetchLine(&m_arrChilds[i + 1]->m_nLightMaskFrameId, 0);
		}
<<<<<<< HEAD
=======

		if (m_arrChilds[i] && (m_arrChilds[i]->m_renderFlags & ERF_CASTSHADOWMAPS))
		{
			bool bContinue = m_arrChilds[i]->nFillShadowCastersSkipFrameId != frameID;

#ifdef FEATURE_SVO_GI
			if (GetCVars()->e_svoTI_Apply && GetCVars()->e_svoTI_InjectionMultiplier && (params.pFr->nShadowMapLod == GetCVars()->e_svoTI_GsmCascadeLod))
				bContinue = true;
#endif

			if (!params.bSun || !params.pShadowHull || bContinue)
				m_arrChilds[i]->FillShadowMapCastersList(params, bNodeCompletellyInFrustum);
		}
	}
}

void COctreeNode::FillIndirectLightingCastersList(const CDLight* pLight, ShadowMapFrustum* pFr, const SRenderingPassInfo& passInfo)
{
	FUNCTION_PROFILER_3DENGINE;

	assert(pFr->bReflectiveShadowMap);
	assert(GetCVars()->e_GI > 0);

	if (!IsCompiled())
		CompileObjects();
>>>>>>> 91547e78

		if (m_arrChilds[i] && (m_arrChilds[i]->m_renderFlags & ERF_CASTSHADOWMAPS))
		{
			bool bContinue = m_arrChilds[i]->nFillShadowCastersSkipFrameId != frameID;

#ifdef FEATURE_SVO_GI
			if (GetCVars()->e_svoTI_Apply && GetCVars()->e_svoTI_InjectionMultiplier && (params.pFr->nShadowMapLod == GetCVars()->e_svoTI_GsmCascadeLod))
				bContinue = true;
#endif

			if (!params.bSun || !params.pShadowHull || bContinue)
				m_arrChilds[i]->FillShadowMapCastersList(params, bNodeCompletellyInFrustum);
		}
	}
}

void COctreeNode::MarkAsUncompiled(const IRenderNode* pRenderNode)
{
	if (pRenderNode)
	{
		for (int l = 0; l < eRNListType_ListsNum; l++)
		{
			for (IRenderNode* pObj = m_arrObjects[l].m_pFirstNode; pObj; pObj = pObj->m_pNext)
			{
				if (pObj == pRenderNode)
				{
					SetCompiled(false);
					break;
				}
			}
		}
	}
	else
		SetCompiled(false);

	for (int i = 0; i < 8; i++)
		if (m_arrChilds[i])
			m_arrChilds[i]->MarkAsUncompiled(pRenderNode);
}

AABB COctreeNode::GetShadowCastersBox(const AABB* pBBox, const Matrix34* pShadowSpaceTransform)
{
	if (!IsCompiled())
		CompileObjects();

	AABB result(AABB::RESET);
	if (!pBBox || Overlap::AABB_AABB(*pBBox, GetObjectsBBox()))
	{
		for (size_t i = 0; i < m_lstCasters.size(); ++i)
		{
			AABB casterBox = m_lstCasters[i].objBox;
			if (!pBBox || Overlap::AABB_AABB(*pBBox, casterBox))
			{
				if (pShadowSpaceTransform)
					casterBox = AABB::CreateTransformedAABB(*pShadowSpaceTransform, casterBox);

				result.Add(casterBox);
			}
		}

		for (int i = 0; i < 8; i++)
		{
			if (m_arrChilds[i])
				result.Add(m_arrChilds[i]->GetShadowCastersBox(pBBox, pShadowSpaceTransform));
		}
	}

	return result;
}

COctreeNode* COctreeNode::FindNodeContainingBox(const AABB& objBox)
{
	{
		const AABB& nodeBox = GetNodeBox();
		if (!nodeBox.IsContainSphere(objBox.min, -0.01f) || !nodeBox.IsContainSphere(objBox.max, -0.01f))
			return NULL;
	}

	for (int i = 0; i < 8; i++)
		if (m_arrChilds[i])
			if (COctreeNode* pFoundNode = m_arrChilds[i]->FindNodeContainingBox(objBox))
				return pFoundNode;

	return this;
}

void COctreeNode::MoveObjectsIntoList(PodArray<SRNInfo>* plstResultEntities, const AABB* pAreaBox,
                                      bool bRemoveObjects, bool bSkipDecals, bool bSkip_ERF_NO_DECALNODE_DECALS, bool bSkipDynamicObjects,
                                      EERType eRNType)
{
	FUNCTION_PROFILER_3DENGINE;

	if (pAreaBox && !Overlap::AABB_AABB(m_objectsBox, *pAreaBox))
		return;

	for (int l = 0; l < eRNListType_ListsNum; l++)
		for (IRenderNode* pObj = m_arrObjects[l].m_pFirstNode, * pNext; pObj; pObj = pNext)
		{
			pNext = pObj->m_pNext;

			if (eRNType < eERType_TypesNum && pObj->GetRenderNodeType() != eRNType)
				continue;

			if (bSkipDecals && pObj->GetRenderNodeType() == eERType_Decal)
				continue;

			if (bSkip_ERF_NO_DECALNODE_DECALS && pObj->GetRndFlags() & ERF_NO_DECALNODE_DECALS)
				continue;

			if (bSkipDynamicObjects)
			{
				EERType eRType = pObj->GetRenderNodeType();

				if (pObj->GetRndFlags() & ERF_MOVES_EVERY_FRAME)
					continue;

				if (
				  eRType != eERType_Brush &&
				  eRType != eERType_Vegetation)
					continue;
			}

			if (pAreaBox && !Overlap::AABB_AABB(pObj->GetBBox(), *pAreaBox))
				continue;

			if (bRemoveObjects)
			{
				UnlinkObject(pObj);

				SetCompiled(false);
			}

			plstResultEntities->Add(pObj);
		}

	for (int i = 0; i < 8; i++)
	{
		if (m_arrChilds[i])
		{
			m_arrChilds[i]->MoveObjectsIntoList(plstResultEntities, pAreaBox, bRemoveObjects, bSkipDecals, bSkip_ERF_NO_DECALNODE_DECALS, bSkipDynamicObjects, eRNType);
		}
	}
}

void COctreeNode::DeleteObjectsByFlag(int nRndFlag)
{
	FUNCTION_PROFILER_3DENGINE;
	for (int l = 0; l < eRNListType_ListsNum; l++)
		for (IRenderNode* pObj = m_arrObjects[l].m_pFirstNode, * pNext; pObj; pObj = pNext)
		{
			pNext = pObj->m_pNext;

			if (pObj->GetRndFlags() & nRndFlag)
				DeleteObject(pObj);
		}

	for (int i = 0; i < 8; i++)
		if (m_arrChilds[i])
			m_arrChilds[i]->DeleteObjectsByFlag(nRndFlag);
}

void COctreeNode::UnregisterEngineObjectsInArea(const SHotUpdateInfo* pExportInfo, PodArray<IRenderNode*>& arrUnregisteredObjects, bool bOnlyEngineObjects)
{
	FUNCTION_PROFILER_3DENGINE;

	const AABB* pAreaBox = (pExportInfo && !pExportInfo->areaBox.IsReset()) ? &pExportInfo->areaBox : NULL;

	{
		const AABB& nodeBox = GetNodeBox();
		if (pAreaBox && !Overlap::AABB_AABB(nodeBox, *pAreaBox))
			return;
	}

	uint32 nObjTypeMask = pExportInfo ? pExportInfo->nObjTypeMask : (uint32) ~0;

	for (int l = 0; l < eRNListType_ListsNum; l++)
	{
		for (IRenderNode* pObj = m_arrObjects[l].m_pFirstNode, * pNext; pObj; pObj = pNext)
		{
			pNext = pObj->m_pNext;

			EERType eType = pObj->GetRenderNodeType();

			if (bOnlyEngineObjects)
			{
				if (!(nObjTypeMask & (1 << eType)))
					continue;

				if ((eType == eERType_Vegetation && !(pObj->GetRndFlags() & ERF_PROCEDURAL)) ||
				    eType == eERType_Brush ||
				    eType == eERType_Decal ||
				    eType == eERType_WaterVolume ||
				    eType == eERType_Road ||
				    eType == eERType_DistanceCloud ||
				    eType == eERType_WaterWave)
				{
					Get3DEngine()->UnRegisterEntityAsJob(pObj);
					arrUnregisteredObjects.Add(pObj);
					SetCompiled(false);
				}
			}
			else
			{
				Get3DEngine()->UnRegisterEntityAsJob(pObj);
				arrUnregisteredObjects.Add(pObj);
				SetCompiled(false);
			}
		}
	}

	for (int i = 0; i < 8; i++)
	{
		if (m_arrChilds[i])
			m_arrChilds[i]->UnregisterEngineObjectsInArea(pExportInfo, arrUnregisteredObjects, bOnlyEngineObjects);
	}
}

int COctreeNode::PhysicalizeInBox(const AABB& bbox)
{
	if (!Overlap::AABB_AABB(m_objectsBox, bbox))
		return 0;

	struct _Op
	{
		void operator()(IRenderNode* pObj, const AABB& _bbox, int checkActive, int& _nCount) const
		{
			const AABB& objBox = pObj->GetBBox();
			if (Overlap::AABB_AABB(_bbox, objBox) &&
			    max(objBox.max.x - objBox.min.x, objBox.max.y - objBox.min.y) <=
			    ((C3DEngine*)gEnv->p3DEngine)->GetCVars()->e_OnDemandMaxSize)
			{
				if (!pObj->GetPhysics() && ((checkActive && pObj->GetRndFlags() & ERF_ACTIVE_LAYER) || (!checkActive)))
					pObj->Physicalize(true);
				if (pObj->GetPhysics())
					pObj->GetPhysics()->AddRef(), _nCount++;
			}
		}
	};

	int nCount = 0;
	_Op physicalize;
	if (GetCVars()->e_OnDemandPhysics & 0x1)
		for (IRenderNode* pObj = m_arrObjects[eRNListType_Vegetation].m_pFirstNode; pObj; pObj = pObj->m_pNext)
		{
			assert(pObj->GetRenderNodeType() == eERType_Vegetation);
			physicalize(pObj, bbox, false, nCount);
		}
	if (GetCVars()->e_OnDemandPhysics & 0x2)
		for (IRenderNode* pObj = m_arrObjects[eRNListType_Brush].m_pFirstNode; pObj; pObj = pObj->m_pNext)
		{
			assert(pObj->GetRenderNodeType() == eERType_Brush);
			physicalize(pObj, bbox, true, nCount);
		}

	for (int i = 0; i < 8; i++)
		if (m_arrChilds[i])
			nCount += m_arrChilds[i]->PhysicalizeInBox(bbox);

	return nCount;
}

int COctreeNode::DephysicalizeInBox(const AABB& bbox)
{
	if (!Overlap::AABB_AABB(m_objectsBox, bbox))
		return 0;

	struct _Op
	{
		void operator()(IRenderNode* pObj, const AABB& _bbox) const
		{
			const AABB& objBox = pObj->GetBBox();
			if (Overlap::AABB_AABB(_bbox, objBox) &&
			    max(objBox.max.x - objBox.min.x, objBox.max.y - objBox.min.y) <=
			    ((C3DEngine*)gEnv->p3DEngine)->GetCVars()->e_OnDemandMaxSize)
				pObj->Dephysicalize(true);
		}
	};

	int nCount = 0;
	_Op dephysicalize;
	if (GetCVars()->e_OnDemandPhysics & 0x1)
		for (IRenderNode* pObj = m_arrObjects[eRNListType_Vegetation].m_pFirstNode; pObj; pObj = pObj->m_pNext)
		{
			assert(pObj->GetRenderNodeType() == eERType_Vegetation);
			dephysicalize(pObj, bbox);
		}
	if (GetCVars()->e_OnDemandPhysics & 0x2)
		for (IRenderNode* pObj = m_arrObjects[eRNListType_Brush].m_pFirstNode; pObj; pObj = pObj->m_pNext)
		{
			assert(pObj->GetRenderNodeType() == eERType_Brush);
			dephysicalize(pObj, bbox);
		}

	for (int i = 0; i < 8; i++)
		if (m_arrChilds[i])
			nCount += m_arrChilds[i]->DephysicalizeInBox(bbox);

	return nCount;
}

int COctreeNode::PhysicalizeOfType(ERNListType listType, bool bInstant)
{
	for (IRenderNode* pObj = m_arrObjects[listType].m_pFirstNode, * pNext; pObj; pObj = pNext)
	{
		pNext = pObj->m_pNext;
		pObj->Physicalize(bInstant);
	}

	for (int i = 0; i < 8; i++)
	{
		if (m_arrChilds[i])
			m_arrChilds[i]->PhysicalizeOfType(listType, bInstant);
	}

	return 0;
}

int COctreeNode::DePhysicalizeOfType(ERNListType listType, bool bInstant)
{
	for (IRenderNode* pObj = m_arrObjects[listType].m_pFirstNode, * pNext; pObj; pObj = pNext)
	{
		pNext = pObj->m_pNext;
		pObj->Dephysicalize(bInstant);
	}

	for (int i = 0; i < 8; i++)
	{
		if (m_arrChilds[i])
			m_arrChilds[i]->DePhysicalizeOfType(listType, bInstant);
	}

	return 0;
}

int COctreeNode::GetObjectsCount(EOcTeeNodeListType eListType)
{
	int nCount = 0;

	switch (eListType)
	{
	case eMain:
		for (int l = 0; l < eRNListType_ListsNum; l++)
			for (IRenderNode* pObj = m_arrObjects[l].m_pFirstNode; pObj; pObj = pObj->m_pNext)
				nCount++;
		break;
	case eCasters:
		for (int l = 0; l < eRNListType_ListsNum; l++)
			for (IRenderNode* pObj = m_arrObjects[l].m_pFirstNode; pObj; pObj = pObj->m_pNext)
				if (pObj->GetRndFlags() & ERF_CASTSHADOWMAPS)
					nCount++;
		break;
	case eSprites:
		for (IRenderNode* pObj = m_arrObjects[eRNListType_Vegetation].m_pFirstNode; pObj; pObj = pObj->m_pNext)
			if (static_cast<CVegetation*>(pObj)->m_pSpriteInfo)
				++nCount;
		break;
	case eLights:
		nCount = m_lstAffectingLights.Count();
		break;
	}

	for (int i = 0; i < 8; i++)
		if (m_arrChilds[i])
			nCount += m_arrChilds[i]->GetObjectsCount(eListType);

	return nCount;
}

void COctreeNode::GetMemoryUsage(ICrySizer* pSizer) const
{
	for (int l = 0; l < eRNListType_ListsNum; l++)
	{
		for (IRenderNode* pObj = m_arrObjects[l].m_pFirstNode; pObj; pObj = pObj->m_pNext)
		{
			EERType eType = pObj->GetRenderNodeType();
			if (!(eType == eERType_Vegetation && pObj->GetRndFlags() & ERF_PROCEDURAL))
				pObj->GetMemoryUsage(pSizer);
		}
	}

	{
		SIZER_COMPONENT_NAME(pSizer, "ObjLists");

		pSizer->AddObject(m_lstCasters);
		pSizer->AddObject(m_lstAffectingLights);
	}

	for (int i = 0; i < 8; i++)
		if (m_arrChilds[i])
			m_arrChilds[i]->GetMemoryUsage(pSizer);

	if (pSizer)
		pSizer->AddObject(this, sizeof(*this));
}

void COctreeNode::UpdateTerrainNodes(CTerrainNode* pParentNode)
{
	if (pParentNode != 0)
		SetTerrainNode(pParentNode->FindMinNodeContainingBox(GetNodeBox()));
	else if (m_nSID >= 0 && GetTerrain() != 0)
		SetTerrainNode(GetTerrain()->FindMinNodeContainingBox(GetNodeBox(), m_nSID));
	else
		SetTerrainNode(NULL);

	for (int i = 0; i < 8; i++)
		if (m_arrChilds[i])
			m_arrChilds[i]->UpdateTerrainNodes();
}

void C3DEngine::GetObjectsByTypeGlobal(PodArray<IRenderNode*>& lstObjects, EERType objType, const AABB* pBBox, bool* pInstStreamReady, uint64 dwFlags)
{
	for (int nSID = 0; nSID < Get3DEngine()->m_pObjectsTree.Count(); nSID++)
		if (Get3DEngine()->IsSegmentSafeToUse(nSID))
			Get3DEngine()->m_pObjectsTree[nSID]->GetObjectsByType(lstObjects, objType, pBBox, pInstStreamReady, dwFlags);
}

void C3DEngine::MoveObjectsIntoListGlobal(PodArray<SRNInfo>* plstResultEntities, const AABB* pAreaBox,
                                          bool bRemoveObjects, bool bSkipDecals, bool bSkip_ERF_NO_DECALNODE_DECALS, bool bSkipDynamicObjects,
                                          EERType eRNType)
{
	for (int nSID = 0; nSID < Get3DEngine()->m_pObjectsTree.Count(); nSID++)
		if (Get3DEngine()->IsSegmentSafeToUse(nSID))
			Get3DEngine()->m_pObjectsTree[nSID]->MoveObjectsIntoList(plstResultEntities, pAreaBox, bRemoveObjects, bSkipDecals, bSkip_ERF_NO_DECALNODE_DECALS, bSkipDynamicObjects, eRNType);
}

void COctreeNode::ActivateObjectsLayer(uint16 nLayerId, bool bActivate, bool bPhys, IGeneralMemoryHeap* pHeap, const AABB& layerBox)
{
	if (nLayerId && nLayerId < 0xFFFF && !Overlap::AABB_AABB(layerBox, GetObjectsBBox()))
		return;

	for (IRenderNode* pObj = m_arrObjects[eRNListType_Brush].m_pFirstNode; pObj; pObj = pObj->m_pNext)
	{
		if (pObj->GetRenderNodeType() == eERType_Brush)
		{
			CBrush* pBrush = (CBrush*)pObj;
			if (pBrush->m_nLayerId == nLayerId || nLayerId == uint16(~0))
			{
				if ((bActivate && pBrush->m_dwRndFlags & ERF_HIDDEN) || (!bActivate && !(pBrush->m_dwRndFlags & ERF_HIDDEN)))
					SetCompiled(false);

				pBrush->SetRndFlags(ERF_HIDDEN, !bActivate);
				pBrush->SetRndFlags(ERF_ACTIVE_LAYER, bActivate);

				if (GetCVars()->e_ObjectLayersActivationPhysics == 1)
				{
					if (bActivate && bPhys)
						pBrush->PhysicalizeOnHeap(pHeap, false);
					else
						pBrush->Dephysicalize();
				}
				else if (!bPhys)
				{
					pBrush->Dephysicalize();
				}
			}
		}
	}

	for (IRenderNode* pObj = m_arrObjects[eRNListType_DecalsAndRoads].m_pFirstNode; pObj; pObj = pObj->m_pNext)
	{
		EERType eType = pObj->GetRenderNodeType();

		if (eType == eERType_Decal)
		{
			CDecalRenderNode* pDecal = (CDecalRenderNode*)pObj;
			if (pDecal->GetLayerId() == nLayerId || nLayerId == uint16(~0))
			{
				pDecal->SetRndFlags(ERF_HIDDEN, !bActivate);

				if (bActivate)
					pDecal->RequestUpdate();
				else
					pDecal->DeleteDecals();
			}
		}

		if (eType == eERType_Road)
		{
			CRoadRenderNode* pDecal = (CRoadRenderNode*)pObj;
			if (pDecal->GetLayerId() == nLayerId || nLayerId == uint16(~0))
			{
				pDecal->SetRndFlags(ERF_HIDDEN, !bActivate);
			}
		}
	}

	for (IRenderNode* pObj = m_arrObjects[eRNListType_Unknown].m_pFirstNode; pObj; pObj = pObj->m_pNext)
	{
		if (pObj->GetRenderNodeType() == eERType_WaterVolume)
		{
			CWaterVolumeRenderNode* pWatVol = (CWaterVolumeRenderNode*)pObj;
			if (pWatVol->GetLayerId() == nLayerId || nLayerId == uint16(~0))
			{
				pWatVol->SetRndFlags(ERF_HIDDEN, !bActivate);

				if (GetCVars()->e_ObjectLayersActivationPhysics)
				{
					if (bActivate && bPhys)
						pWatVol->Physicalize();
					else
						pWatVol->Dephysicalize();
				}
				else if (!bPhys)
				{
					pWatVol->Dephysicalize();
				}
			}
		}

		if (pObj->GetRenderNodeType() == eERType_DistanceCloud)
		{
			CDistanceCloudRenderNode* pCloud = (CDistanceCloudRenderNode*)pObj;
			if (pCloud->GetLayerId() == nLayerId || nLayerId == uint16(~0))
			{
				pCloud->SetRndFlags(ERF_HIDDEN, !bActivate);
			}
		}
	}

	for (int i = 0; i < 8; i++)
		if (m_arrChilds[i])
			m_arrChilds[i]->ActivateObjectsLayer(nLayerId, bActivate, bPhys, pHeap, layerBox);
}

void COctreeNode::GetLayerMemoryUsage(uint16 nLayerId, ICrySizer* pSizer, int* pNumBrushes, int* pNumDecals)
{
	for (IRenderNode* pObj = m_arrObjects[eRNListType_Brush].m_pFirstNode; pObj; pObj = pObj->m_pNext)
	{
		if (pObj->GetRenderNodeType() == eERType_Brush)
		{
			CBrush* pBrush = (CBrush*)pObj;
			if (pBrush->m_nLayerId == nLayerId || nLayerId == uint16(~0))
			{
				pBrush->GetMemoryUsage(pSizer);
				if (pNumBrushes)
					(*pNumBrushes)++;
			}
		}
	}

	for (IRenderNode* pObj = m_arrObjects[eRNListType_DecalsAndRoads].m_pFirstNode; pObj; pObj = pObj->m_pNext)
	{
		EERType eType = pObj->GetRenderNodeType();

		if (eType == eERType_Decal)
		{
			CDecalRenderNode* pDecal = (CDecalRenderNode*)pObj;
			if (pDecal->GetLayerId() == nLayerId || nLayerId == uint16(~0))
			{
				pDecal->GetMemoryUsage(pSizer);
				if (pNumDecals)
					(*pNumDecals)++;
			}
		}

		if (eType == eERType_Road)
		{
			CRoadRenderNode* pDecal = (CRoadRenderNode*)pObj;
			if (pDecal->GetLayerId() == nLayerId || nLayerId == uint16(~0))
			{
				pDecal->GetMemoryUsage(pSizer);
				if (pNumDecals)
					(*pNumDecals)++;
			}
		}
	}

	for (int i = 0; i < 8; i++)
		if (m_arrChilds[i])
			m_arrChilds[i]->GetLayerMemoryUsage(nLayerId, pSizer, pNumBrushes, pNumDecals);
}

void COctreeNode::GetObjects(PodArray<IRenderNode*>& lstObjects, const AABB* pBBox)
{
	if (pBBox && !Overlap::AABB_AABB(*pBBox, GetObjectsBBox()))
		return;

	unsigned int nCurrentObject(eRNListType_First);
	for (nCurrentObject = eRNListType_First; nCurrentObject < eRNListType_ListsNum; ++nCurrentObject)
	{
		for (IRenderNode* pObj = m_arrObjects[nCurrentObject].m_pFirstNode; pObj; pObj = pObj->m_pNext)
		{
			if (!pBBox || Overlap::AABB_AABB(*pBBox, pObj->GetBBox()))
			{
				lstObjects.Add(pObj);
			}
		}
	}

	for (int i = 0; i < 8; i++)
		if (m_arrChilds[i])
			m_arrChilds[i]->GetObjects(lstObjects, pBBox);
}

bool COctreeNode::GetShadowCastersTimeSliced(IRenderNode* pIgnoreNode, ShadowMapFrustum* pFrustum, const PodArray<struct SPlaneObject>* pShadowHull, int renderNodeExcludeFlags, int& totalRemainingNodes, int nCurLevel, const SRenderingPassInfo& passInfo)
{
	assert(pFrustum->pShadowCacheData);

	if (totalRemainingNodes <= 0)
		return false;

	if (!pFrustum->pShadowCacheData->mOctreePathNodeProcessed[nCurLevel])
	{
		if (!pShadowHull || IsAABBInsideHull(pShadowHull->GetElements(), pShadowHull->Count(), m_objectsBox))
		{
			if (pFrustum->aabbCasters.IsReset() || Overlap::AABB_AABB(pFrustum->aabbCasters, GetObjectsBBox()))
			{
				for (int l = 0; l < eRNListType_ListsNum; l++)
				{
					for (IRenderNode* pNode = m_arrObjects[l].m_pFirstNode; pNode; pNode = pNode->m_pNext)
					{
						if (!IsRenderNodeTypeEnabled(pNode->GetRenderNodeType()))
							continue;

						if (pNode == pIgnoreNode)
							continue;

						auto nFlags = pNode->GetRndFlags();
						if (nFlags & (ERF_HIDDEN | ERF_COLLISION_PROXY | ERF_RAYCAST_PROXY | renderNodeExcludeFlags))
							continue;

						// Ignore ERF_CASTSHADOWMAPS for ambient occlusion casters
						if (pFrustum->m_eFrustumType != ShadowMapFrustum::e_HeightMapAO && (pNode->GetRndFlags() & ERF_CASTSHADOWMAPS) == 0)
							continue;

						if (pFrustum->pShadowCacheData->mProcessedCasters.find(pNode) != pFrustum->pShadowCacheData->mProcessedCasters.end())
							continue;

						AABB objBox = pNode->GetBBox();
						const float fDistanceSq = Distance::Point_PointSq(passInfo.GetCamera().GetPosition(), objBox.GetCenter());
						const float fMaxDist = pNode->GetMaxViewDist() * GetCVars()->e_ShadowsCastViewDistRatio + objBox.GetRadius();

						if (fDistanceSq > sqr(fMaxDist))
							continue;

						// find closest loaded lod
						for (int nSlot = 0; nSlot < pNode->GetSlotCount(); ++nSlot)
						{
							bool bCanRender = false;

							if (IStatObj* pStatObj = pNode->GetEntityStatObj(nSlot))
							{
								for (int i = 0; i < MAX_STATOBJ_LODS_NUM; ++i)
								{
									IStatObj* pLod = pStatObj->GetLodObject(i);

									if (pLod && pLod->m_eStreamingStatus == ecss_Ready)
									{
										bCanRender = true;
										break;
									}
								}
							}
							else if (ICharacterInstance* pCharacter = pNode->GetEntityCharacter(nSlot))
							{
								bCanRender = GetCVars()->e_ShadowsCacheRenderCharacters != 0;
							}

							if (bCanRender)
							{
								if (pNode->CanExecuteRenderAsJob())
								{
									pFrustum->jobExecutedCastersList.Add(pNode);
								}
								else
									pFrustum->castersList.Add(pNode);
							}
						}
					}
				}
			}
		}

		pFrustum->pShadowCacheData->mOctreePathNodeProcessed[nCurLevel] = true;
		--totalRemainingNodes;
	}

	for (int i = pFrustum->pShadowCacheData->mOctreePath[nCurLevel]; i < 8; ++i)
	{
		if (m_arrChilds[i] && (m_arrChilds[i]->m_renderFlags & ERF_CASTSHADOWMAPS))
		{
			bool bDone = m_arrChilds[i]->GetShadowCastersTimeSliced(pIgnoreNode, pFrustum, pShadowHull, renderNodeExcludeFlags, totalRemainingNodes, nCurLevel + 1, passInfo);

			if (!bDone)
				return false;

		}

		pFrustum->pShadowCacheData->mOctreePath[nCurLevel] = i;
	}

	// this subtree is fully processed: reset traversal state
	pFrustum->pShadowCacheData->mOctreePath[nCurLevel] = 0;
	pFrustum->pShadowCacheData->mOctreePathNodeProcessed[nCurLevel] = 0;
	return true;
}

bool COctreeNode::IsObjectTypeInTheBox(EERType objType, const AABB& WSBBox)
{
	if (!Overlap::AABB_AABB(WSBBox, GetObjectsBBox()))
		return false;

	if (objType == eERType_Road && !m_bHasRoads)
		return false;

	ERNListType eListType = IRenderNode::GetRenderNodeListId(objType);

	for (IRenderNode* pObj = m_arrObjects[eListType].m_pFirstNode; pObj; pObj = pObj->m_pNext)
	{
		if (pObj->GetRenderNodeType() == objType)
		{
			if (Overlap::AABB_AABB(WSBBox, pObj->GetBBox()))
				return true;
		}
	}

	for (int i = 0; i < 8; i++)
		if (m_arrChilds[i])
			if (m_arrChilds[i]->IsObjectTypeInTheBox(objType, WSBBox))
				return true;

	return false;
}

void COctreeNode::GenerateStatObjAndMatTables(std::vector<IStatObj*>* pStatObjTable, std::vector<IMaterial*>* pMatTable, std::vector<IStatInstGroup*>* pStatInstGroupTable, SHotUpdateInfo* pExportInfo)
{
	static_assert(eERType_TypesNum == 26, "Array size changed, code might need to be updated!");
	AABB* pBox = (pExportInfo && !pExportInfo->areaBox.IsReset()) ? &pExportInfo->areaBox : NULL;

	if (pBox && !Overlap::AABB_AABB(GetNodeBox(), *pBox))
		return;

	uint32 nObjTypeMask = pExportInfo ? pExportInfo->nObjTypeMask : (uint32) ~0;

	for (int l = 0; l < eRNListType_ListsNum; l++)
		for (IRenderNode* pObj = m_arrObjects[l].m_pFirstNode; pObj; pObj = pObj->m_pNext)
		{
			EERType eType = pObj->GetRenderNodeType();

			if (!(nObjTypeMask & (1 << eType)))
				continue;

			if (eType == eERType_Brush)
			{
				CBrush* pBrush = (CBrush*)pObj;
				if (CObjManager::GetItemId<IStatObj>(pStatObjTable, pBrush->GetEntityStatObj(), false) < 0)
					pStatObjTable->push_back(pBrush->m_pStatObj);
			}

			if (eType == eERType_Brush ||
			    eType == eERType_Road ||
			    eType == eERType_Decal ||
			    eType == eERType_WaterVolume ||
			    eType == eERType_DistanceCloud ||
			    eType == eERType_WaterWave)
			{
				if ((eType != eERType_Brush || ((CBrush*)pObj)->m_pMaterial) && CObjManager::GetItemId(pMatTable, pObj->GetMaterial(), false) < 0)
					pMatTable->push_back(pObj->GetMaterial());
			}

			if (eType == eERType_Vegetation)
			{
				CVegetation* pVegetation = (CVegetation*)pObj;
				IStatInstGroup& pStatInstGroup = pVegetation->GetStatObjGroup();
				stl::push_back_unique(*pStatInstGroupTable, &pStatInstGroup);
			}
			if (eType == eERType_MergedMesh)
			{
				CMergedMeshRenderNode* pRN = (CMergedMeshRenderNode*)pObj;
				for (uint32 i = 0; i < pRN->NumGroups(); ++i)
				{
					int grpid = pRN->Group(i)->instGroupId;
					IStatInstGroup& pStatInstGroup = pRN->GetStatObjGroup(grpid);
					stl::push_back_unique(*pStatInstGroupTable, &pStatInstGroup);
				}
			}
			if (eType == eERType_Character)
			{
				ICharacterInstance* pCharacter = pObj->GetEntityCharacter(0,nullptr,false);
				if (pCharacter)
					pMatTable->push_back(pCharacter->GetMaterial());
			}
		}

	for (int i = 0; i < 8; i++)
		if (m_arrChilds[i])
			m_arrChilds[i]->GenerateStatObjAndMatTables(pStatObjTable, pMatTable, pStatInstGroupTable, pExportInfo);
}

int COctreeNode::Cmp_OctreeNodeSize(const void* v1, const void* v2)
{
	COctreeNode* pNode1 = *((COctreeNode**)v1);
	COctreeNode* pNode2 = *((COctreeNode**)v2);

	if (pNode1->GetNodeRadius2() > pNode2->GetNodeRadius2())
		return +1;
	if (pNode1->GetNodeRadius2() < pNode2->GetNodeRadius2())
		return -1;

	return 0;
}

COctreeNode* COctreeNode::FindChildFor(IRenderNode* pObj, const AABB& objBox, const float fObjRadius, const Vec3& vObjCenter)
{
	int nChildId =
	  ((vObjCenter.x > m_vNodeCenter.x) ? 4 : 0) |
	  ((vObjCenter.y > m_vNodeCenter.y) ? 2 : 0) |
	  ((vObjCenter.z > m_vNodeCenter.z) ? 1 : 0);

	if (!m_arrChilds[nChildId])
	{
		m_arrChilds[nChildId] = COctreeNode::Create(m_nSID, GetChildBBox(nChildId), m_pVisArea, this);
	}

	return m_arrChilds[nChildId];
}

bool COctreeNode::HasChildNodes()
{
	if (!m_arrChilds[0] && !m_arrChilds[1] && !m_arrChilds[2] && !m_arrChilds[3])
		if (!m_arrChilds[4] && !m_arrChilds[5] && !m_arrChilds[6] && !m_arrChilds[7])
			return false;

	return true;
}

int COctreeNode::CountChildNodes()
{
	return
	  (m_arrChilds[0] != 0) +
	  (m_arrChilds[1] != 0) +
	  (m_arrChilds[2] != 0) +
	  (m_arrChilds[3] != 0) +
	  (m_arrChilds[4] != 0) +
	  (m_arrChilds[5] != 0) +
	  (m_arrChilds[6] != 0) +
	  (m_arrChilds[7] != 0);
}

void COctreeNode::ReleaseEmptyNodes()
{
	FUNCTION_PROFILER_3DENGINE;

	if (!m_arrEmptyNodes.Count())
		return;

	// sort childs first
	qsort(m_arrEmptyNodes.GetElements(), m_arrEmptyNodes.Count(), sizeof(m_arrEmptyNodes[0]), Cmp_OctreeNodeSize);

	int nInitCunt = m_arrEmptyNodes.Count();

	for (int i = 0; i < nInitCunt && m_arrEmptyNodes.Count(); i++)
	{
		COctreeNode* pNode = m_arrEmptyNodes[0];

		if (pNode && pNode->IsEmpty())
		{
			COctreeNode* pParent = pNode->m_pParent;

			// unregister in parent
			for (int n = 0; n < 8; n++)
				if (pParent->m_arrChilds[n] == pNode)
					pParent->m_arrChilds[n] = NULL;

			delete pNode;

			// request parent validation
			if (pParent && pParent->IsEmpty() && m_arrEmptyNodes.Find(pParent) < 0)
				m_arrEmptyNodes.Add(pParent);
		}

		// remove from list
		m_arrEmptyNodes.Delete(pNode);
	}
}

void COctreeNode::StreamingCheckUnload(const SRenderingPassInfo& passInfo, PodArray<SObjManPrecacheCamera>& rPreCacheCameras)
{
	FUNCTION_PROFILER_3DENGINE;

	if (!m_arrStreamedInNodes.Count())
		return;

	// sort childs first
	qsort(m_arrStreamedInNodes.GetElements(), m_arrStreamedInNodes.Count(), sizeof(m_arrStreamedInNodes[0]), Cmp_OctreeNodeSize);

	int nMaxTestsPerFrame = m_arrStreamedInNodes.Count() / 30 + 1;

	static int nCurNodeId = -1;

	const float fMaxViewDistance = Get3DEngine()->GetMaxViewDistance();

	for (int t = 0; t < nMaxTestsPerFrame && m_arrStreamedInNodes.Count(); t++)
	{
		nCurNodeId++;
		if (nCurNodeId >= m_arrStreamedInNodes.Count())
			nCurNodeId = 0;

		COctreeNode* pNode = m_arrStreamedInNodes[nCurNodeId];

		bool bOldRound = CObjManager::m_nUpdateStreamingPrioriryRoundId > (pNode->m_nUpdateStreamingPrioriryRoundId + (int)2);

		if (pNode->m_eStreamingStatus == ecss_Ready && pNode->m_nFileDataOffset && bOldRound)
		{
			pNode->ReleaseStreamableContent();

			m_arrStreamedInNodes.Delete(pNode);

			nCurNodeId--;
		}
	}

	// TODO: hard limit number of loaded nodes
}

void COctreeNode::StaticReset()
{
	ReleaseEmptyNodes();
	stl::free_container(m_arrEmptyNodes);

	if (COctreeNode::m_pFileForSyncRead)
		GetPak()->FClose(COctreeNode::m_pFileForSyncRead);
	COctreeNode::m_pFileForSyncRead = 0;
}

static float Distance_PrecacheCam_AABBSq(const SObjManPrecacheCamera& a, const AABB& b)
{
	float d2 = 0.0f;

	if (a.bbox.max.x < b.min.x) d2 += sqr(b.min.x - a.bbox.max.x);
	if (b.max.x < a.bbox.min.x) d2 += sqr(a.bbox.min.x - b.max.x);
	if (a.bbox.max.y < b.min.y) d2 += sqr(b.min.y - a.bbox.max.y);
	if (b.max.y < a.bbox.min.y) d2 += sqr(a.bbox.min.y - b.max.y);
	if (a.bbox.max.z < b.min.z) d2 += sqr(b.min.z - a.bbox.max.z);
	if (b.max.z < a.bbox.min.z) d2 += sqr(a.bbox.min.z - b.max.z);

	return d2;
}

bool COctreeNode::UpdateStreamingPriority(PodArray<COctreeNode*>& arrRecursion, float fMinDist, float fMaxDist, bool bFullUpdate, const SObjManPrecacheCamera* pPrecacheCams, size_t nPrecacheCams, const SRenderingPassInfo& passInfo)
{
	//  FUNCTION_PROFILER_3DENGINE;

	float fNodeDistanceNB = GetNodeStreamingDistance(pPrecacheCams, GetNodeBox(), nPrecacheCams, passInfo);

	float fObjMaxViewDistance = m_vNodeAxisRadius.x * GetCVars()->e_ObjectsTreeNodeSizeRatio * GetCVars()->e_ViewDistRatio * GetCVars()->e_StreamInstancesDistRatio;

	if (fNodeDistanceNB > min(fObjMaxViewDistance, fMaxDist) + GetFloatCVar(e_StreamPredictionDistanceFar))
		return true;

	CheckStartStreaming(bFullUpdate);

	float fNodeDistance = GetNodeStreamingDistance(pPrecacheCams, GetNodeBox(), nPrecacheCams, passInfo);

	if (fNodeDistance > min(m_fObjectsMaxViewDist, fMaxDist) + GetFloatCVar(e_StreamPredictionDistanceFar)) // add || m_objectsBox.IsReset()
		return true;

	if (!IsCompiled())
		CompileObjects();

	const float fPredictionDistanceFar = GetFloatCVar(e_StreamPredictionDistanceFar);

	if (fNodeDistance > min(m_fObjectsMaxViewDist, fMaxDist) + fPredictionDistanceFar)
		return true;

	if (GetCVars()->e_VegetationSpritesBatching && GetCVars()->e_VegetationSprites)
		CheckManageVegetationSprites(fNodeDistance, 64, passInfo);

	AABB objBox;

	const bool bEnablePerNodeDistance = GetCVars()->e_StreamCgfUpdatePerNodeDistance > 0;
	CVisArea* pRoot0 = GetVisAreaManager() ? GetVisAreaManager()->GetCurVisArea() : NULL;

	float fMinDistSq = fMinDist * fMinDist;

	PREFAST_SUPPRESS_WARNING(6255)
	float* pfMinVisAreaDistSq = (float*)alloca(sizeof(float) * nPrecacheCams);

	for (size_t iPrecacheCam = 0; iPrecacheCam < nPrecacheCams; ++iPrecacheCam)
	{
		float fMinVisAreaDist = 0.0f;

		if (pRoot0)
		{
			// search from camera to entity visarea or outdoor
			AABB aabbCam = pPrecacheCams[iPrecacheCam].bbox;
			float fResDist = 10000.0f;
			if (pRoot0->GetDistanceThruVisAreas(aabbCam, m_pVisArea, m_objectsBox, bFullUpdate ? 2 : GetCVars()->e_StreamPredictionMaxVisAreaRecursion, fResDist))
				fMinVisAreaDist = fResDist;
		}
		else if (m_pVisArea)
		{
			// search from entity to outdoor
			AABB aabbCam = pPrecacheCams[iPrecacheCam].bbox;
			float fResDist = 10000.0f;
			if (m_pVisArea->GetDistanceThruVisAreas(m_objectsBox, NULL, aabbCam, bFullUpdate ? 2 : GetCVars()->e_StreamPredictionMaxVisAreaRecursion, fResDist))
				fMinVisAreaDist = fResDist;
		}

		pfMinVisAreaDistSq[iPrecacheCam] = fMinVisAreaDist * fMinVisAreaDist;
	}

	for (int l = 0; l < eRNListType_ListsNum; l++)
	{
		for (IRenderNode* pObj = m_arrObjects[l].m_pFirstNode; pObj; pObj = pObj->m_pNext)
		{
			if (pObj->m_pNext)
				cryPrefetchT0SSE(pObj->m_pNext);

			IF (pObj->m_dwRndFlags & ERF_HIDDEN, 0)
				continue;

#ifdef _DEBUG
			const char* szName = pObj->GetName();
			const char* szClassName = pObj->GetEntityClassName();

			if (pObj->GetRndFlags() & ERF_SELECTED)
			{
				int selected = 1;
			}
#endif // _DEBUG

			pObj->FillBBox(objBox);

			// stream more in zoom mode if in frustum
			float fZoomFactorSq = (passInfo.IsZoomActive() && passInfo.GetCamera().IsAABBVisible_E(objBox))
			                      ? passInfo.GetZoomFactor() * passInfo.GetZoomFactor()
			                      : 1.0f;

			for (size_t iPrecacheCam = 0; iPrecacheCam < nPrecacheCams; ++iPrecacheCam)
			{
				const Vec3& pcPosition = pPrecacheCams[iPrecacheCam].vPosition;

				float fEntDistanceSq = Distance_PrecacheCam_AABBSq(pPrecacheCams[iPrecacheCam], objBox);

				if (pObj->GetRenderNodeType() == eERType_Vegetation && ((CVegetation*)pObj)->m_pInstancingInfo)
				{
					// for instance groups compute distance to the center of bbox
					AABB objBoxS = AABB(objBox.GetCenter() - Vec3(.1f, .1f, .1f), objBox.GetCenter() + Vec3(.1f, .1f, .1f));
					fEntDistanceSq = Distance_PrecacheCam_AABBSq(pPrecacheCams[iPrecacheCam], objBoxS);
				}

				fEntDistanceSq = max(fEntDistanceSq, fMinDistSq);
				fEntDistanceSq *= fZoomFactorSq;
				fEntDistanceSq = max(fEntDistanceSq, pfMinVisAreaDistSq[iPrecacheCam]);

				float fMaxDistComb = min(pObj->m_fWSMaxViewDist, fMaxDist) + fPredictionDistanceFar;
				float fMaxDistCombSq = fMaxDistComb * fMaxDistComb;

				if (/*fMinDistSq <= fEntDistanceSq &&*/ fEntDistanceSq < fMaxDistCombSq)
				{
					float fEntDistance = sqrt_tpl(fEntDistanceSq);
					assert(fEntDistance >= 0 && _finite(fEntDistance));

					float fDist = fEntDistance;
					if (!bFullUpdate && fEntDistance < fNodeDistance && bEnablePerNodeDistance)
						fDist = fNodeDistance;

					// If we're inside the object, very close, or facing the object, set importance scale to 1.0f. Otherwise, 0.8f.
					float fImportanceScale = (float)__fsel(
					  4.0f - fEntDistance,
					  1.0f,
					  (float)__fsel(
					    (objBox.GetCenter() - pcPosition).Dot(pPrecacheCams[iPrecacheCam].vDirection),
					    1.0f,
					    0.8f));

					// I replaced fEntDistance with fNoideDistance here because of Timur request! It's suppose to be unified to-node-distance
					GetObjManager()->UpdateRenderNodeStreamingPriority(pObj, fDist, fImportanceScale, bFullUpdate, passInfo);
				}
			}
		}
	}

	// Prioritise the first camera (probably the real camera)
	int nFirst =
	  ((pPrecacheCams[0].vPosition.x > m_vNodeCenter.x) ? 4 : 0) |
	  ((pPrecacheCams[0].vPosition.y > m_vNodeCenter.y) ? 2 : 0) |
	  ((pPrecacheCams[0].vPosition.z > m_vNodeCenter.z) ? 1 : 0);

	if (m_arrChilds[nFirst])
		arrRecursion.Add(m_arrChilds[nFirst]);

	if (m_arrChilds[nFirst ^ 1])
		arrRecursion.Add(m_arrChilds[nFirst ^ 1]);

	if (m_arrChilds[nFirst ^ 2])
		arrRecursion.Add(m_arrChilds[nFirst ^ 2]);

	if (m_arrChilds[nFirst ^ 4])
		arrRecursion.Add(m_arrChilds[nFirst ^ 4]);

	if (m_arrChilds[nFirst ^ 3])
		arrRecursion.Add(m_arrChilds[nFirst ^ 3]);

	if (m_arrChilds[nFirst ^ 5])
		arrRecursion.Add(m_arrChilds[nFirst ^ 5]);

	if (m_arrChilds[nFirst ^ 6])
		arrRecursion.Add(m_arrChilds[nFirst ^ 6]);

	if (m_arrChilds[nFirst ^ 7])
		arrRecursion.Add(m_arrChilds[nFirst ^ 7]);

	return true;
}

int COctreeNode::Load(FILE*& f, int& nDataSize, std::vector<IStatObj*>* pStatObjTable, std::vector<IMaterial*>* pMatTable, EEndian eEndian, AABB* pBox, const SLayerVisibility* pLayerVisibilityMask, const Vec3& segmentOffset)
{
	return Load_T(f, nDataSize, pStatObjTable, pMatTable, eEndian, pBox, pLayerVisibilityMask, segmentOffset);
}
int COctreeNode::Load(uint8*& f, int& nDataSize, std::vector<IStatObj*>* pStatObjTable, std::vector<IMaterial*>* pMatTable, EEndian eEndian, AABB* pBox, const SLayerVisibility* pLayerVisibilityMask, const Vec3& segmentOffset)
{
	return Load_T(f, nDataSize, pStatObjTable, pMatTable, eEndian, pBox, pLayerVisibilityMask, segmentOffset);
}

int FTell(FILE*& f)  { return Cry3DEngineBase::GetPak()->FTell(f); }
int FTell(uint8*& f) { return 0; }

template<class T>
int COctreeNode::Load_T(T*& f, int& nDataSize, std::vector<IStatObj*>* pStatObjTable, std::vector<IMaterial*>* pMatTable, EEndian eEndian, AABB* pBox, const SLayerVisibility* pLayerVisibilityMask, const Vec3& segmentOffset)
{
	if (pBox && !Overlap::AABB_AABB(GetNodeBox(), *pBox))
		return 0;

	// remember file offset for streaming
	m_nFileDataOffset = FTell(f);

	SOcTreeNodeChunk chunk;

	ELoadObjectsMode eLoadObjectsMode = (GetCVars()->e_StreamInstances && !gEnv->IsEditor()) ? LOM_LOAD_ONLY_NON_STREAMABLE : LOM_LOAD_ALL;

	if (!ReadObjects(f, nDataSize, eEndian, pStatObjTable, pMatTable, pLayerVisibilityMask, segmentOffset, chunk, eLoadObjectsMode))
		return 0;

	if (chunk.nObjectsBlockSize)
	{
		m_nFileDataSize = chunk.nObjectsBlockSize + sizeof(SOcTreeNodeChunk);
		m_nNodesCounterStreamable++;
	}
	else
		m_nFileDataSize = m_nFileDataOffset = 0;

	// count number of nodes loaded
	int nNodesNum = 1;

	// process childs
	for (int nChildId = 0; nChildId < 8; nChildId++)
	{
		if (chunk.ucChildsMask & (1 << nChildId))
		{
			if (!m_arrChilds[nChildId])
			{
				m_arrChilds[nChildId] = COctreeNode::Create(m_nSID, GetChildBBox(nChildId), m_pVisArea, this);
			}

			int nNewNodesNum = m_arrChilds[nChildId]->Load_T(f, nDataSize, pStatObjTable, pMatTable, eEndian, pBox, pLayerVisibilityMask, segmentOffset);

			if (!nNewNodesNum && !pBox)
				return 0; // data error

			nNodesNum += nNewNodesNum;
		}
	}

	return nNodesNum;
}

void COctreeNode::BuildLoadingDatas(PodArray<SOctreeLoadObjectsData>* pQueue, byte* pOrigData, byte*& pData, int& nDataSize, EEndian eEndian)
{
	SOcTreeNodeChunk chunk;
	CTerrain::LoadDataFromFile(&chunk, 1, pData, nDataSize, eEndian);

	assert(chunk.nChunkVersion == OCTREENODE_CHUNK_VERSION);

	if (chunk.nObjectsBlockSize)
	{
		SOctreeLoadObjectsData data = { this, pData - pOrigData, size_t(chunk.nObjectsBlockSize) };
		pQueue->Add(data);

		pData += chunk.nObjectsBlockSize;
		nDataSize -= chunk.nObjectsBlockSize;
	}

	for (int nChildId = 0; nChildId < 8; nChildId++)
	{
		if (chunk.ucChildsMask & (1 << nChildId))
		{
			if (!m_arrChilds[nChildId])
			{
				MEMSTAT_CONTEXT(EMemStatContextTypes::MSC_Terrain, EMemStatContextFlags::MSF_Instance, "Octree node");
				m_arrChilds[nChildId] = new COctreeNode(m_nSID, GetChildBBox(nChildId), m_pVisArea, this);
			}

			m_arrChilds[nChildId]->BuildLoadingDatas(pQueue, pOrigData, pData, nDataSize, eEndian);
		}
	}
}

bool COctreeNode::StreamLoad(uint8* pData, int nDataSize, std::vector<IStatObj*>* pStatObjTable, std::vector<IMaterial*>* pMatTable, EEndian eEndian, AABB* pBox)
{
	int64 ticks = CryGetTicks();
	if (m_streamComplete)
		return false;

	if (m_loadingDatas.size() == 0)
	{
		BuildLoadingDatas(&m_loadingDatas, pData, pData, nDataSize, eEndian);
	}
	else
	{
		SOctreeLoadObjectsData& data = m_loadingDatas[0];

		if (data.pMemBlock == 0)
		{
			pData += data.offset;
			nDataSize -= (int)data.offset;

			// load objects data into memory buffer, make sure buffer is aligned
			_smart_ptr<IMemoryBlock> pMemBlock = gEnv->pCryPak->PoolAllocMemoryBlock(data.size + 8, "LoadObjectInstances");
			byte* pPtr = (byte*)pMemBlock->GetData();
			while (UINT_PTR(pPtr) & 3)
				pPtr++;

			if (!CTerrain::LoadDataFromFile(pPtr, data.size, pData, nDataSize, eEndian))
				return false;

			data.pMemBlock = pMemBlock;
			data.pObjPtr = pPtr;
			data.pEndObjPtr = pPtr + data.size;
		}
		else
		{
			// if we are not in segmented world mode then the offset is 0
			Vec3 segmentOffset(0, 0, 0);
			if (Get3DEngine()->m_pSegmentsManager)
			{
				segmentOffset = GetTerrain()->GetSegmentOrigin(m_nSID);
			}

			IRenderNode* pRN = 0;
			data.pNode->LoadSingleObject(data.pObjPtr, pStatObjTable, pMatTable, eEndian, OCTREENODE_CHUNK_VERSION, NULL, m_nSID, segmentOffset, LOM_LOAD_ALL, pRN);
			if (data.pObjPtr >= data.pEndObjPtr)
				m_loadingDatas.Delete(0);
		}
	}
	m_streamComplete = m_loadingDatas.size() == 0;
	return !m_streamComplete;
}

#if ENGINE_ENABLE_COMPILATION
int COctreeNode::GetData(byte*& pData, int& nDataSize, std::vector<IStatObj*>* pStatObjTable, std::vector<IMaterial*>* pMatTable, std::vector<IStatInstGroup*>* pStatInstGroupTable, EEndian eEndian, SHotUpdateInfo* pExportInfo, const Vec3& segmentOffset)
{
	AABB* pBox = (pExportInfo && !pExportInfo->areaBox.IsReset()) ? &pExportInfo->areaBox : NULL;

	const AABB& nodeBox = GetNodeBox();
	if (pBox && !Overlap::AABB_AABB(nodeBox, *pBox))
		return 0;

	if (pData)
	{
		// get node data
		SOcTreeNodeChunk chunk;
		chunk.nChunkVersion = OCTREENODE_CHUNK_VERSION;
		chunk.nodeBox = nodeBox;

		// fill ChildsMask
		chunk.ucChildsMask = 0;
		for (int i = 0; i < 8; i++)
			if (m_arrChilds[i])
				chunk.ucChildsMask |= (1 << i);

		CMemoryBlock memblock;
		SaveObjects(&memblock, pStatObjTable, pMatTable, pStatInstGroupTable, eEndian, pExportInfo, segmentOffset);

		chunk.nObjectsBlockSize = memblock.GetSize();

		AddToPtr(pData, nDataSize, chunk, eEndian);

		AddToPtr(pData, nDataSize, (byte*)memblock.GetData(), memblock.GetSize(), eEndian);
	}
	else // just count size
	{
		nDataSize += sizeof(SOcTreeNodeChunk);
		nDataSize += SaveObjects(NULL, NULL, NULL, NULL, eEndian, pExportInfo, segmentOffset);
	}

	// count number of nodes loaded
	int nNodesNum = 1;

	// process childs
	for (int i = 0; i < 8; i++)
		if (m_arrChilds[i])
			nNodesNum += m_arrChilds[i]->GetData(pData, nDataSize, pStatObjTable, pMatTable, pStatInstGroupTable, eEndian, pExportInfo, segmentOffset);

	return nNodesNum;
}
#endif

bool COctreeNode::CleanUpTree()
{
	//  FreeAreaBrushes();

	bool bChildObjectsFound = false;
	for (int i = 0; i < 8; i++)
	{
		if (m_arrChilds[i])
		{
			if (!m_arrChilds[i]->CleanUpTree())
			{
				delete m_arrChilds[i];
				m_arrChilds[i] = NULL;
			}
			else
				bChildObjectsFound = true;
		}
	}

	// update max view distances

	m_fObjectsMaxViewDist = 0.f;
	m_objectsBox = GetNodeBox();

	for (int l = 0; l < eRNListType_ListsNum; l++)
		for (IRenderNode* pObj = m_arrObjects[l].m_pFirstNode; pObj; pObj = pObj->m_pNext)
		{
			pObj->m_fWSMaxViewDist = pObj->GetMaxViewDist();
			m_fObjectsMaxViewDist = max(m_fObjectsMaxViewDist, pObj->m_fWSMaxViewDist);
			m_objectsBox.Add(pObj->GetBBox());
		}

	for (int i = 0; i < 8; i++)
	{
		if (m_arrChilds[i])
		{
			m_fObjectsMaxViewDist = max(m_fObjectsMaxViewDist, m_arrChilds[i]->m_fObjectsMaxViewDist);
			m_objectsBox.Add(m_arrChilds[i]->m_objectsBox);
		}
	}

	return (bChildObjectsFound || HasObjects());
}

void COctreeNode::FreeLoadingCache()
{
}

//////////////////////////////////////////////////////////////////////////
bool COctreeNode::CheckRenderFlagsMinSpec(uint32 dwRndFlags)
{
	int nRenderNodeMinSpec = (dwRndFlags & ERF_SPEC_BITS_MASK) >> ERF_SPEC_BITS_SHIFT;
	return CheckMinSpec(nRenderNodeMinSpec);
}

void COctreeNode::OffsetObjects(const Vec3& offset)
{
	SetCompiled(false);
	m_objectsBox.Move(offset);
	m_vNodeCenter += offset;

	for (int l = 0; l < eRNListType_ListsNum; l++)
	{
		for (IRenderNode* pObj = m_arrObjects[l].m_pFirstNode; pObj; pObj = pObj->m_pNext)
		{
			pObj->OffsetPosition(offset);
		}
	}
	for (int i = 0; i < 8; ++i)
		if (m_arrChilds[i])
			m_arrChilds[i]->OffsetObjects(offset);
}

bool COctreeNode::HasAnyRenderableCandidates(const SRenderingPassInfo& passInfo) const
{
	// This checks if anything will be rendered, assuming we pass occlusion checks
	// This is based on COctreeNode::RenderContentJobEntry's implementation,
	// if that would do nothing, we can skip the running of occlusion and rendering jobs for this node
	const bool bVegetation = passInfo.RenderVegetation() && m_arrObjects[eRNListType_Vegetation].m_pFirstNode != NULL;
	const bool bBrushes = passInfo.RenderBrushes() && m_arrObjects[eRNListType_Brush].m_pFirstNode != NULL;
	const bool bDecalsAndRoads = (passInfo.RenderDecals() || passInfo.RenderRoads()) && m_arrObjects[eRNListType_DecalsAndRoads].m_pFirstNode != NULL;
	const bool bUnknown = m_arrObjects[eRNListType_Unknown].m_pFirstNode != NULL;
	return bVegetation || bBrushes || bDecalsAndRoads || bUnknown;
}

template<class T>
int COctreeNode::ReadObjects(T*& f, int& nDataSize, EEndian eEndian, std::vector<IStatObj*>* pStatObjTable, std::vector<IMaterial*>* pMatTable, const SLayerVisibility* pLayerVisibilityMask, const Vec3& segmentOffset, SOcTreeNodeChunk& chunk, ELoadObjectsMode eLoadMode)
{
	if (!CTerrain::LoadDataFromFile(&chunk, 1, f, nDataSize, eEndian))
		return 0;

	assert(chunk.nChunkVersion == OCTREENODE_CHUNK_VERSION);
	if (chunk.nChunkVersion != OCTREENODE_CHUNK_VERSION)
		return 0;

	if (chunk.nObjectsBlockSize)
	{
		{
			_smart_ptr<IMemoryBlock> pMemBlock = gEnv->pCryPak->PoolAllocMemoryBlock(chunk.nObjectsBlockSize + 8, "LoadObjectInstances");
			byte* pPtr = (byte*)pMemBlock->GetData();

			while (UINT_PTR(pPtr) & 3)
				pPtr++;

			if (!CTerrain::LoadDataFromFile(pPtr, chunk.nObjectsBlockSize, f, nDataSize, eEndian))
				return 0;

			if (!m_bEditor || Get3DEngine()->IsSegmentOperationInProgress())
				LoadObjects(pPtr, pPtr + chunk.nObjectsBlockSize, pStatObjTable, pMatTable, eEndian, chunk.nChunkVersion, pLayerVisibilityMask, segmentOffset, eLoadMode);
		}

		if (eLoadMode != LOM_LOAD_ALL)
		{
			float fObjMaxViewDistance = m_vNodeAxisRadius.x * GetCVars()->e_ObjectsTreeNodeSizeRatio * GetCVars()->e_ViewDistRatio * GetCVars()->e_StreamInstancesDistRatio;

			COctreeNode* pNode = this;
			while (pNode)
			{
				pNode->m_fObjectsMaxViewDist = max(pNode->m_fObjectsMaxViewDist, fObjMaxViewDistance);
				pNode = pNode->m_pParent;
			}
		}
	}

	return 1;
}

void COctreeNode::StartStreaming(bool bFinishNow, IReadStream_AutoPtr* ppStream)
{
	m_nInstStreamTasksInProgress++;

	assert(m_eStreamingStatus == ecss_NotLoaded);

	m_eStreamingStatus = ecss_InProgress;

	const char* szFileName = Get3DEngine()->GetLevelFilePath(COMPILED_HEIGHT_MAP_FILE_NAME);

	if (bFinishNow)
	{
		// sync file load
		if (!m_pFileForSyncRead)
			m_pFileForSyncRead = GetPak()->FOpen(szFileName, "rb");

		if (m_pFileForSyncRead)
		{
			GetPak()->FSeek(m_pFileForSyncRead, m_nFileDataOffset, SEEK_SET);

			StreamOnCompleteReadObjects(m_pFileForSyncRead, m_nFileDataSize);
		}
		else
		{
			assert(!"File open error: COMPILED_HEIGHT_MAP_FILE_NAME");
		}
	}
	else
	{
		// start streaming
		StreamReadParams params;
		params.nOffset = m_nFileDataOffset;
		params.nSize = m_nFileDataSize;
		params.ePriority = estpAboveNormal;// (EStreamTaskPriority)CLAMP(int((float)estpIdle - log2(GetNodeBox().GetSize().x / fNodeMinSize)), int(estpUrgent), int(estpIdle));

		m_pReadStream = GetSystem()->GetStreamEngine()->StartRead(eStreamTaskTypeGeometry, szFileName, this, &params);
	}
}

void COctreeNode::StreamOnComplete(IReadStream* pStream, unsigned nError)
{
	if (pStream->GetError() == ERROR_USER_ABORT)
	{
		// valid situation
		m_eStreamingStatus = ecss_NotLoaded;
		m_nInstStreamTasksInProgress--;
		m_pReadStream = 0;
	}
	else if (m_pReadStream && m_pReadStream->GetBuffer() && m_pReadStream->GetBytesRead())
	{
		StreamOnCompleteReadObjects((byte*)m_pReadStream->GetBuffer(), m_pReadStream->GetBytesRead());
	}
	else if (m_pReadStream)
	{
		PrintMessage("%s: Error: %s, BytesRead=%d", __FUNCTION__, pStream->GetErrorName(), m_pReadStream->GetBytesRead());
	}
	else
	{
		PrintMessage("%s: Error: %s, Stream=NULL", __FUNCTION__, pStream->GetErrorName());
	}
}

template<class T>
void COctreeNode::StreamOnCompleteReadObjects(T* f, int nDataSize)
{
	FUNCTION_PROFILER_3DENGINE;

	SOcTreeNodeChunk chunk;

	C3DEngine* pEng = Get3DEngine();

	if (!ReadObjects(f, nDataSize, pEng->m_bLevelFilesEndian, pEng->m_pLevelStatObjTable, pEng->m_pLevelMaterialsTable, NULL, Vec3(0, 0, 0), chunk, LOM_LOAD_ONLY_STREAMABLE))
	{
		PrintMessage("%s: Instances read error", __FUNCTION__);
	}

	//PrintMessage("Loaded %d KB for node size %.f", chunk.nObjectsBlockSize/1024, m_vNodeAxisRadius.x);

	SetCompiled(false);

	m_eStreamingStatus = ecss_Ready;

	m_nInstStreamTasksInProgress--;

	m_pReadStream = 0;

	assert(m_arrStreamedInNodes.Find(this) < 0);

	m_arrStreamedInNodes.Add(this);
}

bool COctreeNode::CheckStartStreaming(bool bFullUpdate)
{
	bool bSyncLoad = Get3DEngine()->IsStatObjSyncLoad();

	if (!gEnv->IsEditor() && GetCVars()->e_StreamInstances == 1 && m_nFileDataOffset && (m_nInstStreamTasksInProgress < GetCVars()->e_StreamInstancesMaxTasks || bSyncLoad))
	{
		if (m_eStreamingStatus == ecss_NotLoaded)
		{
			StartStreaming(bSyncLoad, 0);
		}
		else if (m_eStreamingStatus == ecss_InProgress && m_pReadStream && bSyncLoad)
		{
			m_pReadStream->Abort();
			assert(m_pReadStream == 0 && m_eStreamingStatus == ecss_NotLoaded);

			StartStreaming(bSyncLoad, 0);
		}
	}

	if (GetCVars()->e_StreamInstances == 1)
		m_nUpdateStreamingPrioriryRoundId = CObjManager::m_nUpdateStreamingPrioriryRoundId;

	// return true if data is ready
	return gEnv->IsEditor() || !GetCVars()->e_StreamInstances || !m_nFileDataOffset || m_eStreamingStatus == ecss_Ready;
}

float COctreeNode::GetNodeStreamingDistance(const SObjManPrecacheCamera* pPrecacheCams, AABB objectsBox, size_t nPrecacheCams, const SRenderingPassInfo& passInfo)
{
	// Select the minimum distance to the node
	float fNodeDistanceSq = Distance_PrecacheCam_AABBSq(pPrecacheCams[0], objectsBox);
	for (size_t iPrecacheCam = 1; iPrecacheCam < nPrecacheCams; ++iPrecacheCam)
	{
		float fPcNodeDistanceSq = Distance_PrecacheCam_AABBSq(pPrecacheCams[iPrecacheCam], objectsBox);
		fNodeDistanceSq = min(fNodeDistanceSq, fPcNodeDistanceSq);
	}

	float fNodeDistance = sqrt_tpl(fNodeDistanceSq);

	if (passInfo.IsZoomActive() && passInfo.GetCamera().IsAABBVisible_E(GetNodeBox()))
		fNodeDistance *= passInfo.GetZoomFactor();

	return fNodeDistance;
}

void COctreeNode::ReleaseStreamableContent()
{
	ReleaseObjects(true);

	m_eStreamingStatus = ecss_NotLoaded;

	SetCompiled(false);
}

void COctreeNode::ReleaseObjects(bool bReleaseOnlyStreamable)
{
	for (int l = 0; l < eRNListType_ListsNum; l++)
	{
		for (IRenderNode* pObj = m_arrObjects[l].m_pFirstNode, * pNext; pObj; pObj = pNext)
		{
			pNext = pObj->m_pNext;

			if (pObj->IsAllocatedOutsideOf3DEngineDLL())
			{
				if (!bReleaseOnlyStreamable)
					Get3DEngine()->UnRegisterEntityDirect(pObj);
			}
			else
			{
				if (!bReleaseOnlyStreamable || IsObjectStreamable(pObj->GetRenderNodeType(), pObj->m_dwRndFlags))
				{
					if (IsObjectStreamable(pObj->GetRenderNodeType(), pObj->m_dwRndFlags))
						m_nInstCounterLoaded--;

					pObj->ReleaseNode(true);
				}
			}
		}

		assert(!m_arrObjects[l].m_pFirstNode || bReleaseOnlyStreamable);
	}
}
void COctreeNode::ResetStaticInstancing()
{
	FUNCTION_PROFILER_3DENGINE;

	for (IRenderNode* pObj = m_arrObjects[eRNListType_Vegetation].m_pFirstNode, * pNext; pObj; pObj = pNext)
	{
		pNext = pObj->m_pNext;

		CVegetation* pInst = (CVegetation*)pObj;

		pObj->m_dwRndFlags &= ~ERF_STATIC_INSTANCING;

		if (pInst->m_pInstancingInfo)
		{
			SAFE_DELETE(pInst->m_pInstancingInfo)

			pInst->InvalidatePermanentRenderObject();
		}
	}

	if (m_pStaticInstancingInfo)
	{
		for (auto it = m_pStaticInstancingInfo->begin(); it != m_pStaticInstancingInfo->end(); )
		{
			PodArray<SNodeInstancingInfo>*& pInfo = it->second;

			pInfo->Reset();

			it = m_pStaticInstancingInfo->erase(it);
		}

		SAFE_DELETE(m_pStaticInstancingInfo);
	}

	m_bStaticInstancingIsDirty = true;
}

void COctreeNode::CheckUpdateStaticInstancing()
{
	WriteLock lock(m_updateStaticInstancingLock);

	if (GetCVars()->e_StaticInstancing && m_arrObjects[eRNListType_Vegetation].m_pFirstNode)
	{
		if (m_bStaticInstancingIsDirty)
			UpdateStaticInstancing();
	}
	else if (m_pStaticInstancingInfo)
	{
		ResetStaticInstancing();
	}
}

COctreeNode::COctreeNode(int nSID, const AABB& box, CVisArea* pVisArea, COctreeNode* pParent)
{
	m_fPrevTerrainTexScale = 0;
	m_updateStaticInstancingLock = 0;

	m_nOccludedFrameId = 0;
	m_renderFlags = 0;
	m_errTypesBitField = 0;
	m_fObjectsMaxViewDist = 0;
	m_nLastVisFrameId = 0;

	ZeroStruct(m_arrChilds);
	ZeroStruct(m_arrObjects);
	m_nLightMaskFrameId = 0;
	nFillShadowCastersSkipFrameId = 0;
	m_fNodeDistance = 0;
	m_nManageVegetationsFrameId = 0;

	m_bHasLights = 0;
	m_bHasRoads = 0;
	m_bNodeCompletelyInFrustum = 0;

	m_nFileDataOffset = 0;
	m_nFileDataSize = 0;
	m_eStreamingStatus = ecss_NotLoaded;
	m_pReadStream = 0;
	m_nUpdateStreamingPrioriryRoundId = -1;

	m_nSID = nSID;
	m_vNodeCenter = box.GetCenter();
	m_vNodeAxisRadius = box.GetSize() * 0.5f;
	m_objectsBox.min = box.max;
	m_objectsBox.max = box.min;

#if !defined(_RELEASE)
	// Check if bounding box is crazy
#define CHECK_OBJECTS_BOX_WARNING_SIZE (1.0e+10f)
	if (GetCVars()->e_CheckOctreeObjectsBoxSize != 0) // pParent is checked as silly sized things are added to the root (e.g. the sun)
		if (pParent && (m_objectsBox.min.len() > CHECK_OBJECTS_BOX_WARNING_SIZE || m_objectsBox.max.len() > CHECK_OBJECTS_BOX_WARNING_SIZE))
			CryWarning(VALIDATOR_MODULE_3DENGINE, VALIDATOR_ERROR_DBGBRK, "COctreeNode being created with a huge m_objectsBox: [%f %f %f] -> [%f %f %f]\n", m_objectsBox.min.x, m_objectsBox.min.y, m_objectsBox.min.z, m_objectsBox.max.x, m_objectsBox.max.y, m_objectsBox.max.z);
#endif

	SetTerrainNode(m_nSID >= 0 && GetTerrain() ? GetTerrain()->FindMinNodeContainingBox(box, m_nSID) : NULL);
	m_pVisArea = pVisArea;
	m_pParent = pParent;
	m_streamComplete = false;

	//	for(int n=0; n<2 && m_pTerrainNode && m_pTerrainNode->m_pParent; n++)
	//	m_pTerrainNode = m_pTerrainNode->m_pParent;
	m_fpSunDirX = 63;
	m_fpSunDirZ = 0;
	m_fpSunDirYs = 0;

	m_pStaticInstancingInfo = 0;
	m_bStaticInstancingIsDirty = 0;
}

//////////////////////////////////////////////////////////////////////////
COctreeNode* COctreeNode::Create(int nSID, const AABB& box, struct CVisArea* pVisArea, COctreeNode* pParent)
{
	MEMSTAT_CONTEXT(EMemStatContextTypes::MSC_Terrain, EMemStatContextFlags::MSF_Instance, "Octree node");
	m_nNodesCounterAll++;
	return new COctreeNode(nSID, box, pVisArea, pParent);
}

//////////////////////////////////////////////////////////////////////////
bool COctreeNode::HasObjects()
{
	if (m_nFileDataOffset)
		return true;

	for (int l = 0; l < eRNListType_ListsNum; l++)
		if (m_arrObjects[l].m_pFirstNode)
			return true;

	return false;
}

//////////////////////////////////////////////////////////////////////////
void COctreeNode::RenderContent(int nRenderMask, const Vec3& vAmbColor, const SRenderingPassInfo& passInfo)
{
	if (GetCVars()->e_StatObjBufferRenderTasks == 1 && passInfo.IsGeneralPass() && JobManager::InvokeAsJob("CheckOcclusion"))
		GetObjManager()->AddCullJobProducer();
	IF(m_pRenderContentJobQueue == NULL, 0)
	{
		m_pRenderContentJobQueue = CryAlignedNew<TRenderContentJobQueue>();
	}
	TRenderContentJob::packet packet(nRenderMask, vAmbColor, passInfo);
	packet.SetClassInstance(this);
	static_cast<TRenderContentJobQueue*>(m_pRenderContentJobQueue)->AddPacket(packet, JobManager::eHighPriority);
}

//////////////////////////////////////////////////////////////////////////
void COctreeNode::DeallocateRenderContentQueue()
{
	if (m_pRenderContentJobQueue != NULL)
	{
		CryAlignedDelete(static_cast<TRenderContentJobQueue*>(m_pRenderContentJobQueue));
		m_pRenderContentJobQueue = NULL;
	}
}

//////////////////////////////////////////////////////////////////////////
void COctreeNode::RenderContentJobEntry(int nRenderMask, Vec3 vAmbColor, SRenderingPassInfo passInfo)
{
	PodArray<CDLight*>* pAffectingLights = GetAffectingLights(passInfo);
	bool bSunOnly = pAffectingLights && (pAffectingLights->Count() == 1) && (pAffectingLights->GetAt(0)->m_Flags & DLF_SUN) && !m_pVisArea;

	SSectorTextureSet* pTerrainTexInfo = NULL;

	if (GetCVars()->e_VegetationUseTerrainColor)
		GetObjManager()->FillTerrainTexInfo(this, m_fNodeDistance, pTerrainTexInfo, m_objectsBox);

	// Detect if terrain texturing is changed
	if (m_fPrevTerrainTexScale != (pTerrainTexInfo ? pTerrainTexInfo->fTexScale : 0))
	{
		m_fPrevTerrainTexScale = (pTerrainTexInfo ? pTerrainTexInfo->fTexScale : 0);

		for (unsigned int nListId = eRNListType_First; nListId < eRNListType_ListsNum; ++nListId)
		{
			for (IRenderNode* pObj = m_arrObjects[nListId].m_pFirstNode; pObj; pObj = pObj->m_pNext)
			{
				// Invalidate objects where terrain texture is used
				if (pObj->m_pTempData && pObj->m_pTempData->userData.bTerrainColorWasUsed)
				{
					pObj->InvalidatePermanentRenderObject();
				}
			}
		}
	}

	if (m_arrObjects[eRNListType_Vegetation].m_pFirstNode && passInfo.RenderVegetation())
	{
		/*if (m_lstVegetationsForRendering.size() > 100)
		{
		auto lambda = [=]
		{
		RenderVegetations(&m_arrObjects[eRNListType_Vegetation], nRenderMask, m_bNodeCompletelyInFrustum != 0, pAffectingLights, bSunOnly, pTerrainTexInfo, passInfo);
		};
		gEnv->pJobManager->AddLambdaJob("Job_RenderVegetations", lambda,JobManager::eRegularPriority,(CryJobState*)passInfo.WriteMutex() );
		}
		else*/
		this->RenderVegetations(&m_arrObjects[eRNListType_Vegetation], nRenderMask, m_bNodeCompletelyInFrustum != 0, pAffectingLights, bSunOnly, pTerrainTexInfo, passInfo);
	}

	if (/*GetCVars()->e_SceneMerging!=3 && */ m_arrObjects[eRNListType_Brush].m_pFirstNode && passInfo.RenderBrushes())
		this->RenderBrushes(&m_arrObjects[eRNListType_Brush], m_bNodeCompletelyInFrustum != 0, pAffectingLights, bSunOnly, pTerrainTexInfo, passInfo);

	if (m_arrObjects[eRNListType_DecalsAndRoads].m_pFirstNode && (passInfo.RenderDecals() || passInfo.RenderRoads()))
		this->RenderDecalsAndRoads(&m_arrObjects[eRNListType_DecalsAndRoads], nRenderMask, vAmbColor, m_bNodeCompletelyInFrustum != 0, pAffectingLights, bSunOnly, passInfo);

	if (m_arrObjects[eRNListType_Unknown].m_pFirstNode)
		this->RenderCommonObjects(&m_arrObjects[eRNListType_Unknown], nRenderMask, vAmbColor, m_bNodeCompletelyInFrustum != 0, pAffectingLights, bSunOnly, pTerrainTexInfo, passInfo);

	if (GetCVars()->e_StatObjBufferRenderTasks == 1 && passInfo.IsGeneralPass() && JobManager::InvokeAsJob("CheckOcclusion"))
	{
		GetObjManager()->RemoveCullJobProducer();
	}
}

///////////////////////////////////////////////////////////////////////////////
void AddSpriteInfo(CThreadSafeRendererContainer<SVegetationSpriteInfo>& arrSpriteInfo, SVegetationSpriteInfo& rSpriteInfo)
{
	arrSpriteInfo.push_back(rSpriteInfo);
}

///////////////////////////////////////////////////////////////////////////////
void COctreeNode::RenderVegetations(TDoublyLinkedList<IRenderNode>* lstObjects, int nRenderMask, bool bNodeCompletelyInFrustum, PodArray<CDLight*>* pAffectingLights, bool bSunOnly, SSectorTextureSet* pTerrainTexInfo, const SRenderingPassInfo& passInfo)
{
	FUNCTION_PROFILER_3DENGINE;

	CVars* pCVars = GetCVars();

	AABB objBox;
	const Vec3 vCamPos = passInfo.GetCamera().GetPosition();

	bool bCheckPerObjectOcclusion = m_vNodeAxisRadius.len2() > pCVars->e_CoverageBufferCullIndividualBrushesMaxNodeSize * pCVars->e_CoverageBufferCullIndividualBrushesMaxNodeSize;

	const bool bRenderSprites = pCVars->e_VegetationSpritesBatching && !(nRenderMask & OCTREENODE_RENDER_FLAG_OBJECTS_ONLY_ENTITIES) && pCVars->e_VegetationSprites;
	CThreadSafeRendererContainer<SVegetationSpriteInfo>& arrSpriteInfo = GetObjManager()->m_arrVegetationSprites[passInfo.GetRecursiveLevel()][passInfo.ThreadID()];

	for (CVegetation* pObj = (CVegetation*)m_arrObjects[eRNListType_Vegetation].m_pFirstNode, *pNext; pObj; pObj = pNext)
	{
		pNext = (CVegetation*)pObj->m_pNext;

		passInfo.GetRendItemSorter().IncreaseObjectCounter();

		if (pNext)
			cryPrefetchT0SSE(pNext);

		IF(pObj->m_dwRndFlags & ERF_HIDDEN, 0)
			continue;

		if (pObj->m_dwRndFlags & ERF_STATIC_INSTANCING)
			break;

#if !defined(_RELEASE)
		if (GetCVars()->e_StaticInstancing == 2 && !pObj->m_pInstancingInfo)
			continue;
		if (GetCVars()->e_StaticInstancing == 3 && !pObj->m_pInstancingInfo)
			continue;
		if (GetCVars()->e_StaticInstancing == 4 && pObj->m_pInstancingInfo)
			continue;
#endif

		if (pObj->m_pInstancingInfo)
			objBox = pObj->m_pInstancingInfo->m_aabbBox;
		else
			pObj->FillBBox_NonVirtual(objBox);

		if (bNodeCompletelyInFrustum || passInfo.GetCamera().IsAABBVisible_FM(objBox))
		{
			float fEntDistanceSq = Distance::Point_AABBSq(vCamPos, objBox) * sqr(passInfo.GetZoomFactor());

			if (fEntDistanceSq < sqr(pObj->m_fWSMaxViewDist))
			{
				if (bRenderSprites && pObj->m_pSpriteInfo && !pObj->m_pSpriteInfo->ucShow3DModel && !pObj->m_pInstancingInfo)
				{
					pObj->m_pSpriteInfo->ucAlphaTestRef = 0;
					pObj->m_pSpriteInfo->ucDissolveOut = 255;

					AddSpriteInfo(arrSpriteInfo, *pObj->m_pSpriteInfo);
					continue;
				}

				float fEntDistance = sqrt_tpl(fEntDistanceSq);

				if (!bCheckPerObjectOcclusion || GetObjManager()->CheckOcclusion_TestAABB(objBox, fEntDistance))
					GetObjManager()->RenderVegetation(pObj, pAffectingLights, objBox, fEntDistance, bSunOnly, pTerrainTexInfo, bCheckPerObjectOcclusion, passInfo);
			}
		}
	}
}

///////////////////////////////////////////////////////////////////////////////
void COctreeNode::RenderBrushes(TDoublyLinkedList<IRenderNode>* lstObjects, bool bNodeCompletelyInFrustum, PodArray<CDLight*>* pAffectingLights, bool bSunOnly, SSectorTextureSet* pTerrainTexInfo, const SRenderingPassInfo& passInfo)
{
	FUNCTION_PROFILER_3DENGINE;

	CVars* pCVars = GetCVars();
	const Vec3 vCamPos = passInfo.GetCamera().GetPosition();

	float cullMaxNodeSize = static_cast<float>(pCVars->e_CoverageBufferCullIndividualBrushesMaxNodeSize);
	bool bCheckPerObjectOcclusion = GetNodeRadius2() > cullMaxNodeSize * cullMaxNodeSize;

	for (CBrush* pObj = (CBrush*)lstObjects->m_pFirstNode, *pNext; pObj; pObj = pNext)
	{
		passInfo.GetRendItemSorter().IncreaseObjectCounter();
		pNext = (CBrush*)pObj->m_pNext;

		if (pObj->m_pNext)
			cryPrefetchT0SSE(pObj->m_pNext);

		IF(pObj->m_dwRndFlags & ERF_HIDDEN, 0)
			continue;
		AABB objBox;
		memcpy(&objBox, &pObj->m_WSBBox, sizeof(AABB));

		//		if(bNodeCompletelyInFrustum || passInfo.GetCamera().IsAABBVisible_FM( objBox ))
		if (bNodeCompletelyInFrustum || passInfo.GetCamera().IsAABBVisible_F(objBox))  // TODO: we must use multi-camera check here, but it is broken by dx12 development
		{
			float fEntDistance = sqrt_tpl(Distance::Point_AABBSq(vCamPos, objBox)) * passInfo.GetZoomFactor();
			assert(fEntDistance >= 0 && _finite(fEntDistance));
			if (fEntDistance < pObj->m_fWSMaxViewDist)
			{
				if (pCVars->e_StatObjBufferRenderTasks == 1 && passInfo.IsGeneralPass() && JobManager::InvokeAsJob("CheckOcclusion"))
				{
					// if object is visible, start CBrush::Render Job
					if (!bCheckPerObjectOcclusion || GetObjManager()->CheckOcclusion_TestAABB(objBox, fEntDistance))
					{
						GetObjManager()->RenderBrush((CBrush*)pObj, pAffectingLights, pTerrainTexInfo, objBox, fEntDistance, bSunOnly, m_pVisArea, bCheckPerObjectOcclusion, passInfo);
					}
				}
				else
				{
					GetObjManager()->RenderBrush(pObj, pAffectingLights, pTerrainTexInfo, pObj->m_WSBBox, fEntDistance, bSunOnly, m_pVisArea, bCheckPerObjectOcclusion, passInfo);
				}

			}
		}
	}
}

///////////////////////////////////////////////////////////////////////////////
void COctreeNode::RenderDecalsAndRoads(TDoublyLinkedList<IRenderNode>* lstObjects, int nRenderMask, const Vec3& vAmbColor, bool bNodeCompletelyInFrustum, PodArray<CDLight*>* pAffectingLights, bool bSunOnly, const SRenderingPassInfo& passInfo)
{
	FUNCTION_PROFILER_3DENGINE;

	CVars* pCVars = GetCVars();
	AABB objBox;
	const Vec3 vCamPos = passInfo.GetCamera().GetPosition();

	bool bCheckPerObjectOcclusion = m_vNodeAxisRadius.len2() > pCVars->e_CoverageBufferCullIndividualBrushesMaxNodeSize * pCVars->e_CoverageBufferCullIndividualBrushesMaxNodeSize;

	for (IRenderNode* pObj = lstObjects->m_pFirstNode, *pNext; pObj; pObj = pNext)
	{
		passInfo.GetRendItemSorter().IncreaseObjectCounter();
		pNext = pObj->m_pNext;

		if (pObj->m_pNext)
			cryPrefetchT0SSE(pObj->m_pNext);

		IF(pObj->m_dwRndFlags & ERF_HIDDEN, 0)
			continue;

		pObj->FillBBox(objBox);

		if (bNodeCompletelyInFrustum || passInfo.GetCamera().IsAABBVisible_FM(objBox))
		{
			float fEntDistance = sqrt_tpl(Distance::Point_AABBSq(vCamPos, objBox)) * passInfo.GetZoomFactor();
			assert(fEntDistance >= 0 && _finite(fEntDistance));
			if (fEntDistance < pObj->m_fWSMaxViewDist)
			{

#if !defined(_RELEASE)
				EERType rnType = pObj->GetRenderNodeType();
				if (!passInfo.RenderDecals() && rnType == eERType_Decal)
					continue;
				if (!passInfo.RenderRoads() && rnType == eERType_Road)
					continue;
#endif  // _RELEASE

				if (pCVars->e_StatObjBufferRenderTasks == 1 && passInfo.IsGeneralPass() && JobManager::InvokeAsJob("CheckOcclusion"))
				{
					// if object is visible, write to output queue for main thread processing
					if (GetObjManager()->CheckOcclusion_TestAABB(objBox, fEntDistance))
					{
						GetObjManager()->PushIntoCullOutputQueue(SCheckOcclusionOutput::CreateDecalsAndRoadsOutput(pObj, pAffectingLights, vAmbColor, objBox, fEntDistance, bSunOnly, bCheckPerObjectOcclusion, passInfo));
					}
				}
				else
				{
					GetObjManager()->RenderDecalAndRoad(pObj, pAffectingLights, vAmbColor, objBox, fEntDistance, bSunOnly, bCheckPerObjectOcclusion, passInfo);
				}
			}
		}
	}
}

///////////////////////////////////////////////////////////////////////////////
void COctreeNode::RenderCommonObjects(TDoublyLinkedList<IRenderNode>* lstObjects, int nRenderMask, const Vec3& vAmbColor, bool bNodeCompletelyInFrustum, PodArray<CDLight*>* pAffectingLights, bool bSunOnly, SSectorTextureSet* pTerrainTexInfo, const SRenderingPassInfo& passInfo)
{
	FUNCTION_PROFILER_3DENGINE;

	CVars* pCVars = GetCVars();
	AABB objBox;
	const Vec3 vCamPos = passInfo.GetCamera().GetPosition();

	for (IRenderNode* pObj = lstObjects->m_pFirstNode, *pNext; pObj; pObj = pNext)
	{
		passInfo.GetRendItemSorter().IncreaseObjectCounter();
		pNext = pObj->m_pNext;

		if (pObj->m_pNext)
			cryPrefetchT0SSE(pObj->m_pNext);

		IF(pObj->m_dwRndFlags & ERF_HIDDEN, 0)
			continue;

		pObj->FillBBox(objBox);
		EERType rnType = pObj->GetRenderNodeType();

		if (bNodeCompletelyInFrustum || passInfo.GetCamera().IsAABBVisible_FM(objBox))
		{
			float fEntDistance = sqrt_tpl(Distance::Point_AABBSq(vCamPos, objBox)) * passInfo.GetZoomFactor();
			assert(fEntDistance >= 0 && _finite(fEntDistance));
			if (fEntDistance < pObj->m_fWSMaxViewDist)
			{

				if (nRenderMask & OCTREENODE_RENDER_FLAG_OBJECTS_ONLY_ENTITIES)
				{
					if (rnType == eERType_Light)
					{
						CLightEntity* pEnt = (CLightEntity*)pObj;
						if (!pEnt->GetEntityVisArea() && pEnt->GetEntityTerrainNode() && !(pEnt->m_light.m_Flags & DLF_THIS_AREA_ONLY))
						{
							// not "this area only" outdoor light affects everything
						}
						else
							continue;
					}
					else if (!pObj->GetOwnerEntity())
					{
						continue;
					}
				}

				if (rnType == eERType_Light)
				{
					bool bLightVisible = true;
					CLightEntity* pLightEnt = (CLightEntity*)pObj;

					// first check against camera view frustum
					CDLight* pLight = &pLightEnt->m_light;
					if (pLight->m_Flags & DLF_DEFERRED_CUBEMAPS)
					{
						OBB obb(OBB::CreateOBBfromAABB(Matrix33(pLight->m_ObjMatrix), AABB(-pLight->m_ProbeExtents, pLight->m_ProbeExtents)));
						bLightVisible = passInfo.GetCamera().IsOBBVisible_F(pLight->m_Origin, obb);
					}
					else if (pLightEnt->m_light.m_Flags & DLF_AREA_LIGHT)
					{
						// OBB test for area lights.
						Vec3 vBoxMax(pLight->m_fBaseRadius, pLight->m_fBaseRadius + pLight->m_fAreaWidth, pLight->m_fBaseRadius + pLight->m_fAreaHeight);
						Vec3 vBoxMin(-0.1f, -(pLight->m_fBaseRadius + pLight->m_fAreaWidth), -(pLight->m_fBaseRadius + pLight->m_fAreaHeight));

						OBB obb(OBB::CreateOBBfromAABB(Matrix33(pLight->m_ObjMatrix), AABB(vBoxMin, vBoxMax)));
						bLightVisible = passInfo.GetCamera().IsOBBVisible_F(pLight->m_Origin, obb);
					}
					else
						bLightVisible = passInfo.GetCamera().IsSphereVisible_F(Sphere(pLight->m_BaseOrigin, pLight->m_fBaseRadius));

					if (!bLightVisible)
						continue;
				}

				if (pCVars->e_StatObjBufferRenderTasks == 1 && passInfo.IsGeneralPass() && JobManager::InvokeAsJob("CheckOcclusion"))
				{
					// if object is visible, write to output queue for main thread processing
					if (rnType == eERType_DistanceCloud || GetObjManager()->CheckOcclusion_TestAABB(objBox, fEntDistance))
					{
						if (pObj->CanExecuteRenderAsJob())
							GetObjManager()->RenderObject(pObj, pAffectingLights, vAmbColor, objBox, fEntDistance, bSunOnly, eERType_RenderProxy, passInfo);
						else
						{
							GetObjManager()->PushIntoCullOutputQueue(SCheckOcclusionOutput::CreateCommonObjectOutput(pObj, pAffectingLights, vAmbColor, objBox, fEntDistance, bSunOnly, pTerrainTexInfo, passInfo));
						}
					}
				}
				else
				{
					GetObjManager()->RenderObject(pObj, pAffectingLights, vAmbColor, objBox, fEntDistance, bSunOnly, rnType, passInfo);
				}
			}
		}
	}
}

//////////////////////////////////////////////////////////////////////////
void COctreeNode::UnlinkObject(IRenderNode* pObj)
{
	ERNListType eListType = pObj->GetRenderNodeListId(pObj->GetRenderNodeType());

	if (GetCVars()->e_VegetationSpritesBatching)
	{
		if (eListType == eRNListType_Vegetation && ((CVegetation*)pObj)->m_pSpriteInfo)
		{
			CVegetation* pVeg = static_cast<CVegetation*>(pObj);
			SAFE_DELETE(pVeg->m_pSpriteInfo);
		}
	}

	assert(eListType >= 0 && eListType < eRNListType_ListsNum);
	TDoublyLinkedList<IRenderNode>& rList = m_arrObjects[eListType];

	assert(pObj != pObj->m_pPrev && pObj != pObj->m_pNext);
	assert(!rList.m_pFirstNode || !rList.m_pFirstNode->m_pPrev);
	assert(!rList.m_pLastNode || !rList.m_pLastNode->m_pNext);

	if (pObj->m_pNext || pObj->m_pPrev || pObj == rList.m_pLastNode || pObj == rList.m_pFirstNode)
		rList.remove(pObj);

	assert(!rList.m_pFirstNode || !rList.m_pFirstNode->m_pPrev);
	assert(!rList.m_pLastNode || !rList.m_pLastNode->m_pNext);
	assert(pObj != pObj->m_pPrev && pObj != pObj->m_pNext);
	assert(!pObj->m_pNext && !pObj->m_pPrev);
}

bool COctreeNode::DeleteObject(IRenderNode* pObj)
{
	FUNCTION_PROFILER_3DENGINE;

	if (pObj->m_pOcNode && pObj->m_pOcNode != this)
		return ((COctreeNode*)(pObj->m_pOcNode))->DeleteObject(pObj);

	UnlinkObject(pObj);
	//	m_lstMergedObjects.Delete(pObj);

	for (int i = 0; i < m_lstCasters.Count(); i++)
	{
		if (m_lstCasters[i].pNode == pObj)
		{
			m_lstCasters.Delete(i);
			break;
		}
	}

	if (pObj->GetRenderNodeType() == eERType_Vegetation)
	{
		if (pObj->m_dwRndFlags & ERF_STATIC_INSTANCING || ((CVegetation*)pObj)->m_pInstancingInfo)
			m_bStaticInstancingIsDirty = true;
	}

	bool bSafeToUse = Get3DEngine()->IsSegmentSafeToUse(pObj->m_nSID);

	pObj->m_pOcNode = NULL;
	pObj->m_nSID = -1;

	if (!gEnv->IsEditor()) // in the editor in huge levels the usage of m_arrEmptyNodes optimization causes very long level loading time and very slow other whole world operations
	{
		if (bSafeToUse && IsEmpty() && m_arrEmptyNodes.Find(this) < 0)
			m_arrEmptyNodes.Add(this);
	}

	return true;
}

//////////////////////////////////////////////////////////////////////////
void COctreeNode::InsertObject(IRenderNode* pObj, const AABB& objBox, const float fObjRadiusSqr, const Vec3& vObjCenter)
{
	FUNCTION_PROFILER_3DENGINE;

	COctreeNode* pCurrentNode = this;

	EERType eType = pObj->GetRenderNodeType();
	const uint32 renderFlags = (pObj->GetRndFlags() & (ERF_GOOD_OCCLUDER | ERF_CASTSHADOWMAPS | ERF_HAS_CASTSHADOWMAPS));

	const bool bTypeLight = (eType == eERType_Light);
	const float fViewDistRatioVegetation = GetCVars()->e_ViewDistRatioVegetation;
	const float fWSMaxViewDist = pObj->m_fWSMaxViewDist;
	const bool bTypeRoad = (eType == eERType_Road);

	Vec3 vObjectCentre = vObjCenter;

	while (true)
	{
		PrefetchLine(&pCurrentNode->m_arrChilds[0], 0);

#if !defined(_RELEASE)
		if (GetCVars()->e_CheckOctreeObjectsBoxSize != 0) // pCurrentNode->m_pParent is checked as silly sized things are added to the root (e.g. the sun)
			if (pCurrentNode->m_pParent && (objBox.min.len() > CHECK_OBJECTS_BOX_WARNING_SIZE || objBox.max.len() > CHECK_OBJECTS_BOX_WARNING_SIZE))
			{
				CryWarning(VALIDATOR_MODULE_3DENGINE, VALIDATOR_ERROR_DBGBRK, "Huge object being added to a COctreeNode, name: '%s', objBox: [%f %f %f] -> [%f %f %f]\n", pObj->GetName(), objBox.min.x, objBox.min.y, objBox.min.z, objBox.max.x, objBox.max.y, objBox.max.z);
			}
#endif

		// parent bbox includes all children
		pCurrentNode->m_objectsBox.Add(objBox);

		pCurrentNode->m_fObjectsMaxViewDist = max(pCurrentNode->m_fObjectsMaxViewDist, fWSMaxViewDist);

		pCurrentNode->m_renderFlags |= renderFlags;

		pCurrentNode->m_bHasLights |= (bTypeLight);
		pCurrentNode->m_bHasRoads |= (bTypeRoad);

		if (pCurrentNode->m_vNodeAxisRadius.x * 2.0f > GetCVars()->e_ObjectsTreeNodeMinSize) // store voxels and roads in root
		{
			float nodeRadius = sqrt(pCurrentNode->GetNodeRadius2());

			if (fObjRadiusSqr < sqr(nodeRadius * GetCVars()->e_ObjectsTreeNodeSizeRatio))
			{
				if (fWSMaxViewDist < nodeRadius * fViewDistRatioVegetation)
				{
					int nChildId =
						((vObjCenter.x > pCurrentNode->m_vNodeCenter.x) ? 4 : 0) |
						((vObjCenter.y > pCurrentNode->m_vNodeCenter.y) ? 2 : 0) |
						((vObjCenter.z > pCurrentNode->m_vNodeCenter.z) ? 1 : 0);

					if (!pCurrentNode->m_arrChilds[nChildId])
					{
						pCurrentNode->m_arrChilds[nChildId] = COctreeNode::Create(pCurrentNode->m_nSID, pCurrentNode->GetChildBBox(nChildId), pCurrentNode->m_pVisArea, pCurrentNode);
					}

					pCurrentNode = pCurrentNode->m_arrChilds[nChildId];

					continue;
				}
			}
		}

		break;
	}

	//disable as it leads to some corruption on 360
	//	PrefetchLine(&pObj->m_pOcNode, 0);	//Writing to m_pOcNode was a common L2 cache miss

	pCurrentNode->LinkObject(pObj, eType);

	pObj->m_pOcNode = pCurrentNode;
#ifndef SEG_WORLD
	pObj->m_nSID = pCurrentNode->m_nSID;
#else
	pObj->m_nSID = pCurrentNode->m_nSID >= 0 ? pCurrentNode->m_nSID : GetTerrain()->WorldToSegment(vObjectCentre, GetDefSID());
#endif

	// only mark octree nodes as not compiled during loading and in the editor
	// otherwise update node (and parent node) flags on per added object basis
	if (m_bLevelLoadingInProgress || gEnv->IsEditor())
		pCurrentNode->SetCompiled(pCurrentNode->IsCompiled() & (eType == eERType_Light));
	else
		pCurrentNode->UpdateObjects(pObj);

	pCurrentNode->m_nManageVegetationsFrameId = 0;
}

//////////////////////////////////////////////////////////////////////////
AABB COctreeNode::GetChildBBox(int nChildId)
{
	int x = (nChildId / 4);
	int y = (nChildId - x * 4) / 2;
	int z = (nChildId - x * 4 - y * 2);
	const Vec3& vSize = m_vNodeAxisRadius;
	Vec3 vOffset = vSize;
	vOffset.x *= x;
	vOffset.y *= y;
	vOffset.z *= z;
	AABB childBox;
	childBox.min = m_vNodeCenter - vSize + vOffset;
	childBox.max = childBox.min + vSize;
	return childBox;
}

//////////////////////////////////////////////////////////////////////////
bool COctreeNode::IsEmpty()
{
	if (m_pParent)
		if (!m_arrChilds[0] && !m_arrChilds[1] && !m_arrChilds[2] && !m_arrChilds[3])
			if (!m_arrChilds[4] && !m_arrChilds[5] && !m_arrChilds[6] && !m_arrChilds[7])
				if (!HasObjects())
					return true;

	return false;
}

//////////////////////////////////////////////////////////////////////////
bool COctreeNode::IsRightNode(const AABB& objBox, const float fObjRadiusSqr, float fObjMaxViewDist)
{
	const AABB& nodeBox = GetNodeBox();
	if (!Overlap::Point_AABB(objBox.GetCenter(), nodeBox))
		if (m_pParent)
			return false;
	// fail if center is not inside or node bbox

	if (2 != Overlap::AABB_AABB_Inside(objBox, m_objectsBox))
		return false; // fail if not completely inside of objects bbox

	float fNodeRadiusRated = GetNodeRadius2() * sqr(GetCVars()->e_ObjectsTreeNodeSizeRatio);

	if (fObjRadiusSqr > fNodeRadiusRated * 4.f)
		if (m_pParent)
			return false;
	// fail if object is too big and we need to register it some of parents

	if (m_vNodeAxisRadius.x * 2.0f > GetCVars()->e_ObjectsTreeNodeMinSize)
		if (fObjRadiusSqr < fNodeRadiusRated)
			//      if(fObjMaxViewDist < m_fNodeRadius*GetCVars()->e_ViewDistRatioVegetation*fObjectToNodeSizeRatio)
			return false;
	// fail if object is too small and we need to register it some of childs

	return true;
}

//////////////////////////////////////////////////////////////////////////
void COctreeNode::LinkObject(IRenderNode* pObj, EERType eERType, bool bPushFront)
{
	ERNListType eListType = pObj->GetRenderNodeListId(eERType);

	TDoublyLinkedList<IRenderNode>& rList = m_arrObjects[eListType];

	assert(pObj != pObj->m_pPrev && pObj != pObj->m_pNext);
	assert(!pObj->m_pNext && !pObj->m_pPrev);
	assert(!rList.m_pFirstNode || !rList.m_pFirstNode->m_pPrev);
	assert(!rList.m_pLastNode || !rList.m_pLastNode->m_pNext);

	if (bPushFront)
		rList.insertBeginning(pObj);
	else
		rList.insertEnd(pObj);

	assert(!rList.m_pFirstNode || !rList.m_pFirstNode->m_pPrev);
	assert(!rList.m_pLastNode || !rList.m_pLastNode->m_pNext);
	assert(pObj != pObj->m_pPrev && pObj != pObj->m_pNext);
}

//////////////////////////////////////////////////////////////////////////
void COctreeNode::UpdateObjects(IRenderNode* pObj)
{
	FUNCTION_PROFILER_3DENGINE;

	float fObjMaxViewDistance = 0;
	size_t numCasters = 0;
	CObjManager* pObjManager = GetObjManager();

	auto nFlags = pObj->GetRndFlags();
	EERType eRType = pObj->GetRenderNodeType();
	float WSMaxViewDist = pObj->GetMaxViewDist();

	IF(nFlags & ERF_HIDDEN, 0)
		return;

	const Vec3& sunDir = Get3DEngine()->GetSunDirNormalized();
	uint32 sunDirX = (uint32)(sunDir.x * 63.5f + 63.5f);
	uint32 sunDirZ = (uint32)(sunDir.z * 63.5f + 63.5f);
	uint32 sunDirYs = (uint32)(sunDir.y < 0.0f ? 1 : 0);

	pObj->m_nInternalFlags &= ~(IRenderNode::REQUIRES_FORWARD_RENDERING | IRenderNode::REQUIRES_NEAREST_CUBEMAP);

	if (eRType == eERType_Vegetation)
	{
		CVegetation* pInst = (CVegetation*)pObj;
		pInst->UpdateRndFlags();
	}

	// update max view distances
	const float fNewMaxViewDist = pObj->GetMaxViewDist();
	pObj->m_fWSMaxViewDist = fNewMaxViewDist;

	if (eRType != eERType_Light && eRType != eERType_Cloud && eRType != eERType_FogVolume && eRType != eERType_Decal && eRType != eERType_Road && eRType != eERType_DistanceCloud && eRType != eERType_CloudBlocker)
	{
		if (eRType == eERType_ParticleEmitter)
		{
			pObj->m_nInternalFlags |= IRenderNode::REQUIRES_FORWARD_RENDERING | IRenderNode::REQUIRES_NEAREST_CUBEMAP;
		}
		else
		{
			CMatInfo* pMatInfo = (CMatInfo*)pObj->GetMaterial();
			if (pMatInfo)
			{
				if (pMatInfo->IsForwardRenderingRequired())
					pObj->m_nInternalFlags |= IRenderNode::REQUIRES_FORWARD_RENDERING;

				if (pMatInfo->IsNearestCubemapRequired())
					pObj->m_nInternalFlags |= IRenderNode::REQUIRES_NEAREST_CUBEMAP;
			}

			if (eRType == eERType_RenderProxy)
			{
				int nSlotCount = pObj->GetSlotCount();

				for (int s = 0; s < nSlotCount; s++)
				{
					if (CMatInfo* pMat = (CMatInfo*)pObj->GetEntitySlotMaterial(s))
					{
						if (pMat->IsForwardRenderingRequired())
							pObj->m_nInternalFlags |= IRenderNode::REQUIRES_FORWARD_RENDERING;
						if (pMat->IsNearestCubemapRequired())
							pObj->m_nInternalFlags |= IRenderNode::REQUIRES_NEAREST_CUBEMAP;
					}

					if (IStatObj* pStatObj = pObj->GetEntityStatObj(s))
					{
						if (CMatInfo* pMat = (CMatInfo*)pStatObj->GetMaterial())
						{
							if (pMat->IsForwardRenderingRequired())
								pObj->m_nInternalFlags |= IRenderNode::REQUIRES_FORWARD_RENDERING;
							if (pMat->IsNearestCubemapRequired())
								pObj->m_nInternalFlags |= IRenderNode::REQUIRES_NEAREST_CUBEMAP;
						}
					}
				}

				if (!(pObj->m_nInternalFlags & (IRenderNode::REQUIRES_FORWARD_RENDERING | IRenderNode::REQUIRES_NEAREST_CUBEMAP)))
					CompileCharacter(pObj->GetEntityCharacter(0), pObj->m_nInternalFlags);
			}
		}
	}

	bool bUpdateParentShadowFlags = false;
	bool bUpdateParentOcclusionFlags = false;

	// fill shadow casters list
	const bool bHasPerObjectShadow = GetCVars()->e_ShadowsPerObject && Get3DEngine()->GetPerObjectShadow(pObj);
	if (nFlags & ERF_CASTSHADOWMAPS && fNewMaxViewDist > fMinShadowCasterViewDist && eRType != eERType_Light && !bHasPerObjectShadow)
	{
		bUpdateParentShadowFlags = true;

		float fMaxCastDist = fNewMaxViewDist * GetCVars()->e_ShadowsCastViewDistRatio;
		m_lstCasters.Add(SCasterInfo(pObj, fMaxCastDist, eRType));

		if (pObj->GetRenderNodeType() == eERType_Vegetation && ((CVegetation*)pObj)->m_pInstancingInfo)
		{
			AABB objBox = ((CVegetation*)pObj)->m_pInstancingInfo->m_aabbBox;
			m_lstCasters.Last().objSphere.center = objBox.GetCenter();
			m_lstCasters.Last().objSphere.radius = objBox.GetRadius();
		}
	}

	fObjMaxViewDistance = max(fObjMaxViewDistance, fNewMaxViewDist);

	// traverse the octree upwards and fill in new flags
	COctreeNode* pNode = this;
	bool bContinue = false;
	do
	{
		// update max view dist
		if (pNode->m_fObjectsMaxViewDist < fObjMaxViewDistance)
		{
			pNode->m_fObjectsMaxViewDist = fObjMaxViewDistance;
			bContinue = true;
		}

		// update shadow flags
		if (bUpdateParentShadowFlags && (pNode->m_renderFlags & ERF_CASTSHADOWMAPS) == 0)
		{
			pNode->m_renderFlags |= ERF_CASTSHADOWMAPS | ERF_HAS_CASTSHADOWMAPS;
			bContinue = true;
		}

		pNode = pNode->m_pParent;
	} while (pNode != NULL && bContinue);

	m_fpSunDirX = sunDirX;
	m_fpSunDirZ = sunDirZ;
	m_fpSunDirYs = sunDirYs;
}

//////////////////////////////////////////////////////////////////////////
void COctreeNode::CompileCharacter(ICharacterInstance* pChar, uint32& nInternalFlags)
{
	const uint32 nCompileMask = IRenderNode::REQUIRES_FORWARD_RENDERING | IRenderNode::REQUIRES_NEAREST_CUBEMAP;
	if (pChar)
	{
		CMatInfo* pCharMaterial = (CMatInfo*)pChar->GetIMaterial();

		if (pCharMaterial)
		{
			uint32 nInternalFlagsNew = pCharMaterial->IsForwardRenderingRequired() ? IRenderNode::REQUIRES_FORWARD_RENDERING : 0;
			nInternalFlagsNew |= pCharMaterial->IsNearestCubemapRequired() ? IRenderNode::REQUIRES_NEAREST_CUBEMAP : 0;
			nInternalFlags |= nInternalFlagsNew;

			if (nInternalFlagsNew == nCompileMask)  // can do trivial return (all flags used)
				return;
		}

		if (IAttachmentManager* pAttMan = pChar->GetIAttachmentManager())
		{
			int nCount = pAttMan->GetAttachmentCount();
			for (int i = 0; i < nCount; i++)
			{
				if (IAttachment* pAtt = pAttMan->GetInterfaceByIndex(i))
					if (IAttachmentObject* pAttObj = pAtt->GetIAttachmentObject())
					{
						ICharacterInstance* pCharInstance = pAttObj->GetICharacterInstance();
						if (pCharInstance)
						{
							CompileCharacter(pCharInstance, nInternalFlags);

							if (nInternalFlags == nCompileMask)   // can do trivial return (all flags used)
								return;
						}

						if (IStatObj* pStatObj = pAttObj->GetIStatObj())
						{
							CMatInfo* pMat = (CMatInfo*)pAttObj->GetBaseMaterial();
							if (pMat == 0)
								pMat = (CMatInfo*)pStatObj->GetMaterial();

							if (pMat)
							{
								uint32 nInternalFlagsNew = pMat->IsForwardRenderingRequired() ? IRenderNode::REQUIRES_FORWARD_RENDERING : 0;
								nInternalFlagsNew |= pMat->IsNearestCubemapRequired() ? IRenderNode::REQUIRES_NEAREST_CUBEMAP : 0;
								nInternalFlags |= nInternalFlagsNew;

								if (nInternalFlagsNew == nCompileMask)  // can do trivial return (all flags used)
									return;
							}
						}

						if (IAttachmentSkin* pAttachmentSkin = pAttObj->GetIAttachmentSkin())
						{
							ISkin* pSkin = pAttachmentSkin->GetISkin();
							if (pSkin)
							{
								CMatInfo* pMat = (CMatInfo*)pAttObj->GetBaseMaterial();
								if (pMat == 0)
									pMat = (CMatInfo*)pSkin->GetIMaterial(0);

								if (pMat)
								{
									uint32 nInternalFlagsNew = pMat->IsForwardRenderingRequired() ? IRenderNode::REQUIRES_FORWARD_RENDERING : 0;
									nInternalFlagsNew |= pMat->IsNearestCubemapRequired() ? IRenderNode::REQUIRES_NEAREST_CUBEMAP : 0;
									nInternalFlags |= nInternalFlagsNew;

									if (nInternalFlagsNew == nCompileMask)  // can do trivial return (all flags used)
										return;
								}
							}
						}
					}
			}
		}
	}
}

//////////////////////////////////////////////////////////////////////////
int16 CObjManager::GetNearestCubeProbe(PodArray<CDLight*>* pAffectingLights, IVisArea* pVisArea, const AABB& objBox, bool bSpecular, Vec4* pEnvProbeMults)
{
	// Only used for alpha blended geometry - but still should be optimized further
	float fMinDistance = FLT_MAX;
	int nMaxPriority = -1;
	CLightEntity* pNearestLight = NULL;
	int16 nDefaultId = Get3DEngine()->GetBlackCMTexID();

	if (!pVisArea)
	{
		int nObjTreeCount = Get3DEngine()->m_pObjectsTree.Count();
		for (int nCurrTree = 0; nCurrTree < nObjTreeCount; ++nCurrTree)
			if (Get3DEngine()->IsSegmentSafeToUse(nCurrTree))
				Get3DEngine()->m_pObjectsTree[nCurrTree]->GetNearestCubeProbe(fMinDistance, nMaxPriority, pNearestLight, &objBox);
	}
	else
		Get3DEngine()->GetVisAreaManager()->GetNearestCubeProbe(fMinDistance, nMaxPriority, pNearestLight, &objBox);

	if (pNearestLight)
	{
		ITexture* pTexCM = bSpecular ? pNearestLight->m_light.GetSpecularCubemap() : pNearestLight->m_light.GetDiffuseCubemap();
		// Return cubemap ID or -1 if invalid
		if (pEnvProbeMults)
		{
			const ColorF diffuse = pNearestLight->m_light.m_Color;
			*pEnvProbeMults = Vec4(diffuse.r, diffuse.g, diffuse.b, pNearestLight->m_light.m_SpecMult);
		}
		return (pTexCM && pTexCM->GetTextureType() >= eTT_Cube) ? pTexCM->GetTextureID() : nDefaultId;
	}

	if (pEnvProbeMults)
		*pEnvProbeMults = Vec4(1.0f, 1.0f, 1.0f, 1.0f);

	// No cubemap found
	return nDefaultId;
}

//////////////////////////////////////////////////////////////////////////
bool CObjManager::IsAfterWater(const Vec3& vPos, const Vec3& vCamPos, const SRenderingPassInfo& passInfo, float fUserWaterLevel)
{
	float fWaterLevel = fUserWaterLevel == WATER_LEVEL_UNKNOWN && GetTerrain() ? GetTerrain()->GetWaterLevel() : fUserWaterLevel;

	return (0.5f - passInfo.GetRecursiveLevel()) * (0.5f - passInfo.IsCameraUnderWater()) * (vPos.z - fWaterLevel) > 0;
}

//////////////////////////////////////////////////////////////////////////
void CObjManager::RenderObjectDebugInfo(IRenderNode* pEnt, float fEntDistance, const SRenderingPassInfo& passInfo)
{
	if (!passInfo.IsGeneralPass())
		return;

	m_arrRenderDebugInfo.push_back(SObjManRenderDebugInfo(pEnt, fEntDistance));
}

//////////////////////////////////////////////////////////////////////////
void CObjManager::FillTerrainTexInfo(IOctreeNode* pOcNode, float fEntDistance, struct SSectorTextureSet*& pTerrainTexInfo, const AABB& objBox)
{
	IVisArea* pVisArea = pOcNode->m_pVisArea;
	CTerrainNode* pTerrainNode = pOcNode->GetTerrainNode();

	if ((!pVisArea || pVisArea->IsAffectedByOutLights()) && pTerrainNode)
	{
		// provide terrain texture info
		AABB boxCenter;
		boxCenter.min = boxCenter.max = objBox.GetCenter();
		if (CTerrainNode* pTerNode = pTerrainNode)
			if (pTerNode = pTerNode->FindMinNodeContainingBox(boxCenter))
			{
				while ((!pTerNode->m_nNodeTexSet.nTex0 ||
					fEntDistance * 2.f * 8.f > (pTerNode->m_boxHeigtmapLocal.max.x - pTerNode->m_boxHeigtmapLocal.min.x))
					&& pTerNode->m_pParent)
					pTerNode = pTerNode->m_pParent;

				pTerrainTexInfo = &(pTerNode->m_nNodeTexSet);
			}
	}
}

//////////////////////////////////////////////////////////////////////////
void CObjManager::RenderBrush(CBrush* pEnt, PodArray<CDLight*>* pAffectingLights,
	SSectorTextureSet* pTerrainTexInfo,
	const AABB& objBox,
	float fEntDistance,
	bool bSunOnly, CVisArea* pVisArea, bool nCheckOcclusion,
	const SRenderingPassInfo& passInfo)
{

	//	FUNCTION_PROFILER_3DENGINE;
	const CVars* pCVars = GetCVars();

#ifdef _DEBUG
	const char* szName = pEnt->GetName();
	const char* szClassName = pEnt->GetEntityClassName();
#endif // _DEBUG

#if !defined(_RELEASE)
	if (GetCVars()->e_CoverageBufferShowOccluder)
	{
		if (GetCVars()->e_CoverageBufferShowOccluder == 1 && (ERF_GOOD_OCCLUDER & ~pEnt->m_dwRndFlags))
			return;
		if (GetCVars()->e_CoverageBufferShowOccluder == 2 && (ERF_GOOD_OCCLUDER & pEnt->m_dwRndFlags))
			return;
	}
#endif
	if (pEnt->m_dwRndFlags & ERF_HIDDEN)
		return;

	// check cvars
	assert(passInfo.RenderBrushes());

	// check-allocate RNTmpData for visible objects
	if (!Get3DEngine()->CheckAndCreateRenderNodeTempData(&pEnt->m_pTempData, pEnt, passInfo))
	{
		return;
	}

	if (nCheckOcclusion && pEnt->m_pOcNode)
	{
		if (GetObjManager()->IsBoxOccluded(objBox, fEntDistance * passInfo.GetInverseZoomFactor(), &pEnt->m_pTempData->userData.m_OcclState,
			pEnt->m_pOcNode->m_pVisArea != NULL, eoot_OBJECT, passInfo))
			return;
	}
	assert(pEnt && pEnt->m_pTempData);
	if (!pEnt || !pEnt->m_pTempData)
		return;

	//////////////////////////////////////////////////////////////////////////
	const CLodValue lodValue = pEnt->ComputeLod(pEnt->m_pTempData->userData.nWantedLod, passInfo);

	if (GetCVars()->e_LodTransitionTime && passInfo.IsGeneralPass())
	{
		// Render current lod and (if needed) previous lod and perform time based lod transition using dissolve

		CLodValue arrlodVals[2];
		int nLodsNum = ComputeDissolve(lodValue, pEnt, fEntDistance, &arrlodVals[0]);

		for (int i = 0; i < nLodsNum; i++)
			pEnt->Render(arrlodVals[i], passInfo, pTerrainTexInfo, pAffectingLights);
	}
	else
	{
		pEnt->Render(lodValue, passInfo, pTerrainTexInfo, pAffectingLights);
	}
}

//////////////////////////////////////////////////////////////////////////
void CObjManager::RemoveCullJobProducer()
{
	m_CheckOcclusionOutputQueue.RemoveProducer();
}

//////////////////////////////////////////////////////////////////////////
void CObjManager::AddCullJobProducer()
{
	m_CheckOcclusionOutputQueue.AddProducer();
}

//////////////////////////////////////////////////////////////////////////
bool CObjManager::CheckOcclusion_TestAABB(const AABB& rAABB, float fEntDistance)
{
	return m_CullThread.TestAABB(rAABB, fEntDistance);
}

//////////////////////////////////////////////////////////////////////////
bool CObjManager::CheckOcclusion_TestQuad(const Vec3& vCenter, const Vec3& vAxisX, const Vec3& vAxisY)
{
	return m_CullThread.TestQuad(vCenter, vAxisX, vAxisY);
}

#ifndef _RELEASE
//////////////////////////////////////////////////////////////////////////
void CObjManager::CoverageBufferDebugDraw()
{
	m_CullThread.CoverageBufferDebugDraw();
}
#endif

//////////////////////////////////////////////////////////////////////////
bool CObjManager::LoadOcclusionMesh(const char* pFileName)
{
	return m_CullThread.LoadLevel(pFileName);
}

//////////////////////////////////////////////////////////////////////////
void CObjManager::PushIntoCullQueue(const SCheckOcclusionJobData& rCheckOcclusionData)
{
#if !defined(_RELEASE)
	IF(!m_CullThread.IsActive(), 0)
	{
		__debugbreak();
	}
	IF(rCheckOcclusionData.type == SCheckOcclusionJobData::QUIT, 0)
		m_CullThread.SetActive(false);
#endif
	m_CheckOcclusionQueue.Push(rCheckOcclusionData);
}

//////////////////////////////////////////////////////////////////////////
void CObjManager::PopFromCullQueue(SCheckOcclusionJobData* pCheckOcclusionData)
{
	m_CheckOcclusionQueue.Pop(pCheckOcclusionData);
}

//////////////////////////////////////////////////////////////////////////
void CObjManager::PushIntoCullOutputQueue(const SCheckOcclusionOutput& rCheckOcclusionOutput)
{
	m_CheckOcclusionOutputQueue.Push(rCheckOcclusionOutput);
}

//////////////////////////////////////////////////////////////////////////
bool CObjManager::PopFromCullOutputQueue(SCheckOcclusionOutput* pCheckOcclusionOutput)
{
	return m_CheckOcclusionOutputQueue.Pop(pCheckOcclusionOutput);
}

///////////////////////////////////////////////////////////////////////////////
int CObjManager::GetObjectLOD(const IRenderNode* pObj, float fDistance)
{
	SFrameLodInfo frameLodInfo = Get3DEngine()->GetFrameLodInfo();
	int resultLod = MAX_STATOBJ_LODS_NUM - 1;

	bool bLodFaceArea = GetCVars()->e_LodFaceArea != 0;
	if (bLodFaceArea)
	{
		float distances[SMeshLodInfo::s_nMaxLodCount];
		bLodFaceArea = pObj->GetLodDistances(frameLodInfo, distances);
		if (bLodFaceArea)
		{
			for (uint i = 0; i < MAX_STATOBJ_LODS_NUM - 1; ++i)
			{
				if (fDistance < distances[i])
				{
					resultLod = i;
					break;
				}
			}
		}
	}

	if (!bLodFaceArea)
	{
		const float fLodRatioNorm = pObj->GetLodRatioNormalized();
		const float fRadius = pObj->GetBBox().GetRadius();
		resultLod = (int)(fDistance * (fLodRatioNorm * fLodRatioNorm) / (max(frameLodInfo.fLodRatio * min(fRadius, GetFloatCVar(e_LodCompMaxSize)), 0.001f)));
	}

	return resultLod;
}

///////////////////////////////////////////////////////////////////////////////
void COctreeNode::CheckInitAffectingLights(const SRenderingPassInfo& passInfo)
{
	int nFrameID = passInfo.GetFrameID();
	int nRecursiveLevel = passInfo.GetRecursiveLevel();
	int nNewLightMaskFrameID = nFrameID + nRecursiveLevel;

	if (m_nLightMaskFrameId != nNewLightMaskFrameID)
	{
		m_lstAffectingLights.Clear();

		if (!m_pVisArea || m_pVisArea->IsAffectedByOutLights())
		{
			PodArray<CDLight*>* pSceneLights = Get3DEngine()->GetDynamicLightSources();
			if (pSceneLights->Count() && (pSceneLights->GetAt(0)->m_Flags & DLF_SUN))
				m_lstAffectingLights.Add(pSceneLights->GetAt(0));
		}

		m_nLightMaskFrameId = nNewLightMaskFrameID;
	}
}

///////////////////////////////////////////////////////////////////////////////
PodArray<CDLight*>* COctreeNode::GetAffectingLights(const SRenderingPassInfo& passInfo)
{
	CheckInitAffectingLights(passInfo);

	return &m_lstAffectingLights;
}

///////////////////////////////////////////////////////////////////////////////
void COctreeNode::GetObjectsByFlags(uint dwFlags, PodArray<IRenderNode*>& lstObjects)
{

	unsigned int nCurrentObject(eRNListType_First);
	for (nCurrentObject = eRNListType_First; nCurrentObject < eRNListType_ListsNum; ++nCurrentObject)
	{
		for (IRenderNode* pObj = m_arrObjects[nCurrentObject].m_pFirstNode; pObj; pObj = pObj->m_pNext)
		{
			if ((pObj->GetRndFlags() & dwFlags) == dwFlags)
				lstObjects.Add(pObj);
		}
	}

	for (int i = 0; i < 8; i++)
		if (m_arrChilds[i])
			m_arrChilds[i]->GetObjectsByFlags(dwFlags, lstObjects);
}

///////////////////////////////////////////////////////////////////////////////
void COctreeNode::GetObjectsByType(PodArray<IRenderNode*>& lstObjects, EERType objType, const AABB* pBBox, bool* pInstStreamCheckReady, uint64 dwFlags)
{
	if (objType == eERType_Light && !m_bHasLights)
		return;

	AABB objectsBox = m_objectsBox;

	if (objectsBox.IsReset())
		objectsBox = GetNodeBox();

	if (pBBox && !Overlap::AABB_AABB(*pBBox, objectsBox))
		return;

	ERNListType eListType = IRenderNode::GetRenderNodeListId(objType);

	if (pInstStreamCheckReady)
	{
		if (!CheckStartStreaming(false))
		{
			*pInstStreamCheckReady = false;

#if defined(FEATURE_SVO_GI)
			if (Cry3DEngineBase::GetCVars()->e_svoDebug == 7)
			{
				Cry3DEngineBase::Get3DEngine()->DrawBBox(objectsBox, Col_Red);
			}
#endif
		}
	}

	for (IRenderNode* pObj = m_arrObjects[eListType].m_pFirstNode; pObj; pObj = pObj->m_pNext)
	{
		if ((pObj->GetRenderNodeType() == objType) && (pObj->GetRndFlags() & dwFlags))
		{
			AABB box;
			pObj->FillBBox(box);
			if (!pBBox || Overlap::AABB_AABB(*pBBox, box))
			{
				lstObjects.Add(pObj);
			}
		}
	}

	for (int i = 0; i < 8; i++)
		if (m_arrChilds[i])
			m_arrChilds[i]->GetObjectsByType(lstObjects, objType, pBBox, pInstStreamCheckReady, dwFlags);
}

///////////////////////////////////////////////////////////////////////////////
void COctreeNode::GetNearestCubeProbe(float& fMinDistance, int& nMaxPriority, CLightEntity*& pNearestLight, const AABB* pBBox)
{
	if (!m_bHasLights)
		return;

	if (!pBBox || pBBox && !Overlap::AABB_AABB(*pBBox, GetObjectsBBox()))
		return;

	Vec3 vCenter = pBBox->GetCenter();

	ERNListType eListType = IRenderNode::GetRenderNodeListId(eERType_Light);

	for (IRenderNode* pObj = m_arrObjects[eListType].m_pFirstNode; pObj; pObj = pObj->m_pNext)
	{
		if (pObj->GetRenderNodeType() == eERType_Light)
		{
			CLightEntity* pLightEnt = (CLightEntity*)pObj;
			CDLight* pLight = &pLightEnt->m_light;

			if (pLightEnt->GetLayerId() != uint16(~0) && (pObj->m_dwRndFlags & ERF_HIDDEN))
				continue;
			if ((pLight->m_Flags & DLF_DISABLED) || (!GetCVars()->e_DynamicLights))
				continue;
			if (!(pLight->m_Flags & DLF_DEFERRED_CUBEMAPS))
				continue;

			AABB box;
			pObj->FillBBox(box);
			if (Overlap::AABB_AABB(*pBBox, box))
			{
				Vec3 vCenterRel = vCenter - pLight->GetPosition();
				Vec3 vCenterOBBSpace;
				vCenterOBBSpace.x = pLightEnt->m_Matrix.GetColumn0().GetNormalized().dot(vCenterRel);
				vCenterOBBSpace.y = pLightEnt->m_Matrix.GetColumn1().GetNormalized().dot(vCenterRel);
				vCenterOBBSpace.z = pLightEnt->m_Matrix.GetColumn2().GetNormalized().dot(vCenterRel);

				// Check if object center is within probe OBB
				Vec3 vProbeExtents = pLight->m_ProbeExtents;
				if (fabs(vCenterOBBSpace.x) < vProbeExtents.x && fabs(vCenterOBBSpace.y) < vProbeExtents.y && fabs(vCenterOBBSpace.z) < vProbeExtents.z)
				{
					if (pLight->m_nSortPriority > nMaxPriority)
					{
						pNearestLight = (CLightEntity*)pObj;
						nMaxPriority = pLight->m_nSortPriority;
						fMinDistance = 0;
					}
				}
			}
		}
	}

	for (int i = 0; i < 8; i++)
		if (m_arrChilds[i])
			m_arrChilds[i]->GetNearestCubeProbe(fMinDistance, nMaxPriority, pNearestLight, pBBox);
}

///////////////////////////////////////////////////////////////////////////////
bool CObjManager::IsBoxOccluded(const AABB& objBox,
	float fDistance,
	OcclusionTestClient* const __restrict pOcclTestVars,
	bool /* bIndoorOccludersOnly*/,
	EOcclusionObjectType eOcclusionObjectType,
	const SRenderingPassInfo& passInfo)
{
	// if object was visible during last frames
	const uint32 mainFrameID = passInfo.GetMainFrameID();

	if (GetCVars()->e_OcclusionLazyHideFrames)
	{
		//This causes massive spikes in draw calls when rotating
		if (pOcclTestVars->nLastVisibleMainFrameID > mainFrameID - GetCVars()->e_OcclusionLazyHideFrames)
		{
			// prevent checking all objects in same frame
			int nId = (int)(UINT_PTR(pOcclTestVars) / 256);
			if ((nId & 7) != (mainFrameID & 7))
				return false;
		}
	}

	// use fast and reliable test right here
	CVisAreaManager* pVisAreaManager = GetVisAreaManager();
	if (GetCVars()->e_OcclusionVolumes && pVisAreaManager && pVisAreaManager->IsOccludedByOcclVolumes(objBox, passInfo))
	{
		pOcclTestVars->nLastOccludedMainFrameID = mainFrameID;
		return true;
	}

	if (GetCVars()->e_CoverageBuffer)
	{
		CullQueue().AddItem(objBox, fDistance, pOcclTestVars, mainFrameID);
		return pOcclTestVars->nLastOccludedMainFrameID == mainFrameID - 1;
	}

	pOcclTestVars->nLastVisibleMainFrameID = mainFrameID;

	return false;
}

///////////////////////////////////////////////////////////////////////////////
///////////////////////////////////////////////////////////////////////////////
#include "VolumeObjectRenderNode.h"
#include "CloudRenderNode.h"
<|MERGE_RESOLUTION|>--- conflicted
+++ resolved
@@ -11,14 +11,15 @@
 #include "VisAreas.h"
 #include <CryAnimation/ICryAnimation.h>
 #include "LightEntity.h"
+#include "LPVRenderNode.h"
 #include "WaterVolumeRenderNode.h"
 #include "DistanceCloudRenderNode.h"
 #include "MergedMeshRenderNode.h"
 #include "MergedMeshGeometry.h"
 #include "ShadowCache.h"
-#include <CryThreading/IJobManager_JobDelegator.h>
 
 const float COctreeNode::fMinShadowCasterViewDist = 8.f;
+
 PodArray<COctreeNode*> COctreeNode::m_arrEmptyNodes;
 PodArray<COctreeNode*> COctreeNode::m_arrStreamedInNodes;
 int COctreeNode::m_nInstStreamTasksInProgress = 0;
@@ -26,12 +27,6 @@
 int COctreeNode::m_nNodesCounterAll = 0;
 int COctreeNode::m_nNodesCounterStreamable = 0;
 int COctreeNode::m_nInstCounterLoaded = 0;
-void* COctreeNode::m_pRenderContentJobQueue = NULL;
-
-DECLARE_JOB("OctreeNodeRender", TRenderContentJob, COctreeNode::RenderContentJobEntry);
-typedef PROD_CONS_QUEUE_TYPE(TRenderContentJob, 1024) TRenderContentJobQueue;
-
-#define CHECK_OBJECTS_BOX_WARNING_SIZE (1.0e+10f)
 
 COctreeNode::~COctreeNode()
 {
@@ -120,8 +115,7 @@
 		StatInstGroup& vegetGroup = pObj->GetStatObjGroup();
 
 		const float fSpriteSwitchDist = pObj->GetSpriteSwitchDist();
-		float fSwitchRange = min(fSpriteSwitchDist * GetCVars()->e_LodTransitionSpriteDistRatio, GetCVars()->e_LodTransitionSpriteMinDist);
-		float fLodTransitionDistband = 1.f;
+		float fSwitchRange = min(fSpriteSwitchDist * GetCVars()->e_DissolveSpriteDistRatio, GetCVars()->e_DissolveSpriteMinDist);
 
 		if (pObj->m_pSpriteInfo)
 		{
@@ -134,15 +128,32 @@
 				nLodA = CLAMP(pObj->m_pTempData->userData.nWantedLod, (uint32)pStatObj->GetMinUsableLod(), (uint32)pStatObj->m_nMaxUsableLod);
 				nLodA = pStatObj->FindNearesLoadedLOD(nLodA);
 
-				// TODO: start dissolve transition to 3d lod
-			}
+				// start dissolve transition to 3d lod
+				SLodDistDissolveTransitionState* pLodDissolveTransitionState = &pObj->m_pTempData->userData.lodDistDissolveTransitionState;
+				GetObjManager()->GetLodDistDissolveRef(pLodDissolveTransitionState, fEntDistance2D, nLodA, passInfo);
+			}
+
+			float fDissolveRef = 1.0f;
+			bool dissolveFinished = false;
 
 			if (pObj->m_pTempData)
 			{
-				// TODO: update dissolve transition to 3d lod, detect finish oif transition
-			}
-
-			if (fEntDistanceSqr > sqr(pObj->m_fWSMaxViewDist * 1.1f))
+				SLodDistDissolveTransitionState* pLodDistDissolveTransitionState = &pObj->m_pTempData->userData.lodDistDissolveTransitionState;
+
+				if (passInfo.IsGeneralPass() && passInfo.IsZoomInProgress())
+					pLodDistDissolveTransitionState->nOldLod = pLodDistDissolveTransitionState->nNewLod;
+
+				float fDissolve = GetObjManager()->GetLodDistDissolveRef(pLodDistDissolveTransitionState, fEntDistance2D, pLodDistDissolveTransitionState->nNewLod, passInfo);
+				fDissolveRef = SATURATE(pLodDistDissolveTransitionState->nOldLod == -1 ? 1.f - fDissolve : fDissolve);
+
+				if (pLodDistDissolveTransitionState->nOldLod == pLodDistDissolveTransitionState->nNewLod)
+					fDissolveRef = 1.0f;
+
+				dissolveFinished = (pLodDistDissolveTransitionState->nOldLod != -1 &&
+				                    pLodDistDissolveTransitionState->nNewLod != -1);
+			}
+
+			if (dissolveFinished || fEntDistanceSqr > sqr(pObj->m_fWSMaxViewDist * 1.1f))
 			{
 				SAFE_DELETE(pObj->m_pSpriteInfo);
 
@@ -154,14 +165,14 @@
 				continue;
 			}
 
-			float dist3D = fSpriteSwitchDist - fSwitchRange + fLodTransitionDistband;
-
-			pObj->UpdateSpriteInfo(*pObj->m_pSpriteInfo, 0, pTerrainTexInfo, passInfo);
+			float dist3D = fSpriteSwitchDist - fSwitchRange + GetFloatCVar(e_DissolveDistband);
+
+			pObj->UpdateSpriteInfo(*pObj->m_pSpriteInfo, fDissolveRef, pTerrainTexInfo, passInfo);
 			pObj->m_pSpriteInfo->ucShow3DModel = (fEntDistance2D < dist3D);
 		}
 		else if (!pObj->m_pInstancingInfo)
 		{
-			if (fEntDistance2D > (fSpriteSwitchDist - fSwitchRange) && fEntDistance2D + fLodTransitionDistband < pObj->m_fWSMaxViewDist)
+			if (fEntDistance2D > (fSpriteSwitchDist - fSwitchRange) && fEntDistance2D + GetFloatCVar(e_DissolveDistband) < pObj->m_fWSMaxViewDist)
 			{
 				UnlinkObject(pObj);
 				LinkObject(pObj, eERType_Vegetation, false); //We know that only eERType_Vegetation can get into the vegetation list, see GetRenderNodeListId()
@@ -172,7 +183,15 @@
 
 				if (pObj->m_pTempData)
 				{
-					// TODO: start lod transition into sprite
+					// start dissolve transition to -1 (sprite)
+					SLodDistDissolveTransitionState* pLodDissolveTransitionState = &pObj->m_pTempData->userData.lodDistDissolveTransitionState;
+					GetObjManager()->GetLodDistDissolveRef(pLodDissolveTransitionState, fEntDistance2D, -1, passInfo);
+
+					if (passInfo.IsGeneralPass() && passInfo.IsZoomInProgress())
+						pLodDissolveTransitionState->nOldLod = pLodDissolveTransitionState->nNewLod;
+
+					si.ucAlphaTestRef = 0;
+					si.ucDissolveOut = 0;
 				}
 
 				pObj->UpdateSpriteInfo(si, 0.0f, pTerrainTexInfo, passInfo);
@@ -235,7 +254,7 @@
 	m_fNodeDistance = fNodeDistance;
 	m_bNodeCompletelyInFrustum = bNodeCompletelyInFrustum;
 
-	if (GetCVars()->e_VegetationSpritesBatching && GetCVars()->e_VegetationSprites)
+	if (GetCVars()->e_VegetationSpritesBatching)
 		CheckManageVegetationSprites(fNodeDistance, (int)(fNodeDistance * 0.2f), passInfo);
 
 	if (HasAnyRenderableCandidates(passInfo))
@@ -336,7 +355,7 @@
 	{
 		for (IRenderNode* pObj = m_arrObjects[l].m_pFirstNode; pObj; pObj = pObj->m_pNext)
 		{
-			auto nFlags = pObj->GetRndFlags();
+			int nFlags = pObj->GetRndFlags();
 
 			IF (nFlags & nSkipShadowCastersRndFlags, 0)
 				continue;
@@ -366,11 +385,8 @@
 
 			IF (pObj->m_dwRndFlags & ERF_HIDDEN, 0)
 				continue;
-<<<<<<< HEAD
-=======
 
 			bool bVegetHasAlphaTrans = false;
->>>>>>> 91547e78
 
 			// update vegetation instances data
 			EERType eRType = pObj->GetRenderNodeType();
@@ -378,6 +394,9 @@
 			{
 				CVegetation* pInst = (CVegetation*)pObj;
 				pInst->UpdateRndFlags();
+				StatInstGroup& vegetGroup = pInst->GetStatObjGroup();
+				if (vegetGroup.pStatObj && vegetGroup.bUseAlphaBlending)
+					bVegetHasAlphaTrans = true;
 			}
 
 			// update max view distances
@@ -393,15 +412,14 @@
 				    eRType != eERType_FogVolume &&
 				    eRType != eERType_Decal &&
 				    eRType != eERType_Road &&
-				    eRType != eERType_DistanceCloud &&
-				    eRType != eERType_CloudBlocker)
+				    eRType != eERType_DistanceCloud)
 				{
 					if (eRType == eERType_ParticleEmitter)
 						pObj->m_nInternalFlags |= IRenderNode::REQUIRES_FORWARD_RENDERING | IRenderNode::REQUIRES_NEAREST_CUBEMAP;
 
 					if (CMatInfo* pMatInfo = (CMatInfo*)pObj->GetMaterial())
 					{
-						if (pMatInfo->IsForwardRenderingRequired())
+						if (bVegetHasAlphaTrans || pMatInfo->IsForwardRenderingRequired())
 							pObj->m_nInternalFlags |= IRenderNode::REQUIRES_FORWARD_RENDERING;
 
 						if (pMatInfo->IsNearestCubemapRequired())
@@ -438,7 +456,7 @@
 				}
 			}
 
-			auto nFlags = pObj->GetRndFlags();
+			int nFlags = pObj->GetRndFlags();
 
 			// fill shadow casters list
 			const bool bHasPerObjectShadow = GetCVars()->e_ShadowsPerObject && gEnv->p3DEngine->GetPerObjectShadow(pObj);
@@ -562,7 +580,7 @@
 				CVegetation* pFirstNode = pInfo->GetAt(0).pRNode;
 
 				// put instancing into one of existing vegetations
-				PodArrayAABB<CRenderObject::SInstanceInfo>* pInsts = pFirstNode->m_pInstancingInfo = new PodArrayAABB<CRenderObject::SInstanceInfo>;
+				PodArrayAABB<CRenderObject::SInstanceData>* pInsts = pFirstNode->m_pInstancingInfo = new PodArrayAABB<CRenderObject::SInstanceData>;
 				pInsts->PreAllocate(pInfo->Count(), pInfo->Count());
 				pInsts->m_aabbBox.Reset();
 
@@ -593,7 +611,9 @@
 					CStatObj* pStatObj = ii.pRNode->GetStatObj();
 					const StatInstGroup& vegetGroup = ii.pRNode->GetStatObjGroup();
 
-					(*pInsts)[i].m_Matrix = ii.nodeMatrix;
+					(*pInsts)[i].m_MatInst = ii.nodeMatrix;
+					(*pInsts)[i].m_vDissolveInfo.zero();
+					(*pInsts)[i].m_vBendInfo = Vec4(pStatObj->m_fRadiusVert, 0, 0, 0.1f * vegetGroup.fBending);
 
 					pInsts->m_aabbBox.Add(ii.pRNode->GetBBox());
 				}
@@ -650,7 +670,7 @@
 {
 	if (GetCVars()->e_Objects)
 	{
-		if (m_renderFlags & ERF_CASTSHADOWMAPS)
+		if (!pFr->bReflectiveShadowMap && m_renderFlags & ERF_CASTSHADOWMAPS)
 		{
 			FRAME_PROFILER("COctreeNode::FillShadowMapCastersList", GetSystem(), PROFILE_3DENGINE);
 
@@ -664,6 +684,12 @@
 			params.nRenderNodeFlags = nRenderNodeFlags;
 
 			FillShadowMapCastersList(params, bNodeCompletellyInFrustum);
+		}
+		else if (pFr->bReflectiveShadowMap)
+		{
+			FRAME_PROFILER("COctreeNode::FillIndirectLightingCastersList", GetSystem(), PROFILE_3DENGINE);
+
+			FillIndirectLightingCastersList(pLight, pFr, passInfo);
 		}
 	}
 }
@@ -770,8 +796,6 @@
 		{
 			PrefetchLine(&m_arrChilds[i + 1]->m_nLightMaskFrameId, 0);
 		}
-<<<<<<< HEAD
-=======
 
 		if (m_arrChilds[i] && (m_arrChilds[i]->m_renderFlags & ERF_CASTSHADOWMAPS))
 		{
@@ -797,21 +821,90 @@
 
 	if (!IsCompiled())
 		CompileObjects();
->>>>>>> 91547e78
-
-		if (m_arrChilds[i] && (m_arrChilds[i]->m_renderFlags & ERF_CASTSHADOWMAPS))
-		{
-			bool bContinue = m_arrChilds[i]->nFillShadowCastersSkipFrameId != frameID;
-
-#ifdef FEATURE_SVO_GI
-			if (GetCVars()->e_svoTI_Apply && GetCVars()->e_svoTI_InjectionMultiplier && (params.pFr->nShadowMapLod == GetCVars()->e_svoTI_GsmCascadeLod))
-				bContinue = true;
-#endif
-
-			if (!params.bSun || !params.pShadowHull || bContinue)
-				m_arrChilds[i]->FillShadowMapCastersList(params, bNodeCompletellyInFrustum);
-		}
-	}
+
+	bool bUnused = false;
+	if (!pFr->IntersectAABB(m_objectsBox, &bUnused))
+		return;
+
+	PrefetchLine(&m_arrObjects, 0);
+	PrefetchLine(m_arrObjects[0].m_pFirstNode, 0);
+
+	const Vec3 vCamPos = passInfo.GetCamera().GetPosition();
+
+	const float fRadius = pLight->m_fRadius * tanf(pLight->m_fLightFrustumAngle * (gf_PI / 180.0f) * 2.f);
+	const float fGsmMinDist = max(0.f, fRadius * 1.5f * GetCVars()->e_ShadowsCastViewDistRatio);
+	const float fMinRadius = fRadius / pFr->nTexSize * 8.f;   // EightTexelsSizeInMeters
+
+	if (GetCVars()->e_ShadowsCastViewDistRatio)
+	{
+		float fNodeDistance = sqrt_tpl(Distance::Point_AABBSq(vCamPos, m_objectsBox));
+		fNodeDistance = max(fNodeDistance, fGsmMinDist);
+		if (fNodeDistance > m_fObjectsMaxViewDist * GetCVars()->e_ShadowsCastViewDistRatio)
+			return;
+	}
+
+	PrefetchLine(&m_arrChilds[0]->m_nLightMaskFrameId, 0);
+
+	for (int l = 0; l < eRNListType_ListsNum; l++)
+	{
+		for (IRenderNode* pObj = m_arrObjects[l].m_pFirstNode; pObj; pObj = pObj->m_pNext)
+		{
+			const EERType rType = pObj->GetRenderNodeType();
+
+			// fill indirect lighting casters list
+			if (rType == eERType_Light || rType == eERType_Cloud ||
+			    rType == eERType_FogVolume || rType == eERType_WaterVolume ||
+			    rType == eERType_WaterWave || rType == eERType_DistanceCloud ||
+			    rType == eERType_VolumeObject ||
+			    rType == eERType_Rope || rType == eERType_LightPropagationVolume ||
+			    rType == eERType_ParticleEmitter ||
+			    rType == eERType_PrismObject || //rType == eERType_RenderProxy ||
+			    rType == eERType_GameEffect)    // || rType == eERType_Decal
+			{
+				continue;
+			}
+
+			// ignore the object that is less than 8 pixels
+			if (pObj->m_fWSMaxViewDist < fMinShadowCasterViewDist)
+				continue;
+
+			const AABB& objAABB = pObj->GetBBox();
+
+			const float fObjRadius = objAABB.GetRadius();
+
+			// ignore the object that is less than 8 pixels
+			if (fObjRadius < fMinRadius)
+				continue;
+
+			const Vec3 vObjCenter = objAABB.GetCenter();
+
+			const float fDistanceSq = Distance::Point_PointSq(vCamPos, vObjCenter);
+			const float fMaxCastDist = pObj->m_fWSMaxViewDist * GetCVars()->e_ShadowsCastViewDistRatio;
+
+			if (fDistanceSq > sqr(fMaxCastDist + fObjRadius))
+				continue;
+
+			//This allows IntersectSphere not to branch on the presence of the bool ptr, and doesn't cost us anything.
+			if (!pFr->IntersectSphere(Sphere(vObjCenter, fObjRadius), &bUnused))
+				continue;
+
+			// ignore characters
+			if (pObj->GetEntityCharacter(0))
+				continue;
+
+			if (pObj->CanExecuteRenderAsJob())
+			{
+				pFr->jobExecutedCastersList.Add(pObj);
+			}
+			else
+				pFr->castersList.Add(pObj);
+
+		}
+	}
+
+	for (int i = 0; i < 8; i++)
+		if (m_arrChilds[i])
+			m_arrChilds[i]->FillIndirectLightingCastersList(pLight, pFr, passInfo);
 }
 
 void COctreeNode::MarkAsUncompiled(const IRenderNode* pRenderNode)
@@ -911,10 +1004,12 @@
 			{
 				EERType eRType = pObj->GetRenderNodeType();
 
-				if (pObj->GetRndFlags() & ERF_MOVES_EVERY_FRAME)
-					continue;
-
-				if (
+				if (eRType == eERType_RenderProxy)
+				{
+					if (pObj->IsMovableByGame())
+						continue;
+				}
+				else if (
 				  eRType != eERType_Brush &&
 				  eRType != eERType_Vegetation)
 					continue;
@@ -992,8 +1087,15 @@
 				    eType == eERType_WaterVolume ||
 				    eType == eERType_Road ||
 				    eType == eERType_DistanceCloud ||
-				    eType == eERType_WaterWave)
+				    eType == eERType_WaterWave ||
+				    eType == eERType_LightPropagationVolume)
 				{
+					if (eType == eERType_LightPropagationVolume)
+						if (CLPVRenderNode* pIrr = (CLPVRenderNode*)pObj)
+							if (pIrr->m_pRE)
+								if (pIrr->m_pRE->GetFlags() & CRELightPropagationVolume::efGIVolume)
+									continue;
+
 					Get3DEngine()->UnRegisterEntityAsJob(pObj);
 					arrUnregisteredObjects.Add(pObj);
 					SetCompiled(false);
@@ -1207,11 +1309,11 @@
 			m_arrChilds[i]->UpdateTerrainNodes();
 }
 
-void C3DEngine::GetObjectsByTypeGlobal(PodArray<IRenderNode*>& lstObjects, EERType objType, const AABB* pBBox, bool* pInstStreamReady, uint64 dwFlags)
+void C3DEngine::GetObjectsByTypeGlobal(PodArray<IRenderNode*>& lstObjects, EERType objType, const AABB* pBBox, bool* pInstStreamReady)
 {
 	for (int nSID = 0; nSID < Get3DEngine()->m_pObjectsTree.Count(); nSID++)
 		if (Get3DEngine()->IsSegmentSafeToUse(nSID))
-			Get3DEngine()->m_pObjectsTree[nSID]->GetObjectsByType(lstObjects, objType, pBBox, pInstStreamReady, dwFlags);
+			Get3DEngine()->m_pObjectsTree[nSID]->GetObjectsByType(lstObjects, objType, pBBox, pInstStreamReady);
 }
 
 void C3DEngine::MoveObjectsIntoListGlobal(PodArray<SRNInfo>* plstResultEntities, const AABB* pAreaBox,
@@ -1392,7 +1494,7 @@
 			m_arrChilds[i]->GetObjects(lstObjects, pBBox);
 }
 
-bool COctreeNode::GetShadowCastersTimeSliced(IRenderNode* pIgnoreNode, ShadowMapFrustum* pFrustum, const PodArray<struct SPlaneObject>* pShadowHull, int renderNodeExcludeFlags, int& totalRemainingNodes, int nCurLevel, const SRenderingPassInfo& passInfo)
+bool COctreeNode::GetShadowCastersTimeSliced(IRenderNode* pIgnoreNode, ShadowMapFrustum* pFrustum, int renderNodeExcludeFlags, int& totalRemainingNodes, int nCurLevel, const SRenderingPassInfo& passInfo)
 {
 	assert(pFrustum->pShadowCacheData);
 
@@ -1401,70 +1503,67 @@
 
 	if (!pFrustum->pShadowCacheData->mOctreePathNodeProcessed[nCurLevel])
 	{
-		if (!pShadowHull || IsAABBInsideHull(pShadowHull->GetElements(), pShadowHull->Count(), m_objectsBox))
-		{
-			if (pFrustum->aabbCasters.IsReset() || Overlap::AABB_AABB(pFrustum->aabbCasters, GetObjectsBBox()))
-			{
-				for (int l = 0; l < eRNListType_ListsNum; l++)
+		if (pFrustum->aabbCasters.IsReset() || Overlap::AABB_AABB(pFrustum->aabbCasters, GetObjectsBBox()))
+		{
+			for (int l = 0; l < eRNListType_ListsNum; l++)
+			{
+				for (IRenderNode* pNode = m_arrObjects[l].m_pFirstNode; pNode; pNode = pNode->m_pNext)
 				{
-					for (IRenderNode* pNode = m_arrObjects[l].m_pFirstNode; pNode; pNode = pNode->m_pNext)
+					if (!IsRenderNodeTypeEnabled(pNode->GetRenderNodeType()))
+						continue;
+
+					if (pNode == pIgnoreNode)
+						continue;
+
+					const int nFlags = pNode->GetRndFlags();
+					if (nFlags & (ERF_HIDDEN | ERF_COLLISION_PROXY | ERF_RAYCAST_PROXY | renderNodeExcludeFlags))
+						continue;
+
+					// Ignore ERF_CASTSHADOWMAPS for ambient occlusion casters
+					if (pFrustum->m_eFrustumType != ShadowMapFrustum::e_HeightMapAO && (pNode->GetRndFlags() & ERF_CASTSHADOWMAPS) == 0)
+						continue;
+
+					if (pFrustum->pShadowCacheData->mProcessedCasters.find(pNode) != pFrustum->pShadowCacheData->mProcessedCasters.end())
+						continue;
+
+					AABB objBox = pNode->GetBBox();
+					const float fDistanceSq = Distance::Point_PointSq(passInfo.GetCamera().GetPosition(), objBox.GetCenter());
+					const float fMaxDist = pNode->GetMaxViewDist() * GetCVars()->e_ShadowsCastViewDistRatio + objBox.GetRadius();
+
+					if (fDistanceSq > sqr(fMaxDist))
+						continue;
+
+					// find closest loaded lod
+					for (int nSlot = 0; nSlot < pNode->GetSlotCount(); ++nSlot)
 					{
-						if (!IsRenderNodeTypeEnabled(pNode->GetRenderNodeType()))
-							continue;
-
-						if (pNode == pIgnoreNode)
-							continue;
-
-						auto nFlags = pNode->GetRndFlags();
-						if (nFlags & (ERF_HIDDEN | ERF_COLLISION_PROXY | ERF_RAYCAST_PROXY | renderNodeExcludeFlags))
-							continue;
-
-						// Ignore ERF_CASTSHADOWMAPS for ambient occlusion casters
-						if (pFrustum->m_eFrustumType != ShadowMapFrustum::e_HeightMapAO && (pNode->GetRndFlags() & ERF_CASTSHADOWMAPS) == 0)
-							continue;
-
-						if (pFrustum->pShadowCacheData->mProcessedCasters.find(pNode) != pFrustum->pShadowCacheData->mProcessedCasters.end())
-							continue;
-
-						AABB objBox = pNode->GetBBox();
-						const float fDistanceSq = Distance::Point_PointSq(passInfo.GetCamera().GetPosition(), objBox.GetCenter());
-						const float fMaxDist = pNode->GetMaxViewDist() * GetCVars()->e_ShadowsCastViewDistRatio + objBox.GetRadius();
-
-						if (fDistanceSq > sqr(fMaxDist))
-							continue;
-
-						// find closest loaded lod
-						for (int nSlot = 0; nSlot < pNode->GetSlotCount(); ++nSlot)
+						bool bCanRender = false;
+
+						if (IStatObj* pStatObj = pNode->GetEntityStatObj(nSlot))
 						{
-							bool bCanRender = false;
-
-							if (IStatObj* pStatObj = pNode->GetEntityStatObj(nSlot))
+							for (int i = 0; i < MAX_STATOBJ_LODS_NUM; ++i)
 							{
-								for (int i = 0; i < MAX_STATOBJ_LODS_NUM; ++i)
+								IStatObj* pLod = pStatObj->GetLodObject(i);
+
+								if (pLod && pLod->m_eStreamingStatus == ecss_Ready)
 								{
-									IStatObj* pLod = pStatObj->GetLodObject(i);
-
-									if (pLod && pLod->m_eStreamingStatus == ecss_Ready)
-									{
-										bCanRender = true;
-										break;
-									}
+									bCanRender = true;
+									break;
 								}
 							}
-							else if (ICharacterInstance* pCharacter = pNode->GetEntityCharacter(nSlot))
+						}
+						else if (ICharacterInstance* pCharacter = pNode->GetEntityCharacter(nSlot))
+						{
+							bCanRender = GetCVars()->e_ShadowsCacheRenderCharacters != 0;
+						}
+
+						if (bCanRender)
+						{
+							if (pNode->CanExecuteRenderAsJob())
 							{
-								bCanRender = GetCVars()->e_ShadowsCacheRenderCharacters != 0;
+								pFrustum->jobExecutedCastersList.Add(pNode);
 							}
-
-							if (bCanRender)
-							{
-								if (pNode->CanExecuteRenderAsJob())
-								{
-									pFrustum->jobExecutedCastersList.Add(pNode);
-								}
-								else
-									pFrustum->castersList.Add(pNode);
-							}
+							else
+								pFrustum->castersList.Add(pNode);
 						}
 					}
 				}
@@ -1479,7 +1578,7 @@
 	{
 		if (m_arrChilds[i] && (m_arrChilds[i]->m_renderFlags & ERF_CASTSHADOWMAPS))
 		{
-			bool bDone = m_arrChilds[i]->GetShadowCastersTimeSliced(pIgnoreNode, pFrustum, pShadowHull, renderNodeExcludeFlags, totalRemainingNodes, nCurLevel + 1, passInfo);
+			bool bDone = m_arrChilds[i]->GetShadowCastersTimeSliced(pIgnoreNode, pFrustum, renderNodeExcludeFlags, totalRemainingNodes, nCurLevel + 1, passInfo);
 
 			if (!bDone)
 				return false;
@@ -1524,7 +1623,7 @@
 
 void COctreeNode::GenerateStatObjAndMatTables(std::vector<IStatObj*>* pStatObjTable, std::vector<IMaterial*>* pMatTable, std::vector<IStatInstGroup*>* pStatInstGroupTable, SHotUpdateInfo* pExportInfo)
 {
-	static_assert(eERType_TypesNum == 26, "Array size changed, code might need to be updated!");
+	COMPILE_TIME_ASSERT(eERType_TypesNum == 25);//if eERType number is changed, have to check this code.
 	AABB* pBox = (pExportInfo && !pExportInfo->areaBox.IsReset()) ? &pExportInfo->areaBox : NULL;
 
 	if (pBox && !Overlap::AABB_AABB(GetNodeBox(), *pBox))
@@ -1573,12 +1672,6 @@
 					IStatInstGroup& pStatInstGroup = pRN->GetStatObjGroup(grpid);
 					stl::push_back_unique(*pStatInstGroupTable, &pStatInstGroup);
 				}
-			}
-			if (eType == eERType_Character)
-			{
-				ICharacterInstance* pCharacter = pObj->GetEntityCharacter(0,nullptr,false);
-				if (pCharacter)
-					pMatTable->push_back(pCharacter->GetMaterial());
 			}
 		}
 
@@ -1763,7 +1856,7 @@
 	if (fNodeDistance > min(m_fObjectsMaxViewDist, fMaxDist) + fPredictionDistanceFar)
 		return true;
 
-	if (GetCVars()->e_VegetationSpritesBatching && GetCVars()->e_VegetationSprites)
+	if (GetCVars()->e_VegetationSpritesBatching)
 		CheckManageVegetationSprites(fNodeDistance, 64, passInfo);
 
 	AABB objBox;
@@ -2446,1340 +2539,4 @@
 	{
 		ResetStaticInstancing();
 	}
-}
-
-COctreeNode::COctreeNode(int nSID, const AABB& box, CVisArea* pVisArea, COctreeNode* pParent)
-{
-	m_fPrevTerrainTexScale = 0;
-	m_updateStaticInstancingLock = 0;
-
-	m_nOccludedFrameId = 0;
-	m_renderFlags = 0;
-	m_errTypesBitField = 0;
-	m_fObjectsMaxViewDist = 0;
-	m_nLastVisFrameId = 0;
-
-	ZeroStruct(m_arrChilds);
-	ZeroStruct(m_arrObjects);
-	m_nLightMaskFrameId = 0;
-	nFillShadowCastersSkipFrameId = 0;
-	m_fNodeDistance = 0;
-	m_nManageVegetationsFrameId = 0;
-
-	m_bHasLights = 0;
-	m_bHasRoads = 0;
-	m_bNodeCompletelyInFrustum = 0;
-
-	m_nFileDataOffset = 0;
-	m_nFileDataSize = 0;
-	m_eStreamingStatus = ecss_NotLoaded;
-	m_pReadStream = 0;
-	m_nUpdateStreamingPrioriryRoundId = -1;
-
-	m_nSID = nSID;
-	m_vNodeCenter = box.GetCenter();
-	m_vNodeAxisRadius = box.GetSize() * 0.5f;
-	m_objectsBox.min = box.max;
-	m_objectsBox.max = box.min;
-
-#if !defined(_RELEASE)
-	// Check if bounding box is crazy
-#define CHECK_OBJECTS_BOX_WARNING_SIZE (1.0e+10f)
-	if (GetCVars()->e_CheckOctreeObjectsBoxSize != 0) // pParent is checked as silly sized things are added to the root (e.g. the sun)
-		if (pParent && (m_objectsBox.min.len() > CHECK_OBJECTS_BOX_WARNING_SIZE || m_objectsBox.max.len() > CHECK_OBJECTS_BOX_WARNING_SIZE))
-			CryWarning(VALIDATOR_MODULE_3DENGINE, VALIDATOR_ERROR_DBGBRK, "COctreeNode being created with a huge m_objectsBox: [%f %f %f] -> [%f %f %f]\n", m_objectsBox.min.x, m_objectsBox.min.y, m_objectsBox.min.z, m_objectsBox.max.x, m_objectsBox.max.y, m_objectsBox.max.z);
-#endif
-
-	SetTerrainNode(m_nSID >= 0 && GetTerrain() ? GetTerrain()->FindMinNodeContainingBox(box, m_nSID) : NULL);
-	m_pVisArea = pVisArea;
-	m_pParent = pParent;
-	m_streamComplete = false;
-
-	//	for(int n=0; n<2 && m_pTerrainNode && m_pTerrainNode->m_pParent; n++)
-	//	m_pTerrainNode = m_pTerrainNode->m_pParent;
-	m_fpSunDirX = 63;
-	m_fpSunDirZ = 0;
-	m_fpSunDirYs = 0;
-
-	m_pStaticInstancingInfo = 0;
-	m_bStaticInstancingIsDirty = 0;
-}
-
-//////////////////////////////////////////////////////////////////////////
-COctreeNode* COctreeNode::Create(int nSID, const AABB& box, struct CVisArea* pVisArea, COctreeNode* pParent)
-{
-	MEMSTAT_CONTEXT(EMemStatContextTypes::MSC_Terrain, EMemStatContextFlags::MSF_Instance, "Octree node");
-	m_nNodesCounterAll++;
-	return new COctreeNode(nSID, box, pVisArea, pParent);
-}
-
-//////////////////////////////////////////////////////////////////////////
-bool COctreeNode::HasObjects()
-{
-	if (m_nFileDataOffset)
-		return true;
-
-	for (int l = 0; l < eRNListType_ListsNum; l++)
-		if (m_arrObjects[l].m_pFirstNode)
-			return true;
-
-	return false;
-}
-
-//////////////////////////////////////////////////////////////////////////
-void COctreeNode::RenderContent(int nRenderMask, const Vec3& vAmbColor, const SRenderingPassInfo& passInfo)
-{
-	if (GetCVars()->e_StatObjBufferRenderTasks == 1 && passInfo.IsGeneralPass() && JobManager::InvokeAsJob("CheckOcclusion"))
-		GetObjManager()->AddCullJobProducer();
-	IF(m_pRenderContentJobQueue == NULL, 0)
-	{
-		m_pRenderContentJobQueue = CryAlignedNew<TRenderContentJobQueue>();
-	}
-	TRenderContentJob::packet packet(nRenderMask, vAmbColor, passInfo);
-	packet.SetClassInstance(this);
-	static_cast<TRenderContentJobQueue*>(m_pRenderContentJobQueue)->AddPacket(packet, JobManager::eHighPriority);
-}
-
-//////////////////////////////////////////////////////////////////////////
-void COctreeNode::DeallocateRenderContentQueue()
-{
-	if (m_pRenderContentJobQueue != NULL)
-	{
-		CryAlignedDelete(static_cast<TRenderContentJobQueue*>(m_pRenderContentJobQueue));
-		m_pRenderContentJobQueue = NULL;
-	}
-}
-
-//////////////////////////////////////////////////////////////////////////
-void COctreeNode::RenderContentJobEntry(int nRenderMask, Vec3 vAmbColor, SRenderingPassInfo passInfo)
-{
-	PodArray<CDLight*>* pAffectingLights = GetAffectingLights(passInfo);
-	bool bSunOnly = pAffectingLights && (pAffectingLights->Count() == 1) && (pAffectingLights->GetAt(0)->m_Flags & DLF_SUN) && !m_pVisArea;
-
-	SSectorTextureSet* pTerrainTexInfo = NULL;
-
-	if (GetCVars()->e_VegetationUseTerrainColor)
-		GetObjManager()->FillTerrainTexInfo(this, m_fNodeDistance, pTerrainTexInfo, m_objectsBox);
-
-	// Detect if terrain texturing is changed
-	if (m_fPrevTerrainTexScale != (pTerrainTexInfo ? pTerrainTexInfo->fTexScale : 0))
-	{
-		m_fPrevTerrainTexScale = (pTerrainTexInfo ? pTerrainTexInfo->fTexScale : 0);
-
-		for (unsigned int nListId = eRNListType_First; nListId < eRNListType_ListsNum; ++nListId)
-		{
-			for (IRenderNode* pObj = m_arrObjects[nListId].m_pFirstNode; pObj; pObj = pObj->m_pNext)
-			{
-				// Invalidate objects where terrain texture is used
-				if (pObj->m_pTempData && pObj->m_pTempData->userData.bTerrainColorWasUsed)
-				{
-					pObj->InvalidatePermanentRenderObject();
-				}
-			}
-		}
-	}
-
-	if (m_arrObjects[eRNListType_Vegetation].m_pFirstNode && passInfo.RenderVegetation())
-	{
-		/*if (m_lstVegetationsForRendering.size() > 100)
-		{
-		auto lambda = [=]
-		{
-		RenderVegetations(&m_arrObjects[eRNListType_Vegetation], nRenderMask, m_bNodeCompletelyInFrustum != 0, pAffectingLights, bSunOnly, pTerrainTexInfo, passInfo);
-		};
-		gEnv->pJobManager->AddLambdaJob("Job_RenderVegetations", lambda,JobManager::eRegularPriority,(CryJobState*)passInfo.WriteMutex() );
-		}
-		else*/
-		this->RenderVegetations(&m_arrObjects[eRNListType_Vegetation], nRenderMask, m_bNodeCompletelyInFrustum != 0, pAffectingLights, bSunOnly, pTerrainTexInfo, passInfo);
-	}
-
-	if (/*GetCVars()->e_SceneMerging!=3 && */ m_arrObjects[eRNListType_Brush].m_pFirstNode && passInfo.RenderBrushes())
-		this->RenderBrushes(&m_arrObjects[eRNListType_Brush], m_bNodeCompletelyInFrustum != 0, pAffectingLights, bSunOnly, pTerrainTexInfo, passInfo);
-
-	if (m_arrObjects[eRNListType_DecalsAndRoads].m_pFirstNode && (passInfo.RenderDecals() || passInfo.RenderRoads()))
-		this->RenderDecalsAndRoads(&m_arrObjects[eRNListType_DecalsAndRoads], nRenderMask, vAmbColor, m_bNodeCompletelyInFrustum != 0, pAffectingLights, bSunOnly, passInfo);
-
-	if (m_arrObjects[eRNListType_Unknown].m_pFirstNode)
-		this->RenderCommonObjects(&m_arrObjects[eRNListType_Unknown], nRenderMask, vAmbColor, m_bNodeCompletelyInFrustum != 0, pAffectingLights, bSunOnly, pTerrainTexInfo, passInfo);
-
-	if (GetCVars()->e_StatObjBufferRenderTasks == 1 && passInfo.IsGeneralPass() && JobManager::InvokeAsJob("CheckOcclusion"))
-	{
-		GetObjManager()->RemoveCullJobProducer();
-	}
-}
-
-///////////////////////////////////////////////////////////////////////////////
-void AddSpriteInfo(CThreadSafeRendererContainer<SVegetationSpriteInfo>& arrSpriteInfo, SVegetationSpriteInfo& rSpriteInfo)
-{
-	arrSpriteInfo.push_back(rSpriteInfo);
-}
-
-///////////////////////////////////////////////////////////////////////////////
-void COctreeNode::RenderVegetations(TDoublyLinkedList<IRenderNode>* lstObjects, int nRenderMask, bool bNodeCompletelyInFrustum, PodArray<CDLight*>* pAffectingLights, bool bSunOnly, SSectorTextureSet* pTerrainTexInfo, const SRenderingPassInfo& passInfo)
-{
-	FUNCTION_PROFILER_3DENGINE;
-
-	CVars* pCVars = GetCVars();
-
-	AABB objBox;
-	const Vec3 vCamPos = passInfo.GetCamera().GetPosition();
-
-	bool bCheckPerObjectOcclusion = m_vNodeAxisRadius.len2() > pCVars->e_CoverageBufferCullIndividualBrushesMaxNodeSize * pCVars->e_CoverageBufferCullIndividualBrushesMaxNodeSize;
-
-	const bool bRenderSprites = pCVars->e_VegetationSpritesBatching && !(nRenderMask & OCTREENODE_RENDER_FLAG_OBJECTS_ONLY_ENTITIES) && pCVars->e_VegetationSprites;
-	CThreadSafeRendererContainer<SVegetationSpriteInfo>& arrSpriteInfo = GetObjManager()->m_arrVegetationSprites[passInfo.GetRecursiveLevel()][passInfo.ThreadID()];
-
-	for (CVegetation* pObj = (CVegetation*)m_arrObjects[eRNListType_Vegetation].m_pFirstNode, *pNext; pObj; pObj = pNext)
-	{
-		pNext = (CVegetation*)pObj->m_pNext;
-
-		passInfo.GetRendItemSorter().IncreaseObjectCounter();
-
-		if (pNext)
-			cryPrefetchT0SSE(pNext);
-
-		IF(pObj->m_dwRndFlags & ERF_HIDDEN, 0)
-			continue;
-
-		if (pObj->m_dwRndFlags & ERF_STATIC_INSTANCING)
-			break;
-
-#if !defined(_RELEASE)
-		if (GetCVars()->e_StaticInstancing == 2 && !pObj->m_pInstancingInfo)
-			continue;
-		if (GetCVars()->e_StaticInstancing == 3 && !pObj->m_pInstancingInfo)
-			continue;
-		if (GetCVars()->e_StaticInstancing == 4 && pObj->m_pInstancingInfo)
-			continue;
-#endif
-
-		if (pObj->m_pInstancingInfo)
-			objBox = pObj->m_pInstancingInfo->m_aabbBox;
-		else
-			pObj->FillBBox_NonVirtual(objBox);
-
-		if (bNodeCompletelyInFrustum || passInfo.GetCamera().IsAABBVisible_FM(objBox))
-		{
-			float fEntDistanceSq = Distance::Point_AABBSq(vCamPos, objBox) * sqr(passInfo.GetZoomFactor());
-
-			if (fEntDistanceSq < sqr(pObj->m_fWSMaxViewDist))
-			{
-				if (bRenderSprites && pObj->m_pSpriteInfo && !pObj->m_pSpriteInfo->ucShow3DModel && !pObj->m_pInstancingInfo)
-				{
-					pObj->m_pSpriteInfo->ucAlphaTestRef = 0;
-					pObj->m_pSpriteInfo->ucDissolveOut = 255;
-
-					AddSpriteInfo(arrSpriteInfo, *pObj->m_pSpriteInfo);
-					continue;
-				}
-
-				float fEntDistance = sqrt_tpl(fEntDistanceSq);
-
-				if (!bCheckPerObjectOcclusion || GetObjManager()->CheckOcclusion_TestAABB(objBox, fEntDistance))
-					GetObjManager()->RenderVegetation(pObj, pAffectingLights, objBox, fEntDistance, bSunOnly, pTerrainTexInfo, bCheckPerObjectOcclusion, passInfo);
-			}
-		}
-	}
-}
-
-///////////////////////////////////////////////////////////////////////////////
-void COctreeNode::RenderBrushes(TDoublyLinkedList<IRenderNode>* lstObjects, bool bNodeCompletelyInFrustum, PodArray<CDLight*>* pAffectingLights, bool bSunOnly, SSectorTextureSet* pTerrainTexInfo, const SRenderingPassInfo& passInfo)
-{
-	FUNCTION_PROFILER_3DENGINE;
-
-	CVars* pCVars = GetCVars();
-	const Vec3 vCamPos = passInfo.GetCamera().GetPosition();
-
-	float cullMaxNodeSize = static_cast<float>(pCVars->e_CoverageBufferCullIndividualBrushesMaxNodeSize);
-	bool bCheckPerObjectOcclusion = GetNodeRadius2() > cullMaxNodeSize * cullMaxNodeSize;
-
-	for (CBrush* pObj = (CBrush*)lstObjects->m_pFirstNode, *pNext; pObj; pObj = pNext)
-	{
-		passInfo.GetRendItemSorter().IncreaseObjectCounter();
-		pNext = (CBrush*)pObj->m_pNext;
-
-		if (pObj->m_pNext)
-			cryPrefetchT0SSE(pObj->m_pNext);
-
-		IF(pObj->m_dwRndFlags & ERF_HIDDEN, 0)
-			continue;
-		AABB objBox;
-		memcpy(&objBox, &pObj->m_WSBBox, sizeof(AABB));
-
-		//		if(bNodeCompletelyInFrustum || passInfo.GetCamera().IsAABBVisible_FM( objBox ))
-		if (bNodeCompletelyInFrustum || passInfo.GetCamera().IsAABBVisible_F(objBox))  // TODO: we must use multi-camera check here, but it is broken by dx12 development
-		{
-			float fEntDistance = sqrt_tpl(Distance::Point_AABBSq(vCamPos, objBox)) * passInfo.GetZoomFactor();
-			assert(fEntDistance >= 0 && _finite(fEntDistance));
-			if (fEntDistance < pObj->m_fWSMaxViewDist)
-			{
-				if (pCVars->e_StatObjBufferRenderTasks == 1 && passInfo.IsGeneralPass() && JobManager::InvokeAsJob("CheckOcclusion"))
-				{
-					// if object is visible, start CBrush::Render Job
-					if (!bCheckPerObjectOcclusion || GetObjManager()->CheckOcclusion_TestAABB(objBox, fEntDistance))
-					{
-						GetObjManager()->RenderBrush((CBrush*)pObj, pAffectingLights, pTerrainTexInfo, objBox, fEntDistance, bSunOnly, m_pVisArea, bCheckPerObjectOcclusion, passInfo);
-					}
-				}
-				else
-				{
-					GetObjManager()->RenderBrush(pObj, pAffectingLights, pTerrainTexInfo, pObj->m_WSBBox, fEntDistance, bSunOnly, m_pVisArea, bCheckPerObjectOcclusion, passInfo);
-				}
-
-			}
-		}
-	}
-}
-
-///////////////////////////////////////////////////////////////////////////////
-void COctreeNode::RenderDecalsAndRoads(TDoublyLinkedList<IRenderNode>* lstObjects, int nRenderMask, const Vec3& vAmbColor, bool bNodeCompletelyInFrustum, PodArray<CDLight*>* pAffectingLights, bool bSunOnly, const SRenderingPassInfo& passInfo)
-{
-	FUNCTION_PROFILER_3DENGINE;
-
-	CVars* pCVars = GetCVars();
-	AABB objBox;
-	const Vec3 vCamPos = passInfo.GetCamera().GetPosition();
-
-	bool bCheckPerObjectOcclusion = m_vNodeAxisRadius.len2() > pCVars->e_CoverageBufferCullIndividualBrushesMaxNodeSize * pCVars->e_CoverageBufferCullIndividualBrushesMaxNodeSize;
-
-	for (IRenderNode* pObj = lstObjects->m_pFirstNode, *pNext; pObj; pObj = pNext)
-	{
-		passInfo.GetRendItemSorter().IncreaseObjectCounter();
-		pNext = pObj->m_pNext;
-
-		if (pObj->m_pNext)
-			cryPrefetchT0SSE(pObj->m_pNext);
-
-		IF(pObj->m_dwRndFlags & ERF_HIDDEN, 0)
-			continue;
-
-		pObj->FillBBox(objBox);
-
-		if (bNodeCompletelyInFrustum || passInfo.GetCamera().IsAABBVisible_FM(objBox))
-		{
-			float fEntDistance = sqrt_tpl(Distance::Point_AABBSq(vCamPos, objBox)) * passInfo.GetZoomFactor();
-			assert(fEntDistance >= 0 && _finite(fEntDistance));
-			if (fEntDistance < pObj->m_fWSMaxViewDist)
-			{
-
-#if !defined(_RELEASE)
-				EERType rnType = pObj->GetRenderNodeType();
-				if (!passInfo.RenderDecals() && rnType == eERType_Decal)
-					continue;
-				if (!passInfo.RenderRoads() && rnType == eERType_Road)
-					continue;
-#endif  // _RELEASE
-
-				if (pCVars->e_StatObjBufferRenderTasks == 1 && passInfo.IsGeneralPass() && JobManager::InvokeAsJob("CheckOcclusion"))
-				{
-					// if object is visible, write to output queue for main thread processing
-					if (GetObjManager()->CheckOcclusion_TestAABB(objBox, fEntDistance))
-					{
-						GetObjManager()->PushIntoCullOutputQueue(SCheckOcclusionOutput::CreateDecalsAndRoadsOutput(pObj, pAffectingLights, vAmbColor, objBox, fEntDistance, bSunOnly, bCheckPerObjectOcclusion, passInfo));
-					}
-				}
-				else
-				{
-					GetObjManager()->RenderDecalAndRoad(pObj, pAffectingLights, vAmbColor, objBox, fEntDistance, bSunOnly, bCheckPerObjectOcclusion, passInfo);
-				}
-			}
-		}
-	}
-}
-
-///////////////////////////////////////////////////////////////////////////////
-void COctreeNode::RenderCommonObjects(TDoublyLinkedList<IRenderNode>* lstObjects, int nRenderMask, const Vec3& vAmbColor, bool bNodeCompletelyInFrustum, PodArray<CDLight*>* pAffectingLights, bool bSunOnly, SSectorTextureSet* pTerrainTexInfo, const SRenderingPassInfo& passInfo)
-{
-	FUNCTION_PROFILER_3DENGINE;
-
-	CVars* pCVars = GetCVars();
-	AABB objBox;
-	const Vec3 vCamPos = passInfo.GetCamera().GetPosition();
-
-	for (IRenderNode* pObj = lstObjects->m_pFirstNode, *pNext; pObj; pObj = pNext)
-	{
-		passInfo.GetRendItemSorter().IncreaseObjectCounter();
-		pNext = pObj->m_pNext;
-
-		if (pObj->m_pNext)
-			cryPrefetchT0SSE(pObj->m_pNext);
-
-		IF(pObj->m_dwRndFlags & ERF_HIDDEN, 0)
-			continue;
-
-		pObj->FillBBox(objBox);
-		EERType rnType = pObj->GetRenderNodeType();
-
-		if (bNodeCompletelyInFrustum || passInfo.GetCamera().IsAABBVisible_FM(objBox))
-		{
-			float fEntDistance = sqrt_tpl(Distance::Point_AABBSq(vCamPos, objBox)) * passInfo.GetZoomFactor();
-			assert(fEntDistance >= 0 && _finite(fEntDistance));
-			if (fEntDistance < pObj->m_fWSMaxViewDist)
-			{
-
-				if (nRenderMask & OCTREENODE_RENDER_FLAG_OBJECTS_ONLY_ENTITIES)
-				{
-					if (rnType == eERType_Light)
-					{
-						CLightEntity* pEnt = (CLightEntity*)pObj;
-						if (!pEnt->GetEntityVisArea() && pEnt->GetEntityTerrainNode() && !(pEnt->m_light.m_Flags & DLF_THIS_AREA_ONLY))
-						{
-							// not "this area only" outdoor light affects everything
-						}
-						else
-							continue;
-					}
-					else if (!pObj->GetOwnerEntity())
-					{
-						continue;
-					}
-				}
-
-				if (rnType == eERType_Light)
-				{
-					bool bLightVisible = true;
-					CLightEntity* pLightEnt = (CLightEntity*)pObj;
-
-					// first check against camera view frustum
-					CDLight* pLight = &pLightEnt->m_light;
-					if (pLight->m_Flags & DLF_DEFERRED_CUBEMAPS)
-					{
-						OBB obb(OBB::CreateOBBfromAABB(Matrix33(pLight->m_ObjMatrix), AABB(-pLight->m_ProbeExtents, pLight->m_ProbeExtents)));
-						bLightVisible = passInfo.GetCamera().IsOBBVisible_F(pLight->m_Origin, obb);
-					}
-					else if (pLightEnt->m_light.m_Flags & DLF_AREA_LIGHT)
-					{
-						// OBB test for area lights.
-						Vec3 vBoxMax(pLight->m_fBaseRadius, pLight->m_fBaseRadius + pLight->m_fAreaWidth, pLight->m_fBaseRadius + pLight->m_fAreaHeight);
-						Vec3 vBoxMin(-0.1f, -(pLight->m_fBaseRadius + pLight->m_fAreaWidth), -(pLight->m_fBaseRadius + pLight->m_fAreaHeight));
-
-						OBB obb(OBB::CreateOBBfromAABB(Matrix33(pLight->m_ObjMatrix), AABB(vBoxMin, vBoxMax)));
-						bLightVisible = passInfo.GetCamera().IsOBBVisible_F(pLight->m_Origin, obb);
-					}
-					else
-						bLightVisible = passInfo.GetCamera().IsSphereVisible_F(Sphere(pLight->m_BaseOrigin, pLight->m_fBaseRadius));
-
-					if (!bLightVisible)
-						continue;
-				}
-
-				if (pCVars->e_StatObjBufferRenderTasks == 1 && passInfo.IsGeneralPass() && JobManager::InvokeAsJob("CheckOcclusion"))
-				{
-					// if object is visible, write to output queue for main thread processing
-					if (rnType == eERType_DistanceCloud || GetObjManager()->CheckOcclusion_TestAABB(objBox, fEntDistance))
-					{
-						if (pObj->CanExecuteRenderAsJob())
-							GetObjManager()->RenderObject(pObj, pAffectingLights, vAmbColor, objBox, fEntDistance, bSunOnly, eERType_RenderProxy, passInfo);
-						else
-						{
-							GetObjManager()->PushIntoCullOutputQueue(SCheckOcclusionOutput::CreateCommonObjectOutput(pObj, pAffectingLights, vAmbColor, objBox, fEntDistance, bSunOnly, pTerrainTexInfo, passInfo));
-						}
-					}
-				}
-				else
-				{
-					GetObjManager()->RenderObject(pObj, pAffectingLights, vAmbColor, objBox, fEntDistance, bSunOnly, rnType, passInfo);
-				}
-			}
-		}
-	}
-}
-
-//////////////////////////////////////////////////////////////////////////
-void COctreeNode::UnlinkObject(IRenderNode* pObj)
-{
-	ERNListType eListType = pObj->GetRenderNodeListId(pObj->GetRenderNodeType());
-
-	if (GetCVars()->e_VegetationSpritesBatching)
-	{
-		if (eListType == eRNListType_Vegetation && ((CVegetation*)pObj)->m_pSpriteInfo)
-		{
-			CVegetation* pVeg = static_cast<CVegetation*>(pObj);
-			SAFE_DELETE(pVeg->m_pSpriteInfo);
-		}
-	}
-
-	assert(eListType >= 0 && eListType < eRNListType_ListsNum);
-	TDoublyLinkedList<IRenderNode>& rList = m_arrObjects[eListType];
-
-	assert(pObj != pObj->m_pPrev && pObj != pObj->m_pNext);
-	assert(!rList.m_pFirstNode || !rList.m_pFirstNode->m_pPrev);
-	assert(!rList.m_pLastNode || !rList.m_pLastNode->m_pNext);
-
-	if (pObj->m_pNext || pObj->m_pPrev || pObj == rList.m_pLastNode || pObj == rList.m_pFirstNode)
-		rList.remove(pObj);
-
-	assert(!rList.m_pFirstNode || !rList.m_pFirstNode->m_pPrev);
-	assert(!rList.m_pLastNode || !rList.m_pLastNode->m_pNext);
-	assert(pObj != pObj->m_pPrev && pObj != pObj->m_pNext);
-	assert(!pObj->m_pNext && !pObj->m_pPrev);
-}
-
-bool COctreeNode::DeleteObject(IRenderNode* pObj)
-{
-	FUNCTION_PROFILER_3DENGINE;
-
-	if (pObj->m_pOcNode && pObj->m_pOcNode != this)
-		return ((COctreeNode*)(pObj->m_pOcNode))->DeleteObject(pObj);
-
-	UnlinkObject(pObj);
-	//	m_lstMergedObjects.Delete(pObj);
-
-	for (int i = 0; i < m_lstCasters.Count(); i++)
-	{
-		if (m_lstCasters[i].pNode == pObj)
-		{
-			m_lstCasters.Delete(i);
-			break;
-		}
-	}
-
-	if (pObj->GetRenderNodeType() == eERType_Vegetation)
-	{
-		if (pObj->m_dwRndFlags & ERF_STATIC_INSTANCING || ((CVegetation*)pObj)->m_pInstancingInfo)
-			m_bStaticInstancingIsDirty = true;
-	}
-
-	bool bSafeToUse = Get3DEngine()->IsSegmentSafeToUse(pObj->m_nSID);
-
-	pObj->m_pOcNode = NULL;
-	pObj->m_nSID = -1;
-
-	if (!gEnv->IsEditor()) // in the editor in huge levels the usage of m_arrEmptyNodes optimization causes very long level loading time and very slow other whole world operations
-	{
-		if (bSafeToUse && IsEmpty() && m_arrEmptyNodes.Find(this) < 0)
-			m_arrEmptyNodes.Add(this);
-	}
-
-	return true;
-}
-
-//////////////////////////////////////////////////////////////////////////
-void COctreeNode::InsertObject(IRenderNode* pObj, const AABB& objBox, const float fObjRadiusSqr, const Vec3& vObjCenter)
-{
-	FUNCTION_PROFILER_3DENGINE;
-
-	COctreeNode* pCurrentNode = this;
-
-	EERType eType = pObj->GetRenderNodeType();
-	const uint32 renderFlags = (pObj->GetRndFlags() & (ERF_GOOD_OCCLUDER | ERF_CASTSHADOWMAPS | ERF_HAS_CASTSHADOWMAPS));
-
-	const bool bTypeLight = (eType == eERType_Light);
-	const float fViewDistRatioVegetation = GetCVars()->e_ViewDistRatioVegetation;
-	const float fWSMaxViewDist = pObj->m_fWSMaxViewDist;
-	const bool bTypeRoad = (eType == eERType_Road);
-
-	Vec3 vObjectCentre = vObjCenter;
-
-	while (true)
-	{
-		PrefetchLine(&pCurrentNode->m_arrChilds[0], 0);
-
-#if !defined(_RELEASE)
-		if (GetCVars()->e_CheckOctreeObjectsBoxSize != 0) // pCurrentNode->m_pParent is checked as silly sized things are added to the root (e.g. the sun)
-			if (pCurrentNode->m_pParent && (objBox.min.len() > CHECK_OBJECTS_BOX_WARNING_SIZE || objBox.max.len() > CHECK_OBJECTS_BOX_WARNING_SIZE))
-			{
-				CryWarning(VALIDATOR_MODULE_3DENGINE, VALIDATOR_ERROR_DBGBRK, "Huge object being added to a COctreeNode, name: '%s', objBox: [%f %f %f] -> [%f %f %f]\n", pObj->GetName(), objBox.min.x, objBox.min.y, objBox.min.z, objBox.max.x, objBox.max.y, objBox.max.z);
-			}
-#endif
-
-		// parent bbox includes all children
-		pCurrentNode->m_objectsBox.Add(objBox);
-
-		pCurrentNode->m_fObjectsMaxViewDist = max(pCurrentNode->m_fObjectsMaxViewDist, fWSMaxViewDist);
-
-		pCurrentNode->m_renderFlags |= renderFlags;
-
-		pCurrentNode->m_bHasLights |= (bTypeLight);
-		pCurrentNode->m_bHasRoads |= (bTypeRoad);
-
-		if (pCurrentNode->m_vNodeAxisRadius.x * 2.0f > GetCVars()->e_ObjectsTreeNodeMinSize) // store voxels and roads in root
-		{
-			float nodeRadius = sqrt(pCurrentNode->GetNodeRadius2());
-
-			if (fObjRadiusSqr < sqr(nodeRadius * GetCVars()->e_ObjectsTreeNodeSizeRatio))
-			{
-				if (fWSMaxViewDist < nodeRadius * fViewDistRatioVegetation)
-				{
-					int nChildId =
-						((vObjCenter.x > pCurrentNode->m_vNodeCenter.x) ? 4 : 0) |
-						((vObjCenter.y > pCurrentNode->m_vNodeCenter.y) ? 2 : 0) |
-						((vObjCenter.z > pCurrentNode->m_vNodeCenter.z) ? 1 : 0);
-
-					if (!pCurrentNode->m_arrChilds[nChildId])
-					{
-						pCurrentNode->m_arrChilds[nChildId] = COctreeNode::Create(pCurrentNode->m_nSID, pCurrentNode->GetChildBBox(nChildId), pCurrentNode->m_pVisArea, pCurrentNode);
-					}
-
-					pCurrentNode = pCurrentNode->m_arrChilds[nChildId];
-
-					continue;
-				}
-			}
-		}
-
-		break;
-	}
-
-	//disable as it leads to some corruption on 360
-	//	PrefetchLine(&pObj->m_pOcNode, 0);	//Writing to m_pOcNode was a common L2 cache miss
-
-	pCurrentNode->LinkObject(pObj, eType);
-
-	pObj->m_pOcNode = pCurrentNode;
-#ifndef SEG_WORLD
-	pObj->m_nSID = pCurrentNode->m_nSID;
-#else
-	pObj->m_nSID = pCurrentNode->m_nSID >= 0 ? pCurrentNode->m_nSID : GetTerrain()->WorldToSegment(vObjectCentre, GetDefSID());
-#endif
-
-	// only mark octree nodes as not compiled during loading and in the editor
-	// otherwise update node (and parent node) flags on per added object basis
-	if (m_bLevelLoadingInProgress || gEnv->IsEditor())
-		pCurrentNode->SetCompiled(pCurrentNode->IsCompiled() & (eType == eERType_Light));
-	else
-		pCurrentNode->UpdateObjects(pObj);
-
-	pCurrentNode->m_nManageVegetationsFrameId = 0;
-}
-
-//////////////////////////////////////////////////////////////////////////
-AABB COctreeNode::GetChildBBox(int nChildId)
-{
-	int x = (nChildId / 4);
-	int y = (nChildId - x * 4) / 2;
-	int z = (nChildId - x * 4 - y * 2);
-	const Vec3& vSize = m_vNodeAxisRadius;
-	Vec3 vOffset = vSize;
-	vOffset.x *= x;
-	vOffset.y *= y;
-	vOffset.z *= z;
-	AABB childBox;
-	childBox.min = m_vNodeCenter - vSize + vOffset;
-	childBox.max = childBox.min + vSize;
-	return childBox;
-}
-
-//////////////////////////////////////////////////////////////////////////
-bool COctreeNode::IsEmpty()
-{
-	if (m_pParent)
-		if (!m_arrChilds[0] && !m_arrChilds[1] && !m_arrChilds[2] && !m_arrChilds[3])
-			if (!m_arrChilds[4] && !m_arrChilds[5] && !m_arrChilds[6] && !m_arrChilds[7])
-				if (!HasObjects())
-					return true;
-
-	return false;
-}
-
-//////////////////////////////////////////////////////////////////////////
-bool COctreeNode::IsRightNode(const AABB& objBox, const float fObjRadiusSqr, float fObjMaxViewDist)
-{
-	const AABB& nodeBox = GetNodeBox();
-	if (!Overlap::Point_AABB(objBox.GetCenter(), nodeBox))
-		if (m_pParent)
-			return false;
-	// fail if center is not inside or node bbox
-
-	if (2 != Overlap::AABB_AABB_Inside(objBox, m_objectsBox))
-		return false; // fail if not completely inside of objects bbox
-
-	float fNodeRadiusRated = GetNodeRadius2() * sqr(GetCVars()->e_ObjectsTreeNodeSizeRatio);
-
-	if (fObjRadiusSqr > fNodeRadiusRated * 4.f)
-		if (m_pParent)
-			return false;
-	// fail if object is too big and we need to register it some of parents
-
-	if (m_vNodeAxisRadius.x * 2.0f > GetCVars()->e_ObjectsTreeNodeMinSize)
-		if (fObjRadiusSqr < fNodeRadiusRated)
-			//      if(fObjMaxViewDist < m_fNodeRadius*GetCVars()->e_ViewDistRatioVegetation*fObjectToNodeSizeRatio)
-			return false;
-	// fail if object is too small and we need to register it some of childs
-
-	return true;
-}
-
-//////////////////////////////////////////////////////////////////////////
-void COctreeNode::LinkObject(IRenderNode* pObj, EERType eERType, bool bPushFront)
-{
-	ERNListType eListType = pObj->GetRenderNodeListId(eERType);
-
-	TDoublyLinkedList<IRenderNode>& rList = m_arrObjects[eListType];
-
-	assert(pObj != pObj->m_pPrev && pObj != pObj->m_pNext);
-	assert(!pObj->m_pNext && !pObj->m_pPrev);
-	assert(!rList.m_pFirstNode || !rList.m_pFirstNode->m_pPrev);
-	assert(!rList.m_pLastNode || !rList.m_pLastNode->m_pNext);
-
-	if (bPushFront)
-		rList.insertBeginning(pObj);
-	else
-		rList.insertEnd(pObj);
-
-	assert(!rList.m_pFirstNode || !rList.m_pFirstNode->m_pPrev);
-	assert(!rList.m_pLastNode || !rList.m_pLastNode->m_pNext);
-	assert(pObj != pObj->m_pPrev && pObj != pObj->m_pNext);
-}
-
-//////////////////////////////////////////////////////////////////////////
-void COctreeNode::UpdateObjects(IRenderNode* pObj)
-{
-	FUNCTION_PROFILER_3DENGINE;
-
-	float fObjMaxViewDistance = 0;
-	size_t numCasters = 0;
-	CObjManager* pObjManager = GetObjManager();
-
-	auto nFlags = pObj->GetRndFlags();
-	EERType eRType = pObj->GetRenderNodeType();
-	float WSMaxViewDist = pObj->GetMaxViewDist();
-
-	IF(nFlags & ERF_HIDDEN, 0)
-		return;
-
-	const Vec3& sunDir = Get3DEngine()->GetSunDirNormalized();
-	uint32 sunDirX = (uint32)(sunDir.x * 63.5f + 63.5f);
-	uint32 sunDirZ = (uint32)(sunDir.z * 63.5f + 63.5f);
-	uint32 sunDirYs = (uint32)(sunDir.y < 0.0f ? 1 : 0);
-
-	pObj->m_nInternalFlags &= ~(IRenderNode::REQUIRES_FORWARD_RENDERING | IRenderNode::REQUIRES_NEAREST_CUBEMAP);
-
-	if (eRType == eERType_Vegetation)
-	{
-		CVegetation* pInst = (CVegetation*)pObj;
-		pInst->UpdateRndFlags();
-	}
-
-	// update max view distances
-	const float fNewMaxViewDist = pObj->GetMaxViewDist();
-	pObj->m_fWSMaxViewDist = fNewMaxViewDist;
-
-	if (eRType != eERType_Light && eRType != eERType_Cloud && eRType != eERType_FogVolume && eRType != eERType_Decal && eRType != eERType_Road && eRType != eERType_DistanceCloud && eRType != eERType_CloudBlocker)
-	{
-		if (eRType == eERType_ParticleEmitter)
-		{
-			pObj->m_nInternalFlags |= IRenderNode::REQUIRES_FORWARD_RENDERING | IRenderNode::REQUIRES_NEAREST_CUBEMAP;
-		}
-		else
-		{
-			CMatInfo* pMatInfo = (CMatInfo*)pObj->GetMaterial();
-			if (pMatInfo)
-			{
-				if (pMatInfo->IsForwardRenderingRequired())
-					pObj->m_nInternalFlags |= IRenderNode::REQUIRES_FORWARD_RENDERING;
-
-				if (pMatInfo->IsNearestCubemapRequired())
-					pObj->m_nInternalFlags |= IRenderNode::REQUIRES_NEAREST_CUBEMAP;
-			}
-
-			if (eRType == eERType_RenderProxy)
-			{
-				int nSlotCount = pObj->GetSlotCount();
-
-				for (int s = 0; s < nSlotCount; s++)
-				{
-					if (CMatInfo* pMat = (CMatInfo*)pObj->GetEntitySlotMaterial(s))
-					{
-						if (pMat->IsForwardRenderingRequired())
-							pObj->m_nInternalFlags |= IRenderNode::REQUIRES_FORWARD_RENDERING;
-						if (pMat->IsNearestCubemapRequired())
-							pObj->m_nInternalFlags |= IRenderNode::REQUIRES_NEAREST_CUBEMAP;
-					}
-
-					if (IStatObj* pStatObj = pObj->GetEntityStatObj(s))
-					{
-						if (CMatInfo* pMat = (CMatInfo*)pStatObj->GetMaterial())
-						{
-							if (pMat->IsForwardRenderingRequired())
-								pObj->m_nInternalFlags |= IRenderNode::REQUIRES_FORWARD_RENDERING;
-							if (pMat->IsNearestCubemapRequired())
-								pObj->m_nInternalFlags |= IRenderNode::REQUIRES_NEAREST_CUBEMAP;
-						}
-					}
-				}
-
-				if (!(pObj->m_nInternalFlags & (IRenderNode::REQUIRES_FORWARD_RENDERING | IRenderNode::REQUIRES_NEAREST_CUBEMAP)))
-					CompileCharacter(pObj->GetEntityCharacter(0), pObj->m_nInternalFlags);
-			}
-		}
-	}
-
-	bool bUpdateParentShadowFlags = false;
-	bool bUpdateParentOcclusionFlags = false;
-
-	// fill shadow casters list
-	const bool bHasPerObjectShadow = GetCVars()->e_ShadowsPerObject && Get3DEngine()->GetPerObjectShadow(pObj);
-	if (nFlags & ERF_CASTSHADOWMAPS && fNewMaxViewDist > fMinShadowCasterViewDist && eRType != eERType_Light && !bHasPerObjectShadow)
-	{
-		bUpdateParentShadowFlags = true;
-
-		float fMaxCastDist = fNewMaxViewDist * GetCVars()->e_ShadowsCastViewDistRatio;
-		m_lstCasters.Add(SCasterInfo(pObj, fMaxCastDist, eRType));
-
-		if (pObj->GetRenderNodeType() == eERType_Vegetation && ((CVegetation*)pObj)->m_pInstancingInfo)
-		{
-			AABB objBox = ((CVegetation*)pObj)->m_pInstancingInfo->m_aabbBox;
-			m_lstCasters.Last().objSphere.center = objBox.GetCenter();
-			m_lstCasters.Last().objSphere.radius = objBox.GetRadius();
-		}
-	}
-
-	fObjMaxViewDistance = max(fObjMaxViewDistance, fNewMaxViewDist);
-
-	// traverse the octree upwards and fill in new flags
-	COctreeNode* pNode = this;
-	bool bContinue = false;
-	do
-	{
-		// update max view dist
-		if (pNode->m_fObjectsMaxViewDist < fObjMaxViewDistance)
-		{
-			pNode->m_fObjectsMaxViewDist = fObjMaxViewDistance;
-			bContinue = true;
-		}
-
-		// update shadow flags
-		if (bUpdateParentShadowFlags && (pNode->m_renderFlags & ERF_CASTSHADOWMAPS) == 0)
-		{
-			pNode->m_renderFlags |= ERF_CASTSHADOWMAPS | ERF_HAS_CASTSHADOWMAPS;
-			bContinue = true;
-		}
-
-		pNode = pNode->m_pParent;
-	} while (pNode != NULL && bContinue);
-
-	m_fpSunDirX = sunDirX;
-	m_fpSunDirZ = sunDirZ;
-	m_fpSunDirYs = sunDirYs;
-}
-
-//////////////////////////////////////////////////////////////////////////
-void COctreeNode::CompileCharacter(ICharacterInstance* pChar, uint32& nInternalFlags)
-{
-	const uint32 nCompileMask = IRenderNode::REQUIRES_FORWARD_RENDERING | IRenderNode::REQUIRES_NEAREST_CUBEMAP;
-	if (pChar)
-	{
-		CMatInfo* pCharMaterial = (CMatInfo*)pChar->GetIMaterial();
-
-		if (pCharMaterial)
-		{
-			uint32 nInternalFlagsNew = pCharMaterial->IsForwardRenderingRequired() ? IRenderNode::REQUIRES_FORWARD_RENDERING : 0;
-			nInternalFlagsNew |= pCharMaterial->IsNearestCubemapRequired() ? IRenderNode::REQUIRES_NEAREST_CUBEMAP : 0;
-			nInternalFlags |= nInternalFlagsNew;
-
-			if (nInternalFlagsNew == nCompileMask)  // can do trivial return (all flags used)
-				return;
-		}
-
-		if (IAttachmentManager* pAttMan = pChar->GetIAttachmentManager())
-		{
-			int nCount = pAttMan->GetAttachmentCount();
-			for (int i = 0; i < nCount; i++)
-			{
-				if (IAttachment* pAtt = pAttMan->GetInterfaceByIndex(i))
-					if (IAttachmentObject* pAttObj = pAtt->GetIAttachmentObject())
-					{
-						ICharacterInstance* pCharInstance = pAttObj->GetICharacterInstance();
-						if (pCharInstance)
-						{
-							CompileCharacter(pCharInstance, nInternalFlags);
-
-							if (nInternalFlags == nCompileMask)   // can do trivial return (all flags used)
-								return;
-						}
-
-						if (IStatObj* pStatObj = pAttObj->GetIStatObj())
-						{
-							CMatInfo* pMat = (CMatInfo*)pAttObj->GetBaseMaterial();
-							if (pMat == 0)
-								pMat = (CMatInfo*)pStatObj->GetMaterial();
-
-							if (pMat)
-							{
-								uint32 nInternalFlagsNew = pMat->IsForwardRenderingRequired() ? IRenderNode::REQUIRES_FORWARD_RENDERING : 0;
-								nInternalFlagsNew |= pMat->IsNearestCubemapRequired() ? IRenderNode::REQUIRES_NEAREST_CUBEMAP : 0;
-								nInternalFlags |= nInternalFlagsNew;
-
-								if (nInternalFlagsNew == nCompileMask)  // can do trivial return (all flags used)
-									return;
-							}
-						}
-
-						if (IAttachmentSkin* pAttachmentSkin = pAttObj->GetIAttachmentSkin())
-						{
-							ISkin* pSkin = pAttachmentSkin->GetISkin();
-							if (pSkin)
-							{
-								CMatInfo* pMat = (CMatInfo*)pAttObj->GetBaseMaterial();
-								if (pMat == 0)
-									pMat = (CMatInfo*)pSkin->GetIMaterial(0);
-
-								if (pMat)
-								{
-									uint32 nInternalFlagsNew = pMat->IsForwardRenderingRequired() ? IRenderNode::REQUIRES_FORWARD_RENDERING : 0;
-									nInternalFlagsNew |= pMat->IsNearestCubemapRequired() ? IRenderNode::REQUIRES_NEAREST_CUBEMAP : 0;
-									nInternalFlags |= nInternalFlagsNew;
-
-									if (nInternalFlagsNew == nCompileMask)  // can do trivial return (all flags used)
-										return;
-								}
-							}
-						}
-					}
-			}
-		}
-	}
-}
-
-//////////////////////////////////////////////////////////////////////////
-int16 CObjManager::GetNearestCubeProbe(PodArray<CDLight*>* pAffectingLights, IVisArea* pVisArea, const AABB& objBox, bool bSpecular, Vec4* pEnvProbeMults)
-{
-	// Only used for alpha blended geometry - but still should be optimized further
-	float fMinDistance = FLT_MAX;
-	int nMaxPriority = -1;
-	CLightEntity* pNearestLight = NULL;
-	int16 nDefaultId = Get3DEngine()->GetBlackCMTexID();
-
-	if (!pVisArea)
-	{
-		int nObjTreeCount = Get3DEngine()->m_pObjectsTree.Count();
-		for (int nCurrTree = 0; nCurrTree < nObjTreeCount; ++nCurrTree)
-			if (Get3DEngine()->IsSegmentSafeToUse(nCurrTree))
-				Get3DEngine()->m_pObjectsTree[nCurrTree]->GetNearestCubeProbe(fMinDistance, nMaxPriority, pNearestLight, &objBox);
-	}
-	else
-		Get3DEngine()->GetVisAreaManager()->GetNearestCubeProbe(fMinDistance, nMaxPriority, pNearestLight, &objBox);
-
-	if (pNearestLight)
-	{
-		ITexture* pTexCM = bSpecular ? pNearestLight->m_light.GetSpecularCubemap() : pNearestLight->m_light.GetDiffuseCubemap();
-		// Return cubemap ID or -1 if invalid
-		if (pEnvProbeMults)
-		{
-			const ColorF diffuse = pNearestLight->m_light.m_Color;
-			*pEnvProbeMults = Vec4(diffuse.r, diffuse.g, diffuse.b, pNearestLight->m_light.m_SpecMult);
-		}
-		return (pTexCM && pTexCM->GetTextureType() >= eTT_Cube) ? pTexCM->GetTextureID() : nDefaultId;
-	}
-
-	if (pEnvProbeMults)
-		*pEnvProbeMults = Vec4(1.0f, 1.0f, 1.0f, 1.0f);
-
-	// No cubemap found
-	return nDefaultId;
-}
-
-//////////////////////////////////////////////////////////////////////////
-bool CObjManager::IsAfterWater(const Vec3& vPos, const Vec3& vCamPos, const SRenderingPassInfo& passInfo, float fUserWaterLevel)
-{
-	float fWaterLevel = fUserWaterLevel == WATER_LEVEL_UNKNOWN && GetTerrain() ? GetTerrain()->GetWaterLevel() : fUserWaterLevel;
-
-	return (0.5f - passInfo.GetRecursiveLevel()) * (0.5f - passInfo.IsCameraUnderWater()) * (vPos.z - fWaterLevel) > 0;
-}
-
-//////////////////////////////////////////////////////////////////////////
-void CObjManager::RenderObjectDebugInfo(IRenderNode* pEnt, float fEntDistance, const SRenderingPassInfo& passInfo)
-{
-	if (!passInfo.IsGeneralPass())
-		return;
-
-	m_arrRenderDebugInfo.push_back(SObjManRenderDebugInfo(pEnt, fEntDistance));
-}
-
-//////////////////////////////////////////////////////////////////////////
-void CObjManager::FillTerrainTexInfo(IOctreeNode* pOcNode, float fEntDistance, struct SSectorTextureSet*& pTerrainTexInfo, const AABB& objBox)
-{
-	IVisArea* pVisArea = pOcNode->m_pVisArea;
-	CTerrainNode* pTerrainNode = pOcNode->GetTerrainNode();
-
-	if ((!pVisArea || pVisArea->IsAffectedByOutLights()) && pTerrainNode)
-	{
-		// provide terrain texture info
-		AABB boxCenter;
-		boxCenter.min = boxCenter.max = objBox.GetCenter();
-		if (CTerrainNode* pTerNode = pTerrainNode)
-			if (pTerNode = pTerNode->FindMinNodeContainingBox(boxCenter))
-			{
-				while ((!pTerNode->m_nNodeTexSet.nTex0 ||
-					fEntDistance * 2.f * 8.f > (pTerNode->m_boxHeigtmapLocal.max.x - pTerNode->m_boxHeigtmapLocal.min.x))
-					&& pTerNode->m_pParent)
-					pTerNode = pTerNode->m_pParent;
-
-				pTerrainTexInfo = &(pTerNode->m_nNodeTexSet);
-			}
-	}
-}
-
-//////////////////////////////////////////////////////////////////////////
-void CObjManager::RenderBrush(CBrush* pEnt, PodArray<CDLight*>* pAffectingLights,
-	SSectorTextureSet* pTerrainTexInfo,
-	const AABB& objBox,
-	float fEntDistance,
-	bool bSunOnly, CVisArea* pVisArea, bool nCheckOcclusion,
-	const SRenderingPassInfo& passInfo)
-{
-
-	//	FUNCTION_PROFILER_3DENGINE;
-	const CVars* pCVars = GetCVars();
-
-#ifdef _DEBUG
-	const char* szName = pEnt->GetName();
-	const char* szClassName = pEnt->GetEntityClassName();
-#endif // _DEBUG
-
-#if !defined(_RELEASE)
-	if (GetCVars()->e_CoverageBufferShowOccluder)
-	{
-		if (GetCVars()->e_CoverageBufferShowOccluder == 1 && (ERF_GOOD_OCCLUDER & ~pEnt->m_dwRndFlags))
-			return;
-		if (GetCVars()->e_CoverageBufferShowOccluder == 2 && (ERF_GOOD_OCCLUDER & pEnt->m_dwRndFlags))
-			return;
-	}
-#endif
-	if (pEnt->m_dwRndFlags & ERF_HIDDEN)
-		return;
-
-	// check cvars
-	assert(passInfo.RenderBrushes());
-
-	// check-allocate RNTmpData for visible objects
-	if (!Get3DEngine()->CheckAndCreateRenderNodeTempData(&pEnt->m_pTempData, pEnt, passInfo))
-	{
-		return;
-	}
-
-	if (nCheckOcclusion && pEnt->m_pOcNode)
-	{
-		if (GetObjManager()->IsBoxOccluded(objBox, fEntDistance * passInfo.GetInverseZoomFactor(), &pEnt->m_pTempData->userData.m_OcclState,
-			pEnt->m_pOcNode->m_pVisArea != NULL, eoot_OBJECT, passInfo))
-			return;
-	}
-	assert(pEnt && pEnt->m_pTempData);
-	if (!pEnt || !pEnt->m_pTempData)
-		return;
-
-	//////////////////////////////////////////////////////////////////////////
-	const CLodValue lodValue = pEnt->ComputeLod(pEnt->m_pTempData->userData.nWantedLod, passInfo);
-
-	if (GetCVars()->e_LodTransitionTime && passInfo.IsGeneralPass())
-	{
-		// Render current lod and (if needed) previous lod and perform time based lod transition using dissolve
-
-		CLodValue arrlodVals[2];
-		int nLodsNum = ComputeDissolve(lodValue, pEnt, fEntDistance, &arrlodVals[0]);
-
-		for (int i = 0; i < nLodsNum; i++)
-			pEnt->Render(arrlodVals[i], passInfo, pTerrainTexInfo, pAffectingLights);
-	}
-	else
-	{
-		pEnt->Render(lodValue, passInfo, pTerrainTexInfo, pAffectingLights);
-	}
-}
-
-//////////////////////////////////////////////////////////////////////////
-void CObjManager::RemoveCullJobProducer()
-{
-	m_CheckOcclusionOutputQueue.RemoveProducer();
-}
-
-//////////////////////////////////////////////////////////////////////////
-void CObjManager::AddCullJobProducer()
-{
-	m_CheckOcclusionOutputQueue.AddProducer();
-}
-
-//////////////////////////////////////////////////////////////////////////
-bool CObjManager::CheckOcclusion_TestAABB(const AABB& rAABB, float fEntDistance)
-{
-	return m_CullThread.TestAABB(rAABB, fEntDistance);
-}
-
-//////////////////////////////////////////////////////////////////////////
-bool CObjManager::CheckOcclusion_TestQuad(const Vec3& vCenter, const Vec3& vAxisX, const Vec3& vAxisY)
-{
-	return m_CullThread.TestQuad(vCenter, vAxisX, vAxisY);
-}
-
-#ifndef _RELEASE
-//////////////////////////////////////////////////////////////////////////
-void CObjManager::CoverageBufferDebugDraw()
-{
-	m_CullThread.CoverageBufferDebugDraw();
-}
-#endif
-
-//////////////////////////////////////////////////////////////////////////
-bool CObjManager::LoadOcclusionMesh(const char* pFileName)
-{
-	return m_CullThread.LoadLevel(pFileName);
-}
-
-//////////////////////////////////////////////////////////////////////////
-void CObjManager::PushIntoCullQueue(const SCheckOcclusionJobData& rCheckOcclusionData)
-{
-#if !defined(_RELEASE)
-	IF(!m_CullThread.IsActive(), 0)
-	{
-		__debugbreak();
-	}
-	IF(rCheckOcclusionData.type == SCheckOcclusionJobData::QUIT, 0)
-		m_CullThread.SetActive(false);
-#endif
-	m_CheckOcclusionQueue.Push(rCheckOcclusionData);
-}
-
-//////////////////////////////////////////////////////////////////////////
-void CObjManager::PopFromCullQueue(SCheckOcclusionJobData* pCheckOcclusionData)
-{
-	m_CheckOcclusionQueue.Pop(pCheckOcclusionData);
-}
-
-//////////////////////////////////////////////////////////////////////////
-void CObjManager::PushIntoCullOutputQueue(const SCheckOcclusionOutput& rCheckOcclusionOutput)
-{
-	m_CheckOcclusionOutputQueue.Push(rCheckOcclusionOutput);
-}
-
-//////////////////////////////////////////////////////////////////////////
-bool CObjManager::PopFromCullOutputQueue(SCheckOcclusionOutput* pCheckOcclusionOutput)
-{
-	return m_CheckOcclusionOutputQueue.Pop(pCheckOcclusionOutput);
-}
-
-///////////////////////////////////////////////////////////////////////////////
-int CObjManager::GetObjectLOD(const IRenderNode* pObj, float fDistance)
-{
-	SFrameLodInfo frameLodInfo = Get3DEngine()->GetFrameLodInfo();
-	int resultLod = MAX_STATOBJ_LODS_NUM - 1;
-
-	bool bLodFaceArea = GetCVars()->e_LodFaceArea != 0;
-	if (bLodFaceArea)
-	{
-		float distances[SMeshLodInfo::s_nMaxLodCount];
-		bLodFaceArea = pObj->GetLodDistances(frameLodInfo, distances);
-		if (bLodFaceArea)
-		{
-			for (uint i = 0; i < MAX_STATOBJ_LODS_NUM - 1; ++i)
-			{
-				if (fDistance < distances[i])
-				{
-					resultLod = i;
-					break;
-				}
-			}
-		}
-	}
-
-	if (!bLodFaceArea)
-	{
-		const float fLodRatioNorm = pObj->GetLodRatioNormalized();
-		const float fRadius = pObj->GetBBox().GetRadius();
-		resultLod = (int)(fDistance * (fLodRatioNorm * fLodRatioNorm) / (max(frameLodInfo.fLodRatio * min(fRadius, GetFloatCVar(e_LodCompMaxSize)), 0.001f)));
-	}
-
-	return resultLod;
-}
-
-///////////////////////////////////////////////////////////////////////////////
-void COctreeNode::CheckInitAffectingLights(const SRenderingPassInfo& passInfo)
-{
-	int nFrameID = passInfo.GetFrameID();
-	int nRecursiveLevel = passInfo.GetRecursiveLevel();
-	int nNewLightMaskFrameID = nFrameID + nRecursiveLevel;
-
-	if (m_nLightMaskFrameId != nNewLightMaskFrameID)
-	{
-		m_lstAffectingLights.Clear();
-
-		if (!m_pVisArea || m_pVisArea->IsAffectedByOutLights())
-		{
-			PodArray<CDLight*>* pSceneLights = Get3DEngine()->GetDynamicLightSources();
-			if (pSceneLights->Count() && (pSceneLights->GetAt(0)->m_Flags & DLF_SUN))
-				m_lstAffectingLights.Add(pSceneLights->GetAt(0));
-		}
-
-		m_nLightMaskFrameId = nNewLightMaskFrameID;
-	}
-}
-
-///////////////////////////////////////////////////////////////////////////////
-PodArray<CDLight*>* COctreeNode::GetAffectingLights(const SRenderingPassInfo& passInfo)
-{
-	CheckInitAffectingLights(passInfo);
-
-	return &m_lstAffectingLights;
-}
-
-///////////////////////////////////////////////////////////////////////////////
-void COctreeNode::GetObjectsByFlags(uint dwFlags, PodArray<IRenderNode*>& lstObjects)
-{
-
-	unsigned int nCurrentObject(eRNListType_First);
-	for (nCurrentObject = eRNListType_First; nCurrentObject < eRNListType_ListsNum; ++nCurrentObject)
-	{
-		for (IRenderNode* pObj = m_arrObjects[nCurrentObject].m_pFirstNode; pObj; pObj = pObj->m_pNext)
-		{
-			if ((pObj->GetRndFlags() & dwFlags) == dwFlags)
-				lstObjects.Add(pObj);
-		}
-	}
-
-	for (int i = 0; i < 8; i++)
-		if (m_arrChilds[i])
-			m_arrChilds[i]->GetObjectsByFlags(dwFlags, lstObjects);
-}
-
-///////////////////////////////////////////////////////////////////////////////
-void COctreeNode::GetObjectsByType(PodArray<IRenderNode*>& lstObjects, EERType objType, const AABB* pBBox, bool* pInstStreamCheckReady, uint64 dwFlags)
-{
-	if (objType == eERType_Light && !m_bHasLights)
-		return;
-
-	AABB objectsBox = m_objectsBox;
-
-	if (objectsBox.IsReset())
-		objectsBox = GetNodeBox();
-
-	if (pBBox && !Overlap::AABB_AABB(*pBBox, objectsBox))
-		return;
-
-	ERNListType eListType = IRenderNode::GetRenderNodeListId(objType);
-
-	if (pInstStreamCheckReady)
-	{
-		if (!CheckStartStreaming(false))
-		{
-			*pInstStreamCheckReady = false;
-
-#if defined(FEATURE_SVO_GI)
-			if (Cry3DEngineBase::GetCVars()->e_svoDebug == 7)
-			{
-				Cry3DEngineBase::Get3DEngine()->DrawBBox(objectsBox, Col_Red);
-			}
-#endif
-		}
-	}
-
-	for (IRenderNode* pObj = m_arrObjects[eListType].m_pFirstNode; pObj; pObj = pObj->m_pNext)
-	{
-		if ((pObj->GetRenderNodeType() == objType) && (pObj->GetRndFlags() & dwFlags))
-		{
-			AABB box;
-			pObj->FillBBox(box);
-			if (!pBBox || Overlap::AABB_AABB(*pBBox, box))
-			{
-				lstObjects.Add(pObj);
-			}
-		}
-	}
-
-	for (int i = 0; i < 8; i++)
-		if (m_arrChilds[i])
-			m_arrChilds[i]->GetObjectsByType(lstObjects, objType, pBBox, pInstStreamCheckReady, dwFlags);
-}
-
-///////////////////////////////////////////////////////////////////////////////
-void COctreeNode::GetNearestCubeProbe(float& fMinDistance, int& nMaxPriority, CLightEntity*& pNearestLight, const AABB* pBBox)
-{
-	if (!m_bHasLights)
-		return;
-
-	if (!pBBox || pBBox && !Overlap::AABB_AABB(*pBBox, GetObjectsBBox()))
-		return;
-
-	Vec3 vCenter = pBBox->GetCenter();
-
-	ERNListType eListType = IRenderNode::GetRenderNodeListId(eERType_Light);
-
-	for (IRenderNode* pObj = m_arrObjects[eListType].m_pFirstNode; pObj; pObj = pObj->m_pNext)
-	{
-		if (pObj->GetRenderNodeType() == eERType_Light)
-		{
-			CLightEntity* pLightEnt = (CLightEntity*)pObj;
-			CDLight* pLight = &pLightEnt->m_light;
-
-			if (pLightEnt->GetLayerId() != uint16(~0) && (pObj->m_dwRndFlags & ERF_HIDDEN))
-				continue;
-			if ((pLight->m_Flags & DLF_DISABLED) || (!GetCVars()->e_DynamicLights))
-				continue;
-			if (!(pLight->m_Flags & DLF_DEFERRED_CUBEMAPS))
-				continue;
-
-			AABB box;
-			pObj->FillBBox(box);
-			if (Overlap::AABB_AABB(*pBBox, box))
-			{
-				Vec3 vCenterRel = vCenter - pLight->GetPosition();
-				Vec3 vCenterOBBSpace;
-				vCenterOBBSpace.x = pLightEnt->m_Matrix.GetColumn0().GetNormalized().dot(vCenterRel);
-				vCenterOBBSpace.y = pLightEnt->m_Matrix.GetColumn1().GetNormalized().dot(vCenterRel);
-				vCenterOBBSpace.z = pLightEnt->m_Matrix.GetColumn2().GetNormalized().dot(vCenterRel);
-
-				// Check if object center is within probe OBB
-				Vec3 vProbeExtents = pLight->m_ProbeExtents;
-				if (fabs(vCenterOBBSpace.x) < vProbeExtents.x && fabs(vCenterOBBSpace.y) < vProbeExtents.y && fabs(vCenterOBBSpace.z) < vProbeExtents.z)
-				{
-					if (pLight->m_nSortPriority > nMaxPriority)
-					{
-						pNearestLight = (CLightEntity*)pObj;
-						nMaxPriority = pLight->m_nSortPriority;
-						fMinDistance = 0;
-					}
-				}
-			}
-		}
-	}
-
-	for (int i = 0; i < 8; i++)
-		if (m_arrChilds[i])
-			m_arrChilds[i]->GetNearestCubeProbe(fMinDistance, nMaxPriority, pNearestLight, pBBox);
-}
-
-///////////////////////////////////////////////////////////////////////////////
-bool CObjManager::IsBoxOccluded(const AABB& objBox,
-	float fDistance,
-	OcclusionTestClient* const __restrict pOcclTestVars,
-	bool /* bIndoorOccludersOnly*/,
-	EOcclusionObjectType eOcclusionObjectType,
-	const SRenderingPassInfo& passInfo)
-{
-	// if object was visible during last frames
-	const uint32 mainFrameID = passInfo.GetMainFrameID();
-
-	if (GetCVars()->e_OcclusionLazyHideFrames)
-	{
-		//This causes massive spikes in draw calls when rotating
-		if (pOcclTestVars->nLastVisibleMainFrameID > mainFrameID - GetCVars()->e_OcclusionLazyHideFrames)
-		{
-			// prevent checking all objects in same frame
-			int nId = (int)(UINT_PTR(pOcclTestVars) / 256);
-			if ((nId & 7) != (mainFrameID & 7))
-				return false;
-		}
-	}
-
-	// use fast and reliable test right here
-	CVisAreaManager* pVisAreaManager = GetVisAreaManager();
-	if (GetCVars()->e_OcclusionVolumes && pVisAreaManager && pVisAreaManager->IsOccludedByOcclVolumes(objBox, passInfo))
-	{
-		pOcclTestVars->nLastOccludedMainFrameID = mainFrameID;
-		return true;
-	}
-
-	if (GetCVars()->e_CoverageBuffer)
-	{
-		CullQueue().AddItem(objBox, fDistance, pOcclTestVars, mainFrameID);
-		return pOcclTestVars->nLastOccludedMainFrameID == mainFrameID - 1;
-	}
-
-	pOcclTestVars->nLastVisibleMainFrameID = mainFrameID;
-
-	return false;
-}
-
-///////////////////////////////////////////////////////////////////////////////
-///////////////////////////////////////////////////////////////////////////////
-#include "VolumeObjectRenderNode.h"
-#include "CloudRenderNode.h"
+}