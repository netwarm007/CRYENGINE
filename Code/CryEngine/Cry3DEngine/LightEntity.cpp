--- conflicted
+++ resolved
@@ -43,7 +43,6 @@
 	memset(&m_Matrix, 0, sizeof(m_Matrix));
 
 	m_pStatObj = NULL;
-	m_pSrcEnt = NULL;
 	GetInstCount(GetRenderNodeType())++;
 }
 
@@ -74,9 +73,27 @@
 	SAFE_RELEASE(m_pStatObj);
 }
 
+void CLightEntity::SetLayerId(uint16 nLayerId)
+{
+	bool bChanged = m_layerId != nLayerId;
+	m_layerId = nLayerId;
+
+	if (bChanged)
+	{
+		Get3DEngine()->C3DEngine::UpdateObjectsLayerAABB(this);
+	}
+}
+
 const char* CLightEntity::GetName(void) const
 {
-	return m_pSrcEnt ? m_pSrcEnt->GetName() : (m_light.m_sName ? m_light.m_sName : "LightEntity");
+	return GetOwnerEntity() ? GetOwnerEntity()->GetName() : (m_light.m_sName ? m_light.m_sName : "LightEntity");
+}
+
+void CLightEntity::GetLocalBounds(AABB& bbox)
+{
+	bbox = m_WSBBox;
+	bbox.min -= m_light.m_Origin;
+	bbox.max -= m_light.m_Origin;
 }
 
 bool CLightEntity::IsLightAreasVisible()
@@ -128,6 +145,7 @@
 		SetBBox(AABB::CreateAABBfromOBB(wp, obb));
 	}
 	m_light.SetPosition(wp);
+	m_light.SetMatrix(mat);
 	SetLightProperties(m_light);
 	Get3DEngine()->RegisterEntity(this);
 
@@ -667,7 +685,6 @@
 	// local jitter amount depends on frustum size
 	pFr->fFrustrumSize = 1.0f / (fGSMBoxSize * (float)Get3DEngine()->m_fGsmRange);
 	pFr->nUpdateFrameId = passInfo.GetFrameID();
-	pFr->bAllowViewDependency = GetCVars()->e_GsmViewSpace != 0;
 	pFr->bIncrementalUpdate = false;
 
 	//Get gsm bounds
@@ -1657,21 +1674,8 @@
 	CCamera& FrustCam = pFr->FrustumPlanes[0] = CCamera();
 	Vec3 vLightDir = -pFr->vLightSrcRelPos.normalized();
 
-	Matrix34A mat;
-
-	if (GetCVars()->e_GsmViewSpace > 0)
-	{
-		Matrix44A matView = Matrix44A(passInfo.GetCamera().GetMatrix().GetInverted());
-		Vec3 vEyeLightDir = matView.TransformVector(vLightDir);
-		mat = Matrix33::CreateRotationVDir(vEyeLightDir);
-		mat.SetTranslation(matView.TransformPoint(pFr->vLightSrcRelPos + pFr->vLightSrcRelPos));
-		mat = Matrix34A(passInfo.GetCamera().GetMatrix()) * mat;
-	}
-	else
-	{
-		mat = Matrix33::CreateRotationVDir(vLightDir);
-		mat.SetTranslation(pFr->vLightSrcRelPos + pFr->vProjTranslation);
-	}
+	Matrix34A mat = Matrix33::CreateRotationVDir(vLightDir);
+	mat.SetTranslation(pFr->vLightSrcRelPos + pFr->vProjTranslation);
 
 	FrustCam.SetMatrixNoUpdate(mat);
 	FrustCam.SetFrustum(256, 256, pFr->fFOV * (gf_PI / 180.0f), pFr->fNearDist, pFr->fFarDist);
@@ -1841,7 +1845,7 @@
 	}
 
 #if defined(FEATURE_SVO_GI)
-	if (GetVoxMode() == VM_Dynamic)
+	if (GetGIMode() == eGM_DynamicVoxelization)
 		m_light.m_Flags |= DLF_USE_FOR_SVOGI;
 	else
 		m_light.m_Flags &= ~DLF_USE_FOR_SVOGI;
@@ -1851,9 +1855,9 @@
 void CLightEntity::Render(const SRendParams& rParams, const SRenderingPassInfo& passInfo)
 {
 #if defined(FEATURE_SVO_GI)
-	if (GetCVars()->e_svoTI_SkipNonGILights && GetCVars()->e_svoTI_Apply && !GetVoxMode())
+	if (GetCVars()->e_svoTI_SkipNonGILights && GetCVars()->e_svoTI_Apply && !GetGIMode())
 		return;
-	if (GetCVars()->e_svoTI_Apply && (m_dwRndFlags & ERF_VOXELIZE_STATIC) && (m_dwRndFlags & ERF_VOXELIZE_DYNAMIC))
+	if (GetCVars()->e_svoTI_Apply && (IRenderNode::GetGIMode() == eGM_HideIfGiIsActive))
 		return;
 #endif
 
@@ -1904,7 +1908,7 @@
 
 	if ((m_light.m_Flags & DLF_PROJECT) && (m_light.m_fLightFrustumAngle < 90.f) && (m_light.m_pLightImage || m_light.m_pLightDynTexSource))
 #if defined(FEATURE_SVO_GI)
-		if (!GetCVars()->e_svoTI_Apply || GetVoxMode() != VM_Dynamic)
+		if (!GetCVars()->e_svoTI_Apply || GetGIMode() != eGM_DynamicVoxelization)
 #endif
 	{
 		CCamera lightCam = passInfo.GetCamera();
@@ -2031,7 +2035,7 @@
 				CDLight* pL = &m_light;
 				float fSize = 0.05f * (sinf(GetCurTimeSec() * 10.f) + 2.0f);
 				DrawSphere(pL->m_Origin, fSize, pL->m_Color);
-				GetRenderer()->DrawLabel(pL->m_Origin, 1.3f, "id=%d, rad=%.1f, vdr=%d", pL->m_Id, pL->m_fRadius, (int)m_ucViewDistRatio);
+				IRenderAuxText::DrawLabelF(pL->m_Origin, 1.3f, "id=%d, rad=%.1f, vdr=%d", pL->m_Id, pL->m_fRadius, (int)m_ucViewDistRatio);
 			}
 
 			const float mult = SATURATE(6.f * (1.f - (rParams.fDistance / m_fWSMaxViewDist)));
@@ -2046,17 +2050,31 @@
 	}
 }
 
+void CLightEntity::Hide(bool bHide)
+{
+	SetRndFlags(ERF_HIDDEN, bHide);
+
+	if (bHide)
+	{
+		m_light.m_Flags |= DLF_DISABLED;
+	}
+	else
+	{
+		m_light.m_Flags &= ~DLF_DISABLED;
+	}
+}
+
 void CLightEntity::SetViewDistRatio(int nViewDistRatio)
 {
 	IRenderNode::SetViewDistRatio(nViewDistRatio);
+	m_fWSMaxViewDist = GetMaxViewDist();
 }
 
 #if defined(FEATURE_SVO_GI)
-IRenderNode::EVoxMode CLightEntity::GetVoxMode()
-{
-	if ((m_dwRndFlags & ERF_VOXELIZE_STATIC) && (m_dwRndFlags & ERF_VOXELIZE_DYNAMIC))
-		return VM_None; // special case for lights disabled when GI is ON
-
+IRenderNode::EGIMode CLightEntity::GetGIMode() const
+{
+	if (IRenderNode::GetGIMode() == eGM_StaticVoxelization || IRenderNode::GetGIMode() == eGM_DynamicVoxelization || m_light.m_Flags & DLF_SUN)
+	{
 	if (!(m_light.m_Flags & (DLF_DISABLED | DLF_FAKE | DLF_VOLUMETRIC_FOG_ONLY | DLF_AMBIENT | DLF_DEFERRED_CUBEMAPS)) && !(m_dwRndFlags & ERF_HIDDEN))
 	{
 		if (m_light.m_BaseColor.Luminance() > .01f && m_light.m_fBaseRadius > 0.5f)
@@ -2064,39 +2082,27 @@
 			if (m_light.m_Flags & DLF_SUN)
 			{
 				if (GetCVars()->e_Sun)
-					return VM_Static;
+						return eGM_StaticVoxelization;
 				else
-					return VM_None;
-			}
-
-<<<<<<< HEAD
-			if (m_pSrcEnt)
-				SetSrcEntity(m_pSrcEnt);
-
-			if (m_dwRndFlags & ERF_VOXELIZE_STATIC)
-				return VM_Static;
-
-			if ((m_dwRndFlags & ERF_VOXELIZE_DYNAMIC) || (GetCVars()->e_svoTI_ForceGIForAllLights))
-				return VM_Dynamic;
-=======
+						return eGM_None;
+			}
+
 			return IRenderNode::GetGIMode();
->>>>>>> 98428a17
-		}
-	}
-	return VM_None;
+		}
+	}
+}
+
+	return eGM_None;
 }
 #endif
 
-void CLightEntity::SetSrcEntity(IEntity* pEnt)
-{
-	m_pSrcEnt = pEnt;
-
-#if defined(FEATURE_SVO_GI)
-	SetRndFlags(ERF_VOXELIZE_STATIC, m_pSrcEnt && strstr(m_pSrcEnt->GetName(), "_TI") && !strstr(m_pSrcEnt->GetName(), "_TI_DYN"));
-	SetRndFlags(ERF_VOXELIZE_DYNAMIC, m_pSrcEnt && strstr(m_pSrcEnt->GetName(), "_TI_DYN") != 0);
-	if (m_pSrcEnt && strstr(m_pSrcEnt->GetName(), "_NTI") != 0)
-		SetRndFlags(ERF_VOXELIZE_STATIC | ERF_VOXELIZE_DYNAMIC, true);
-#endif
+void CLightEntity::SetOwnerEntity(IEntity* pEnt)
+{
+	IRenderNode::SetOwnerEntity(pEnt);
+
+	SetRndFlags(ERF_GI_MODE_BIT0, (pEnt->GetFlagsExtended() & ENTITY_FLAG_EXTENDED_GI_MODE_BIT0) != 0);
+	SetRndFlags(ERF_GI_MODE_BIT1, (pEnt->GetFlagsExtended() & ENTITY_FLAG_EXTENDED_GI_MODE_BIT1) != 0);
+	SetRndFlags(ERF_GI_MODE_BIT2, (pEnt->GetFlagsExtended() & ENTITY_FLAG_EXTENDED_GI_MODE_BIT2) != 0);
 }
 
 void CLightEntity::OffsetPosition(const Vec3& delta)
