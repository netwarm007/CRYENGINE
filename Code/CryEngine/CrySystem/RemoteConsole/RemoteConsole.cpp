// Copyright 2001-2016 Crytek GmbH / Crytek Group. All rights reserved.

// -------------------------------------------------------------------------
//  File name:   RemoteConsole.cpp
//  Version:     v1.00
//  Created:     12/6/2012 by Paul Reindell.
//  Description:
// -------------------------------------------------------------------------
//  History:
//
////////////////////////////////////////////////////////////////////////////
#include "StdAfx.h"
#include "RemoteConsole.h"

#ifdef USE_REMOTE_CONSOLE
<<<<<<< HEAD
#include <CryGame/IGameFramework.h>
#include <../CryAction/ILevelSystem.h>
#if 0                         // currently no stroboscope support
#include "Stroboscope/Stroboscope.h"
#include "ThreadInfo.h"
#endif

#define DEFAULT_PORT 4600
#define DEFAULT_BUFFER 4096
#define MAX_BIND_ATTEMPTS 8   // it will try to connect using ports from DEFAULT_PORT to DEFAULT_PORT + MAX_BIND_ATTEMPTS - 1
#define SERVER_THREAD_NAME "RemoteConsoleServer"
#define CLIENT_THREAD_NAME "RemoteConsoleClient"
=======
	#include <CryGame/IGame.h>
	#include <CryGame/IGameFramework.h>
	#include "ILevelSystem.h"
	#if 0 // currently no stroboscope support
		#include "Stroboscope/Stroboscope.h"
		#include "ThreadInfo.h"
	#endif

	#define DEFAULT_PORT       4600
	#define DEFAULT_BUFFER     4096
	#define MAX_BIND_ATTEMPTS  8 // it will try to connect using ports from DEFAULT_PORT to DEFAULT_PORT + MAX_BIND_ATTEMPTS - 1
	#define SERVER_THREAD_NAME "RemoteConsoleServer"
	#define CLIENT_THREAD_NAME "RemoteConsoleClient"
>>>>>>> 91547e78
#endif

/////////////////////////////////////////////////////////////////////////////////////////////
/////////////////////////////////////////////////////////////////////////////////////////////
/////////////////////////////////////////////////////////////////////////////////////////////
CRemoteConsole::CRemoteConsole()
	: m_listener(1)
	, m_running(false)
#ifdef USE_REMOTE_CONSOLE
	, m_pServer(new SRemoteServer())
	, m_pLogEnableRemoteConsole(NULL)
#endif
{
}

/////////////////////////////////////////////////////////////////////////////////////////////
CRemoteConsole::~CRemoteConsole()
{
#ifdef USE_REMOTE_CONSOLE
	Stop();
	delete m_pServer;
#endif
}

/////////////////////////////////////////////////////////////////////////////////////////////
void CRemoteConsole::RegisterConsoleVariables()
{
#ifdef USE_REMOTE_CONSOLE
	m_pLogEnableRemoteConsole = REGISTER_INT("log_EnableRemoteConsole", 1, VF_DUMPTODISK, "enables/disables the remote console");
#endif
}

/////////////////////////////////////////////////////////////////////////////////////////////
void CRemoteConsole::UnregisterConsoleVariables()
{
#ifdef USE_REMOTE_CONSOLE
	m_pLogEnableRemoteConsole = NULL;
#endif
}

/////////////////////////////////////////////////////////////////////////////////////////////
void CRemoteConsole::Start()
{
#ifdef USE_REMOTE_CONSOLE
	m_pServer->StartServer();
	m_running = true;
#endif
}

/////////////////////////////////////////////////////////////////////////////////////////////
void CRemoteConsole::Stop()
{
#ifdef USE_REMOTE_CONSOLE
	m_running = false;
	m_pServer->StopServer();
#endif
}

/////////////////////////////////////////////////////////////////////////////////////////////
bool CRemoteConsole::IsStarted() const
{
	return m_running;
}

/////////////////////////////////////////////////////////////////////////////////////////////
void CRemoteConsole::AddLogMessage(const char* log)
{
#ifdef USE_REMOTE_CONSOLE
	if (!IsStarted()) return;

	IRemoteEvent* pEvent = new SStringEvent<eCET_LogMessage>(log);
	m_pServer->AddEvent(pEvent);
#endif
}

/////////////////////////////////////////////////////////////////////////////////////////////
void CRemoteConsole::AddLogWarning(const char* log)
{
#ifdef USE_REMOTE_CONSOLE
	if (!IsStarted()) return;

	IRemoteEvent* pEvent = new SStringEvent<eCET_LogWarning>(log);
	m_pServer->AddEvent(pEvent);
#endif
}

/////////////////////////////////////////////////////////////////////////////////////////////
void CRemoteConsole::AddLogError(const char* log)
{
#ifdef USE_REMOTE_CONSOLE
	if (!IsStarted()) return;

	IRemoteEvent* pEvent = new SStringEvent<eCET_LogError>(log);
	m_pServer->AddEvent(pEvent);
#endif
}

/////////////////////////////////////////////////////////////////////////////////////////////
void CRemoteConsole::Update()
{
#ifdef USE_REMOTE_CONSOLE
	if (m_pLogEnableRemoteConsole)
	{
		if (m_pLogEnableRemoteConsole->GetIVal() != 0 && !IsStarted())
			Start();
		else if (m_pLogEnableRemoteConsole->GetIVal() == 0 && IsStarted())
			Stop();
	}

	TEventBuffer events;
	m_pServer->GetEvents(events);
	for (TEventBuffer::iterator it = events.begin(), end = events.end(); it != end; ++it)
	{
		IRemoteEvent* pEvent = *it;
		switch (pEvent->GetType())
		{
		case eCET_ConsoleCommand:
			for (TListener::Notifier notifier(m_listener); notifier.IsValid(); notifier.Next())
				notifier->OnConsoleCommand(((SStringEvent<eCET_ConsoleCommand>*)pEvent)->GetData());
			break;
		case eCET_GameplayEvent:
			for (TListener::Notifier notifier(m_listener); notifier.IsValid(); notifier.Next())
				notifier->OnGameplayCommand(((SStringEvent<eCET_GameplayEvent>*)pEvent)->GetData());
			break;
	#if 0 // currently no stroboscope support
		case eCET_Strobo_GetThreads:
			SendThreadData();
			break;
		case eCET_Strobo_GetResult:
			SendStroboscopeResult();
			break;
		default:
			assert(false); // NOT SUPPORTED FOR THE SERVER!!!
	#endif
		}
		delete *it;
	}
#endif
}

/////////////////////////////////////////////////////////////////////////////////////////////
void CRemoteConsole::RegisterListener(IRemoteConsoleListener* pListener, const char* name)
{
#ifdef USE_REMOTE_CONSOLE
	m_listener.Add(pListener, name);
#endif
}

/////////////////////////////////////////////////////////////////////////////////////////////
void CRemoteConsole::UnregisterListener(IRemoteConsoleListener* pListener)
{
#ifdef USE_REMOTE_CONSOLE
	m_listener.Remove(pListener);
#endif
}

/////////////////////////////////////////////////////////////////////////////////////////////
#if 0 // currently no stroboscope support
void CRemoteConsole::SendThreadData()
{
	#if defined(USE_REMOTE_CONSOLE) && defined(ENABLE_PROFILING_CODE)
	SThreadInfo::TThreadInfo info;
	SThreadInfo::GetCurrentThreads(info);
	for (SThreadInfo::TThreadInfo::iterator it = info.begin(), end = info.end(); it != end; ++it)
	{
		char tmp[256];
		cry_sprintf(tmp, "%u:%s", it->first, it->second.c_str());
		m_pServer->AddEvent(new SStringEvent<eCET_Strobo_ThreadAdd>(tmp));
	}
	m_pServer->AddEvent(new SNoDataEvent<eCET_Strobo_ThreadDone>());
	#endif
}

/////////////////////////////////////////////////////////////////////////////////////////////
	#if defined(USE_REMOTE_CONSOLE) && defined(ENABLE_PROFILING_CODE)
template<EConsoleEventType T>
void SendStroboscopeEvent(SRemoteServer* pServer, const char* format, ...)
{
	va_list args;
	va_start(args, format);
	char tmp[2048];
	cry_vsprintf(tmp, format, args);
	va_end(args);
	pServer->AddEvent(new SStringEvent<T>(tmp));
}
	#endif

void CRemoteConsole::SendStroboscopeResult()
{
	#if defined(USE_REMOTE_CONSOLE) && defined(ENABLE_PROFILING_CODE)
	SStrobosopeResult res = CStroboscope::GetInst()->GetResult();
	if (res.Valid)
	{
		m_pServer->AddEvent(new SNoDataEvent<eCET_Strobo_ResultStart>());

		m_pServer->AddEvent(new SNoDataEvent<eCET_Strobo_StatStart>());
		SendStroboscopeEvent<eCET_Strobo_StatAdd>(m_pServer, "Filename: %s", res.File.c_str());
		SendStroboscopeEvent<eCET_Strobo_StatAdd>(m_pServer, "Duration: %.6f", res.Duration);
		SendStroboscopeEvent<eCET_Strobo_StatAdd>(m_pServer, "Date: %s", res.Date.c_str());
		SendStroboscopeEvent<eCET_Strobo_StatAdd>(m_pServer, "Samples: %i", res.Samples);

		m_pServer->AddEvent(new SNoDataEvent<eCET_Strobo_ThreadInfoStart>());
		for (SStrobosopeResult::TThreadInfo::const_iterator it = res.ThreadInfo.begin(), end = res.ThreadInfo.end(); it != end; ++it)
			SendStroboscopeEvent<eCET_Strobo_ThreadInfoAdd>(m_pServer, "%u %.6f %i %s", it->Id, it->Counts, it->Samples, it->Name.c_str());

		m_pServer->AddEvent(new SNoDataEvent<eCET_Strobo_SymStart>());
		for (SStrobosopeResult::TSymbolInfo::const_iterator it = res.SymbolInfo.begin(), end = res.SymbolInfo.end(); it != end; ++it)
			SendStroboscopeEvent<eCET_Strobo_SymAdd>(m_pServer, "sym%i \"%s\" \"%s\" \"%s\" %i 0x%016llX", it->first, it->second.Module.c_str(), it->second.Procname.c_str(), it->second.File.c_str(), it->second.Line, it->second.BaseAddr);

		m_pServer->AddEvent(new SNoDataEvent<eCET_Strobo_CallstackStart>());
		char tmp[256];
		for (SStrobosopeResult::TCallstackInfo::const_iterator it = res.CallstackInfo.begin(), end = res.CallstackInfo.end(); it != end; ++it)
		{
			string out;
			cry_sprintf(tmp, "%u %i %.6f", it->ThreadId, it->FrameId, it->Spend);
			out = tmp;
			for (SStrobosopeResult::SCallstackInfo::TSymbols::const_iterator sit = it->Symbols.begin(), send = it->Symbols.end(); sit != send; ++sit)
			{
				cry_sprintf(tmp, " sym%i", *sit);
				out += tmp;
			}
			m_pServer->AddEvent(new SStringEvent<eCET_Strobo_CallstackAdd>(out.c_str()));
		}

		m_pServer->AddEvent(new SNoDataEvent<eCET_Strobo_FrameInfoStart>());
		SendStroboscopeEvent<eCET_Strobo_FrameInfoAdd>(m_pServer, "%i %i", res.StartFrame, res.EndFrame);
		for (SStrobosopeResult::TFrameTime::const_iterator it = res.FrameTime.begin(), end = res.FrameTime.end(); it != end; ++it)
			SendStroboscopeEvent<eCET_Strobo_FrameInfoAdd>(m_pServer, "%i %.6f", it->first, it->second);
	}
	m_pServer->AddEvent(new SNoDataEvent<eCET_Strobo_ResultDone>());
	#endif
}
#endif //#if 0 // currently no stroboscope support

/////////////////////////////////////////////////////////////////////////////////////////////
/////////////////////////////////////////////////////////////////////////////////////////////
/////////////////////////////////////////////////////////////////////////////////////////////
#ifdef USE_REMOTE_CONSOLE

void SRemoteServer::StartServer()
{
	StopServer();
	m_bAcceptClients = true;

	if (!gEnv->pThreadManager->SpawnThread(this, SERVER_THREAD_NAME))
	{
		CryFatalError("Error spawning \"%s\" thread.", SERVER_THREAD_NAME);
	}
}

/////////////////////////////////////////////////////////////////////////////////////////////
void SRemoteServer::StopServer()
{
	SignalStopWork();
	if (m_socket != CRY_INVALID_SOCKET && m_socket != CRY_SOCKET_ERROR)
	{
		CrySock::closesocket(m_socket);
	}
	m_socket = CRY_SOCKET_ERROR;
	m_lock.Lock();
	for (TClients::iterator it = m_clients.begin(); it != m_clients.end(); ++it)
		it->pClient->StopClient();
	m_lock.Unlock();
	m_stopEvent.Wait();
	m_stopEvent.Set();
}

/////////////////////////////////////////////////////////////////////////////////////////////
void SRemoteServer::ClientDone(SRemoteClient* pClient)
{
	m_lock.Lock();
	for (TClients::iterator it = m_clients.begin(); it != m_clients.end(); ++it)
	{
		if (it->pClient == pClient)
		{
			it->pClient->SignalStopWork();
			gEnv->pThreadManager->JoinThread(it->pClient, eJM_Join);
			delete it->pClient;
			delete it->pEvents;
			m_clients.erase(it);
			break;
		}
	}

	if (m_clients.empty())
		m_stopEvent.Set();
	m_lock.Unlock();
}

/////////////////////////////////////////////////////////////////////////////////////////////
void SRemoteServer::SignalStopWork()
{
	m_bAcceptClients = false;
}

/////////////////////////////////////////////////////////////////////////////////////////////
void SRemoteServer::ThreadEntry()
{
	CRYSOCKET sClient;
	CRYSOCKLEN_T iAddrSize;
	CRYSOCKADDR_IN local, client;

	#ifdef CRY_PLATFORM_WINAPI
	WSADATA wsd;
	if (WSAStartup(MAKEWORD(2, 2), &wsd) != 0)
	{
		gEnv->pLog->LogError("[RemoteKeyboard] Failed to load Winsock!\n");
		return;
	}
	#endif

	m_socket = socket(AF_INET, SOCK_STREAM, IPPROTO_IP);
	if (m_socket == CRY_SOCKET_ERROR)
	{
		CryLog("Remote console FAILED. socket() => CRY_SOCKET_ERROR");
		return;
	}

	local.sin_addr.s_addr = htonl(INADDR_ANY);
	local.sin_family = AF_INET;

	bool bindOk = false;
	for (uint32 i = 0; i < MAX_BIND_ATTEMPTS; ++i)
	{
		local.sin_port = htons(DEFAULT_PORT + i);
		const int result = CrySock::bind(m_socket, (CRYSOCKADDR*)&local, sizeof(local));
		if (CrySock::TranslateSocketError(result) == CrySock::eCSE_NO_ERROR)
		{
			bindOk = true;
			break;
		}
	}

	if (bindOk == false)
	{
		CryLog("Remote console FAILED. bind() => CRY_SOCKET_ERROR. Faild ports from %d to %d", DEFAULT_PORT, DEFAULT_PORT + MAX_BIND_ATTEMPTS - 1);
		return;
	}

	CrySock::listen(m_socket, 8);

	CRYSOCKADDR_IN saIn;
	CRYSOCKLEN_T slen = sizeof(saIn);
	if (CrySock::getsockname(m_socket, (CRYSOCKADDR*)&saIn, &slen) == 0)
	{
		CryLog("Remote console listening on: %d\n", ntohs(saIn.sin_port));
	}
	else
	{
		CryLog("Remote console FAILED to listen on: %d\n", ntohs(saIn.sin_port));
	}

	while (m_bAcceptClients)
	{
		iAddrSize = sizeof(client);
		sClient = CrySock::accept(m_socket, (CRYSOCKADDR*)&client, &iAddrSize);
		if (!m_bAcceptClients || sClient == CRY_INVALID_SOCKET)
		{
			break;
		}

		m_lock.Lock();
		m_stopEvent.Reset();
		SRemoteClient* pClient = new SRemoteClient(this);
		m_clients.push_back(SRemoteClientInfo(pClient));
		pClient->StartClient(sClient);
		m_lock.Unlock();
	}
	if (m_socket != CRY_INVALID_SOCKET && m_socket != CRY_SOCKET_ERROR)
	{
		CrySock::closesocket(m_socket);
	}
	//WSACleanup();
}

/////////////////////////////////////////////////////////////////////////////////////////////
void SRemoteServer::AddEvent(IRemoteEvent* pEvent)
{
	m_lock.Lock();
	for (TClients::iterator it = m_clients.begin(); it != m_clients.end(); ++it)
	{
		it->pEvents->push_back(pEvent->Clone());
	}
	m_lock.Unlock();
	delete pEvent;
}

/////////////////////////////////////////////////////////////////////////////////////////////
void SRemoteServer::GetEvents(TEventBuffer& buffer)
{
	m_lock.Lock();
	buffer = m_eventBuffer;
	m_eventBuffer.clear();
	m_lock.Unlock();
}

/////////////////////////////////////////////////////////////////////////////////////////////
bool SRemoteServer::WriteBuffer(SRemoteClient* pClient, char* buffer, int& size)
{
	m_lock.Lock();
	IRemoteEvent* pEvent = NULL;
	for (TClients::iterator it = m_clients.begin(); it != m_clients.end(); ++it)
	{
		if (it->pClient == pClient)
		{
			TEventBuffer* pEvents = it->pEvents;
			if (!pEvents->empty())
			{
				pEvent = pEvents->front();
				pEvents->pop_front();
			}
			break;
		}
	}
	m_lock.Unlock();
	const bool res = pEvent != NULL;
	if (pEvent)
	{
		SRemoteEventFactory::GetInst()->WriteToBuffer(pEvent, buffer, size);
		delete pEvent;
	}
	return res;
}

/////////////////////////////////////////////////////////////////////////////////////////////
bool SRemoteServer::ReadBuffer(const char* buffer, int data)
{
	IRemoteEvent* pEvent = SRemoteEventFactory::GetInst()->CreateEventFromBuffer(buffer, data);
	const bool res = pEvent != NULL;
	if (pEvent)
	{
		if (pEvent->GetType() != eCET_Noop)
		{
			m_lock.Lock();
			m_eventBuffer.push_back(pEvent);
			m_lock.Unlock();
		}
		else
		{
			delete pEvent;
		}
	}

	return res;
}

/////////////////////////////////////////////////////////////////////////////////////////////
/////////////////////////////////////////////////////////////////////////////////////////////
/////////////////////////////////////////////////////////////////////////////////////////////
void SRemoteClient::StartClient(CRYSOCKET socket)
{
	m_socket = socket;
	if (!gEnv->pThreadManager->SpawnThread(this, CLIENT_THREAD_NAME))
	{
		CryFatalError("Error spawning \"%s\" thread.", CLIENT_THREAD_NAME);
	}
}

/////////////////////////////////////////////////////////////////////////////////////////////
void SRemoteClient::StopClient()
{
	SignalStopWork();
	CrySock::closesocket(m_socket);
	m_socket = CRY_SOCKET_ERROR;
}

/////////////////////////////////////////////////////////////////////////////////////////////
void SRemoteClient::SignalStopWork()
{
	m_pServer->ClientDone(this);
}

/////////////////////////////////////////////////////////////////////////////////////////////
void SRemoteClient::ThreadEntry()
{
	char szBuff[DEFAULT_BUFFER];
	int size;
	SNoDataEvent<eCET_Req> reqEvt;

	std::vector<string> autoCompleteList;
	FillAutoCompleteList(autoCompleteList);

	bool ok = true;
	bool autoCompleteDoneSent = false;
	while (ok)
	{
		// read data
		SRemoteEventFactory::GetInst()->WriteToBuffer(&reqEvt, szBuff, size);
		ok &= SendPackage(szBuff, size);
		ok &= RecvPackage(szBuff, size);
		ok &= m_pServer->ReadBuffer(szBuff, size);

		for (int i = 0; i < 20 && !autoCompleteList.empty(); ++i)
		{
			SStringEvent<eCET_AutoCompleteList> autoCompleteListEvt(autoCompleteList.back().c_str());
			SRemoteEventFactory::GetInst()->WriteToBuffer(&autoCompleteListEvt, szBuff, size);
			ok &= SendPackage(szBuff, size);
			ok &= RecvPackage(szBuff, size);
			ok &= m_pServer->ReadBuffer(szBuff, size);
			autoCompleteList.pop_back();
		}
		if (autoCompleteList.empty() && !autoCompleteDoneSent)
		{
			SNoDataEvent<eCET_AutoCompleteListDone> autoCompleteDone;
			SRemoteEventFactory::GetInst()->WriteToBuffer(&autoCompleteDone, szBuff, size);

			ok &= SendPackage(szBuff, size);
			ok &= RecvPackage(szBuff, size);
			ok &= m_pServer->ReadBuffer(szBuff, size);
			autoCompleteDoneSent = true;
		}

		// send data
		while (ok && m_pServer->WriteBuffer(this, szBuff, size))
		{
			ok &= SendPackage(szBuff, size);
			ok &= RecvPackage(szBuff, size);
			IRemoteEvent* pEvt = SRemoteEventFactory::GetInst()->CreateEventFromBuffer(szBuff, size);
			ok &= pEvt && pEvt->GetType() == eCET_Noop;
			delete pEvt;
		}
	}
}

/////////////////////////////////////////////////////////////////////////////////////////////
bool SRemoteClient::RecvPackage(char* buffer, int& size)
{
	size = 0;
	int ret, idx = 0;
	do
	{
		ret = CrySock::recv(m_socket, buffer + idx, DEFAULT_BUFFER - idx, 0);
		if (ret <= 0 || ret == CRY_SOCKET_ERROR)
			return false;
		idx += ret;
	}
	while (buffer[idx - 1] != '\0');
	size = idx;
	return true;
}

/////////////////////////////////////////////////////////////////////////////////////////////
bool SRemoteClient::SendPackage(const char* buffer, int size)
{
	int ret, idx = 0;
	int left = size + 1;
	assert(buffer[size] == '\0');
	while (left > 0)
	{
		ret = CrySock::send(m_socket, &buffer[idx], left, 0);
		if (ret <= 0 || ret == CRY_SOCKET_ERROR)
			return false;
		left -= ret;
		idx += ret;
	}
	return true;
}

/////////////////////////////////////////////////////////////////////////////////////////////
void SRemoteClient::FillAutoCompleteList(std::vector<string>& list)
{
	std::vector<const char*> cmds;
	size_t count = gEnv->pConsole->GetSortedVars(NULL, 0);
	cmds.resize(count);
	count = gEnv->pConsole->GetSortedVars(&cmds[0], count);
	for (size_t i = 0; i < count; ++i)
	{
		list.push_back(cmds[i]);
	}
	for (int i = 0, end = gEnv->pGameFramework->GetILevelSystem()->GetLevelCount(); i < end; ++i)
	{
<<<<<<< HEAD
		ILevelInfo* pLevel    = gEnv->pGameFramework->GetILevelSystem()->GetLevelInfo(i);
		string item           = "map ";
=======
		ILevelInfo* pLevel = gEnv->pGame->GetIGameFramework()->GetILevelSystem()->GetLevelInfo(i);
		string item = "map ";
>>>>>>> 91547e78
		const char* levelName = pLevel->GetName();
		int start = 0;
		for (int k = 0, kend = strlen(levelName); k < kend; ++k)
		{
			if ((levelName[k] == '\\' || levelName[k] == '/') && k + 1 < kend)
				start = k + 1;
		}
		item += levelName + start;
		list.push_back(item);
	}
}

/////////////////////////////////////////////////////////////////////////////////////////////
/////////////////////////////////// Event factory ///////////////////////////////////////////
/////////////////////////////////////////////////////////////////////////////////////////////
	#define REGISTER_EVENT_NODATA(evt) RegisterEvent(new SNoDataEvent<evt>());
	#define REGISTER_EVENT_STRING(evt) RegisterEvent(new SStringEvent<evt>(""));

/////////////////////////////////////////////////////////////////////////////////////////////
SRemoteEventFactory::SRemoteEventFactory()
{
	REGISTER_EVENT_NODATA(eCET_Noop);
	REGISTER_EVENT_NODATA(eCET_Req);
	REGISTER_EVENT_STRING(eCET_LogMessage);
	REGISTER_EVENT_STRING(eCET_LogWarning);
	REGISTER_EVENT_STRING(eCET_LogError);
	REGISTER_EVENT_STRING(eCET_ConsoleCommand);
	REGISTER_EVENT_STRING(eCET_AutoCompleteList);
	REGISTER_EVENT_NODATA(eCET_AutoCompleteListDone);

	REGISTER_EVENT_NODATA(eCET_Strobo_GetThreads);
	REGISTER_EVENT_STRING(eCET_Strobo_ThreadAdd);
	REGISTER_EVENT_NODATA(eCET_Strobo_ThreadDone);
	REGISTER_EVENT_NODATA(eCET_Strobo_GetResult);
	REGISTER_EVENT_NODATA(eCET_Strobo_ResultStart);
	REGISTER_EVENT_NODATA(eCET_Strobo_ResultDone);

	REGISTER_EVENT_NODATA(eCET_Strobo_StatStart);
	REGISTER_EVENT_STRING(eCET_Strobo_StatAdd);
	REGISTER_EVENT_NODATA(eCET_Strobo_ThreadInfoStart);
	REGISTER_EVENT_STRING(eCET_Strobo_ThreadInfoAdd);
	REGISTER_EVENT_NODATA(eCET_Strobo_SymStart);
	REGISTER_EVENT_STRING(eCET_Strobo_SymAdd);
	REGISTER_EVENT_NODATA(eCET_Strobo_CallstackStart);
	REGISTER_EVENT_STRING(eCET_Strobo_CallstackAdd);

	REGISTER_EVENT_STRING(eCET_GameplayEvent);

	REGISTER_EVENT_NODATA(eCET_Strobo_FrameInfoStart);
	REGISTER_EVENT_STRING(eCET_Strobo_FrameInfoAdd);
}

/////////////////////////////////////////////////////////////////////////////////////////////
SRemoteEventFactory::~SRemoteEventFactory()
{
	for (TPrototypes::iterator it = m_prototypes.begin(), end = m_prototypes.end(); it != end; ++it)
	{
		delete it->second;
	}
}

/////////////////////////////////////////////////////////////////////////////////////////////
IRemoteEvent* SRemoteEventFactory::CreateEventFromBuffer(const char* buffer, int size)
{
	if (size > 1 && buffer[size - 1] == '\0')
	{
		EConsoleEventType type = EConsoleEventType(buffer[0] - '0');
		TPrototypes::const_iterator it = m_prototypes.find(type);
		if (it != m_prototypes.end())
		{
			IRemoteEvent* pEvent = it->second->CreateFromBuffer(buffer + 1, size - 1);
			return pEvent;
		}
	}
	return NULL;
}

/////////////////////////////////////////////////////////////////////////////////////////////
void SRemoteEventFactory::WriteToBuffer(IRemoteEvent* pEvent, char* buffer, int& size)
{
	assert(m_prototypes.find(pEvent->GetType()) != m_prototypes.end());
	buffer[0] = '0' + (char)pEvent->GetType();
	pEvent->WriteToBuffer(buffer + 1, size, DEFAULT_BUFFER - 2);
	buffer[++size] = '\0';
}

/////////////////////////////////////////////////////////////////////////////////////////////
void SRemoteEventFactory::RegisterEvent(IRemoteEvent* pEvent)
{
	assert(m_prototypes.find(pEvent->GetType()) == m_prototypes.end());
	m_prototypes[pEvent->GetType()] = pEvent;
}
/////////////////////////////////////////////////////////////////////////////////////////////

#endif //#ifdef USE_REMOTE_CONSOLE<|MERGE_RESOLUTION|>--- conflicted
+++ resolved
@@ -13,20 +13,6 @@
 #include "RemoteConsole.h"
 
 #ifdef USE_REMOTE_CONSOLE
-<<<<<<< HEAD
-#include <CryGame/IGameFramework.h>
-#include <../CryAction/ILevelSystem.h>
-#if 0                         // currently no stroboscope support
-#include "Stroboscope/Stroboscope.h"
-#include "ThreadInfo.h"
-#endif
-
-#define DEFAULT_PORT 4600
-#define DEFAULT_BUFFER 4096
-#define MAX_BIND_ATTEMPTS 8   // it will try to connect using ports from DEFAULT_PORT to DEFAULT_PORT + MAX_BIND_ATTEMPTS - 1
-#define SERVER_THREAD_NAME "RemoteConsoleServer"
-#define CLIENT_THREAD_NAME "RemoteConsoleClient"
-=======
 	#include <CryGame/IGame.h>
 	#include <CryGame/IGameFramework.h>
 	#include "ILevelSystem.h"
@@ -40,7 +26,6 @@
 	#define MAX_BIND_ATTEMPTS  8 // it will try to connect using ports from DEFAULT_PORT to DEFAULT_PORT + MAX_BIND_ATTEMPTS - 1
 	#define SERVER_THREAD_NAME "RemoteConsoleServer"
 	#define CLIENT_THREAD_NAME "RemoteConsoleClient"
->>>>>>> 91547e78
 #endif
 
 /////////////////////////////////////////////////////////////////////////////////////////////
@@ -610,15 +595,10 @@
 	{
 		list.push_back(cmds[i]);
 	}
-	for (int i = 0, end = gEnv->pGameFramework->GetILevelSystem()->GetLevelCount(); i < end; ++i)
-	{
-<<<<<<< HEAD
-		ILevelInfo* pLevel    = gEnv->pGameFramework->GetILevelSystem()->GetLevelInfo(i);
-		string item           = "map ";
-=======
+	for (int i = 0, end = gEnv->pGame->GetIGameFramework()->GetILevelSystem()->GetLevelCount(); i < end; ++i)
+	{
 		ILevelInfo* pLevel = gEnv->pGame->GetIGameFramework()->GetILevelSystem()->GetLevelInfo(i);
 		string item = "map ";
->>>>>>> 91547e78
 		const char* levelName = pLevel->GetName();
 		int start = 0;
 		for (int k = 0, kend = strlen(levelName); k < kend; ++k)
