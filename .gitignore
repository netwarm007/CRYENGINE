# Asset files.
*.pak
*.caf

<<<<<<< HEAD
# Config files
=======
>>>>>>> 91547e78
/user.cfg
/system.cfg
/editor.cfg
/.bootstrap*.*

<<<<<<< HEAD
# Temporary files.
*.log
*.dmp
*.pyo
*.pyc
*.bak
*.bak2
error.jpg
_WAF_/user_settings.options

# Binary directories.
/[Bb]in*/
/Tools/rc/*

# Temporary directories.
/TestResults/*
/Solutions/*
/.depproj/*
/project.sln
/[Ll]og[Bb]ackups
/[Uu]ser*/
__pycache__/*

# Might contain a license key, so don't add it to a repo.
/Code/Tools/waf-1.7.13/recode.lic
/recode.lic

# These are handled elsewhere.
/Code/SDKs/*
=======
# Ignore bin folders
/bin/*
/BinTemp/*

# Ignore auto generated cmake and waf solutions
/Solutions/*

# Temp files
/user/*
/user(1)/*
/user(2)/*
*.log
*.dmp
/TestResults/*
/LogBackups/*
*.pyo
*.pyc

/.depproj/*
/project.sln

# Might contain a license key, so don't add it to a repo.
/Code/Tools/waf-1.7.13/recode.lic
>>>>>>> 91547e78
<|MERGE_RESOLUTION|>--- conflicted
+++ resolved
@@ -1,47 +1,10 @@
-# Asset files.
 *.pak
-*.caf
 
-<<<<<<< HEAD
-# Config files
-=======
->>>>>>> 91547e78
 /user.cfg
 /system.cfg
 /editor.cfg
 /.bootstrap*.*
 
-<<<<<<< HEAD
-# Temporary files.
-*.log
-*.dmp
-*.pyo
-*.pyc
-*.bak
-*.bak2
-error.jpg
-_WAF_/user_settings.options
-
-# Binary directories.
-/[Bb]in*/
-/Tools/rc/*
-
-# Temporary directories.
-/TestResults/*
-/Solutions/*
-/.depproj/*
-/project.sln
-/[Ll]og[Bb]ackups
-/[Uu]ser*/
-__pycache__/*
-
-# Might contain a license key, so don't add it to a repo.
-/Code/Tools/waf-1.7.13/recode.lic
-/recode.lic
-
-# These are handled elsewhere.
-/Code/SDKs/*
-=======
 # Ignore bin folders
 /bin/*
 /BinTemp/*
@@ -64,5 +27,4 @@
 /project.sln
 
 # Might contain a license key, so don't add it to a repo.
-/Code/Tools/waf-1.7.13/recode.lic
->>>>>>> 91547e78
+/Code/Tools/waf-1.7.13/recode.lic