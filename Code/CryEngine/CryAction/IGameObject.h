--- conflicted
+++ resolved
@@ -12,7 +12,7 @@
 
 #define GAME_OBJECT_SUPPORTS_CUSTOM_USER_DATA 1
 
-#include <CryEntitySystem/IComponent.h>
+#include <CryEntitySystem/IEntityComponent.h>
 
 #include <CryNetwork/SerializeFwd.h>
 #include "IActionMapManager.h"
@@ -192,7 +192,7 @@
 //   Interface used to interact with a game object
 // See Also
 //   IGameObjectExtension
-struct IGameObject : public IActionListener
+struct IGameObject : public IEntityComponent, public IActionListener
 {
 protected:
 	class CRMIBody : public IRMIMessageBody
@@ -343,12 +343,6 @@
 	// release a previously acquired extension
 	ILINE void                  ReleaseExtension(const char* extension)    { ChangeExtension(extension, eCE_Release); }
 
-	// retrieve the hosting entity
-	ILINE IEntity* GetEntity() const
-	{
-		return m_pEntity;
-	}
-
 	ILINE EntityId GetEntityId() const
 	{
 		return m_entityId;
@@ -391,14 +385,13 @@
 		eCE_Release
 	};
 
-	IGameObject() : m_pEntity(0), m_entityId(0), m_pMovementController(0) {}
+	IGameObject() : m_entityId(0), m_pMovementController(0) {}
 	EntityId             m_entityId;
 	IMovementController* m_pMovementController;
-	IEntity*             m_pEntity;
 
 private:
 	// change extension activation/reference somehow
-	virtual IGameObjectExtension* ChangeExtension(const char* extension, EChangeExtension change) = 0;
+	virtual IGameObjectExtension* ChangeExtension(const char* extension, EChangeExtension change, TSerialize* pSpawnSerializer = 0) = 0;
 	// invoke an RMI call
 	virtual void                  DoInvokeRMI(_smart_ptr<CRMIBody> pBody, unsigned where, int channel) = 0;
 };
@@ -426,7 +419,7 @@
 		char msg[256];
 		msg[0] = 0;
 
-		if (IGameObject* pGameObject = gEnv->pGame->GetIGameFramework()->GetGameObject(m_id))
+		if (IGameObject* pGameObject = gEnv->pGameFramework->GetGameObject(m_id))
 		{
 			INDENT_LOG_DURING_SCOPE(true, "During game object sync: %s %s", pGameObject->GetEntity()->GetEntityTextDescription().c_str(), m_pRMI->pMsgDef->description);
 
@@ -437,8 +430,10 @@
 			}
 			else
 			{
-				cry_sprintf(msg, "Game object extension with base %.8x for entity %s for RMI %s not found", (uint32)(TRUNCATE_PTR)m_pRMI->pBase, pGameObject->GetEntity()->GetName(), m_pRMI->pMsgDef->description);
-				GameWarning("%s", msg);
+				CryWarning(VALIDATOR_MODULE_NETWORK, VALIDATOR_ERROR,
+					"Game object extension with base %.8x for entity %s for RMI %s not found",
+					(uint32)(TRUNCATE_PTR)m_pRMI->pBase, pGameObject->GetEntity()->GetName(),
+					m_pRMI->pMsgDef->description);
 			}
 		}
 		else
@@ -448,7 +443,8 @@
 
 		if (!ok)
 		{
-			GameWarning("Error handling RMI %s", m_pRMI->pMsgDef->description);
+			CryWarning(VALIDATOR_MODULE_NETWORK, VALIDATOR_ERROR, 
+				"Error handling RMI %s", m_pRMI->pMsgDef->description);
 
 			if (!foundObject && !gEnv->bServer && !m_pChannel->IsInTransition())
 			{
@@ -527,7 +523,7 @@
 
 	static T_Derived* QueryExtension(EntityId id)
 	{
-		IGameObject* pGO = gEnv->pGame->GetIGameFramework()->GetGameObject(id);
+		IGameObject* pGO = gEnv->pGameFramework->GetGameObject(id);
 		if (pGO)
 		{
 			return static_cast<T_Derived*>(pGO->QueryExtension(T_Derived::ms_statics.m_extensionId));
@@ -724,16 +720,14 @@
 
 // Summary
 //   Interface used to implement a game object extension
-struct IGameObjectExtension : public IComponent
-{
-	virtual ~IGameObjectExtension(){}
-	virtual void GetMemoryUsage(ICrySizer* pSizer) const = 0;
-
-	IGameObjectExtension() : m_pGameObject(0), m_entityId(0), m_pEntity(0) {}
-
-	// IComponent
-	virtual ComponentEventPriority GetEventPriority(const int eventID) const { return(ENTITY_PROXY_LAST - ENTITY_PROXY_USER); }
-	// ~IComponent
+struct IGameObjectExtension : public IEntityComponent
+{
+	IGameObjectExtension() : m_pGameObject(0) {}
+
+	// IEntityComponent
+	virtual uint64 GetEventMask() const { return ~(BIT64(ENTITY_EVENT_PREPHYSICSUPDATE)|BIT64(ENTITY_EVENT_UPDATE)); } // All events except update and pre-physics update are subscribed to
+	virtual void Initialize() {};
+	// ~IEntityComponent
 
 	// Summary
 	//   Initialize the extension
@@ -799,24 +793,6 @@
 	virtual void PostReloadExtension(IGameObject* pGameObject, const SEntitySpawnParams& params) = 0;
 
 	// Summary
-	//   Builds a signature to describe the dynamic hierarchy of the parent Entity container
-	// Arguments:
-	//    signature - the object to serialize with, forming the signature
-	// Returns:
-	//    true - If the signature is thus far valid
-	// Note:
-	//    It's the responsibility of the proxy to identify its internal state which may complicate the hierarchy
-	//    of the parent Entity i.e., sub-proxies and which actually exist for this instantiation.
-	virtual bool GetEntityPoolSignature(TSerialize signature) = 0;
-
-	// Summary
-	//   Releases the resources used by the object
-	// Remarks
-	//   This function should also take care of freeing the instance once the
-	//   resource are freed.
-	virtual void Release() = 0;
-
-	// Summary
 	//   Performs the serialization the extension
 	// Parameters
 	//   ser - object used to serialize values
@@ -864,11 +840,7 @@
 	//   SGameObjectEvent
 	virtual void HandleEvent(const SGameObjectEvent& event) = 0;
 
-	// Summary
-	//   Processes entity specific events
-	// Parameters
-	//   event - entity event, see SEntityEvent for more information
-	virtual void ProcessEvent(SEntityEvent& event) = 0;
+	virtual void GameSerialize(TSerialize ser ){ FullSerialize(ser); };                         //!< From IEntityComponent
 
 	virtual void SetChannelId(uint16 id) = 0;
 	virtual void SetAuthority(bool auth) = 0;
@@ -898,45 +870,18 @@
 	//   A pointer to the game object which hold this extension
 	ILINE IGameObject* GetGameObject() const { return m_pGameObject; }
 
-<<<<<<< HEAD
-	// Summary
-	//   Retrieves the pointer to the entity
-	// Returns
-	//   A pointer to the entity which hold this game object extension
-	ILINE IEntity* GetEntity() const { return m_pEntity; }
-
-	// Summary
-	//   Retrieves the EntityId
-	// Returns
-	//   An EntityId to the entity which hold this game object extension
-	ILINE EntityId GetEntityId() const { return m_entityId; }
-
-=======
->>>>>>> 98428a17
 protected:
 	void SetGameObject(IGameObject* pGameObject)
 	{
 		m_pGameObject = pGameObject;
-		if (pGameObject)
-		{
-			m_pEntity = pGameObject->GetEntity();
-			m_entityId = pGameObject->GetEntityId();
-		}
-	}
-
-	void ResetGameObject()
-	{
-		m_pEntity = (m_pGameObject ? m_pGameObject->GetEntity() : 0);
-		m_entityId = (m_pGameObject ? m_pGameObject->GetEntityId() : 0);
-	}
+	}
+
+	// Kept around for legacy reasons
+	void ResetGameObject() {}
 
 private:
 	IGameObject* m_pGameObject;
-	EntityId     m_entityId;
-	IEntity*     m_pEntity;
-};
-
-DECLARE_COMPONENT_POINTERS(IGameObjectExtension);
+};
 
 #define CHANGED_NETWORK_STATE(object, aspects)     do { /* IEntity * pEntity = object->GetGameObject()->GetEntity(); CryLogAlways("%s changed aspect %x (%s %d)", pEntity ? pEntity->GetName() : "NULL", aspects, __FILE__, __LINE__); */ object->GetGameObject()->ChangedNetworkState(aspects); } while (0)
 #define CHANGED_NETWORK_STATE_GO(object, aspects)  do { /* IEntity * pEntity = object->GetEntity(); CryLogAlways("%s changed aspect %x (%s %d)", pEntity ? pEntity->GetName() : "NULL", aspects, __FILE__, __LINE__); */ object->ChangedNetworkState(aspects); } while (0)
