--- conflicted
+++ resolved
@@ -13,12 +13,8 @@
 
 		win_lib       = [ 'shell32', 'Gdi32' ],
 
-<<<<<<< HEAD
-		use_module       = [ 'CryLobby' ],
-
-=======
->>>>>>> 91547e78
 		durango_file_list   = 'gamedllsdk_durango.waf_files',
 		durango_lib         = [ 'etwplus', 'ixmlhttprequest2', 'Ws2_32', 'uuid' ],
+		durango_use_module  = [ 'ESraLibCore' ],
 		durango_cxxflags    = [ '/EHsc', '/ZW' ],
 	)